{
  "name": "@workspace/backend",
  "version": "1.0.0",
  "description": "Convex backend for Goals application",
  "main": "index.js",
  "license": "MIT",
  "scripts": {
    "dev": "convex dev",
    "deploy": "convex deploy",
    "typecheck": "tsc --build",
    "test": "vitest run",
    "test:watch": "vitest"
  },
  "keywords": [],
  "author": "",
  "dependencies": {
<<<<<<< HEAD
    "convex": "^1.30.0",
    "convex-helpers": "^0.1.106",
    "zod": "^4.0.5",
    "luxon": "^3.5.0"
=======
    "convex": "^1.31.0",
    "convex-helpers": "^0.1.107",
    "zod": "^4.0.5"
>>>>>>> 50801a09
  },
  "devDependencies": {
    "@edge-runtime/vm": "^5.0.0",
    "@types/luxon": "^3.4.2",
    "@typescript-eslint/eslint-plugin": "^8.28.0",
    "@typescript-eslint/parser": "^8.28.0",
    "convex-test": "^0.0.41",
    "eslint": "^9",
    "typescript": "^5.9.3",
    "vite": "^6.3.5",
    "vitest": "^4.0.6"
  }
}<|MERGE_RESOLUTION|>--- conflicted
+++ resolved
@@ -14,16 +14,10 @@
   "keywords": [],
   "author": "",
   "dependencies": {
-<<<<<<< HEAD
-    "convex": "^1.30.0",
-    "convex-helpers": "^0.1.106",
+    "convex": "^1.31.0",
+    "convex-helpers": "^0.1.107",
     "zod": "^4.0.5",
     "luxon": "^3.5.0"
-=======
-    "convex": "^1.31.0",
-    "convex-helpers": "^0.1.107",
-    "zod": "^4.0.5"
->>>>>>> 50801a09
   },
   "devDependencies": {
     "@edge-runtime/vm": "^5.0.0",
