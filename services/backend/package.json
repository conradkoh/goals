{
  "name": "@workspace/backend",
  "version": "1.0.0",
  "description": "",
  "main": "index.js",
  "scripts": {
    "dev": "convex dev",
    "deploy": "convex deploy",
    "typecheck": "tsc --build",
    "test": "vitest run",
    "test:watch": "vitest"
  },
  "keywords": [],
  "author": "",
  "license": "ISC",
  "dependencies": {
<<<<<<< HEAD
    "convex": "^1.31.0",
    "convex-helpers": "^0.1.107",
    "luxon": "^3.6.1",
=======
    "convex": "^1.31.2",
    "convex-helpers": "^0.1.108",
>>>>>>> cd5e6109
    "zod": "^4.0.5"
  },
  "devDependencies": {
    "@edge-runtime/vm": "^5.0.0",
    "@types/luxon": "^3.6.2",
    "convex-test": "^0.0.41",
    "typescript": "^5.9.3",
    "vite": "^6.3.5",
    "vitest": "^4.0.6"
  }
}<|MERGE_RESOLUTION|>--- conflicted
+++ resolved
@@ -14,14 +14,9 @@
   "author": "",
   "license": "ISC",
   "dependencies": {
-<<<<<<< HEAD
-    "convex": "^1.31.0",
-    "convex-helpers": "^0.1.107",
-    "luxon": "^3.6.1",
-=======
     "convex": "^1.31.2",
     "convex-helpers": "^0.1.108",
->>>>>>> cd5e6109
+    "luxon": "^3.6.1",
     "zod": "^4.0.5"
   },
   "devDependencies": {
