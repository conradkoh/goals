--- conflicted
+++ resolved
@@ -1,42 +1,22 @@
-# Goals Tracking Application
-
-A modern web application for managing organizational goals and tasks across different time horizons (quarterly, weekly, daily) with enhanced collaboration features and automated tracking capabilities.
-
-## 🎯 Overview
-
-Currently, many organizations manage goals and tasks using Google Sheets, which has limitations in terms of progress tracking, automated completion updates, task dependencies visualization, and historical tracking. This application provides a modern alternative with:
-
-- **Hierarchical Goal Management**: Track objectives across quarterly, weekly, and daily time horizons
-- **Team Coordination**: Member availability tracking, task assignment, and real-time collaboration
-- **Progress Tracking**: Visual indicators, automated status updates, and timeline visualization
-- **Resource Management**: Link external documents, meeting minutes, and project resources
-- **Reporting & Analytics**: Generate progress reports and performance metrics
-
-## 🛠️ Technology Stack
-
-### Frontend (`apps/webapp`)
-- **Next.js 14** with App Router
-- **React** with TypeScript
-- **TailwindCSS** for styling
-- **ShadCN UI** component library
-- **Convex** for real-time data synchronization
-
-### Backend (`services/backend`)
-- **Convex** real-time backend platform
-- **TypeScript** for type safety
-- Real-time data synchronization
-- User authentication and session management
-
-<<<<<<< HEAD
-### Development Tools
-- **pnpm** package manager with workspaces
-- **Nx** for monorepo orchestration
-- **Biome** for linting and formatting
-- **TypeScript** throughout the stack
-- **Husky** for Git hooks
-
-## 📋 Prerequisites
-=======
+# NextJS Convex Starter App
+
+This is a starter application using NextJS and Convex, managed with NX for monorepo capabilities.
+
+## Getting Started
+
+### Pre-requisites
+
+- Node.js 22 or later
+- pnpm package manager
+- Convex account - Register at https://www.convex.dev/
+
+### Setup
+
+1. Run `pnpm install` to install the dependencies
+2. Run `pnpm run setup` to initialize the Convex backend and configure the webapp
+
+   This script will:
+
    - **Check and update branding** - Detects if you're using template branding and prompts you to customize:
      - Application name and short name
      - App description
@@ -68,185 +48,169 @@
    ```
 
 3. Run `pnpm dev` in the root directory to start the NextJS application and Convex backend
->>>>>>> 68f8890d
-
-- **Node.js** (v18 or later)
-- **pnpm** (v8 or later)
-- **Git**
-
-## 🚀 Getting Started
-
-### Installation
-
-1. **Clone the repository**
-   ```bash
-   git clone https://github.com/conradkoh/goals.git
-   cd goals
+
+#### Manual Setup (Alternative)
+
+If you prefer to set up manually:
+
+1. Go to `services/backend` and run `npx convex dev --once` - this should prompt you to login to Convex and create a new project.
+   Note: This will create a .env.local file with the CONVEX_URL environment variable.
+2. Create a `.env.local` file in the `apps/webapp` directory and add the following:
+   ```sh
+   NEXT_PUBLIC_CONVEX_URL=<your-convex-project-url> # copy this from the backend .env.local file
    ```
-
-2. **Install dependencies**
-   ```bash
-   pnpm install
-   ```
-
-3. **Set up environment variables**
-   - Copy environment example files and configure as needed
-   - Configure Convex backend settings
-
-### Development
-
-1. **Start the development servers**
-   ```bash
-   pnpm run dev
-   ```
-   This will start both the frontend and backend in parallel.
-
-2. **Run individual services**
-   ```bash
-   # Frontend only
-   nx run @apps/webapp:dev
-   
-   # Backend only  
-   nx run @services/backend:dev
-   ```
-
-### Building
+3. Run `pnpm dev` in the root directory to start both services
+
+## System Administration Setup
+
+To create a system administrator:
+
+1. **Login anonymously** via the login page
+2. **Set admin privileges** in [Convex Dashboard](https://dashboard.convex.dev):
+   - Go to Data > `users` table
+   - Find your user record and set `accessLevel` to `"system_admin"`
+3. **Access admin dashboard** by clicking your username → "System Admin"
+
+System admins can configure Google OAuth, manage authentication providers, and access system settings.
+
+## Google Auth Setup
+
+To enable Google OAuth authentication:
+
+1. **Configure Google OAuth** in your app's admin dashboard:
+   - Login with your system admin account
+   - Go to your username → "System Admin" → "Google Auth Config"
+   - Follow the instructions to set up Google OAuth credentials
+2. **Transfer admin role to Google account** (Recommended):
+   - After Google Auth is configured, sign in with your Google account
+   - In [Convex Dashboard](https://dashboard.convex.dev), go to Data > `users` table
+   - Find your Google account user record and set `accessLevel` to `"system_admin"`
+   - Remove the `system_admin` access level from the temporary anonymous account
+
+This ensures your system admin access is tied to a verified Google account for better security.
+
+## Project Structure
+
+- `apps/webapp`: The frontend NextJS application
+- `services/backend`: The Convex backend service
+
+## Development
+
+To run both the frontend and backend in parallel:
 
 ```bash
-# Build all projects
-pnpm run build
-
-# Build specific project
-nx run @apps/webapp:build
-nx run @services/backend:build
+pnpm run dev
 ```
 
-### Testing
+This will start:
+
+- The webapp at http://localhost:3000
+- The Convex backend development server
+
+## Testing
+
+This project uses [Vitest](https://vitest.dev/) for testing across both frontend and backend.
+
+### Quick Start
+
+Run all tests:
 
 ```bash
-# Run all tests
-pnpm run test
-
-# Run tests in watch mode
-pnpm run test:watch
-
-# Type checking
-pnpm run typecheck
+pnpm test
 ```
 
-### Code Quality
+Run tests in watch mode:
 
 ```bash
-# Lint all files
-pnpm run lint
-
-# Fix linting issues
-pnpm run lint:fix
-
-# Format code
-pnpm run format
-
-# Apply formatting
-pnpm run format:fix
+pnpm test:watch
 ```
 
-## 📁 Project Structure
-
-```
-.
-├── apps/
-│   └── webapp/                 # Next.js frontend application
-│       ├── src/
-│       │   ├── app/           # Next.js app router pages
-│       │   ├── components/    # React components
-│       │   ├── hooks/         # Custom React hooks
-│       │   └── modules/       # Feature modules
-│       └── package.json
-├── services/
-│   └── backend/               # Convex backend
-│       ├── convex/           # Convex functions and schema
-│       ├── src/              # Backend utilities and use cases
-│       └── package.json
-├── docs/                      # Project documentation
-│   ├── prd.md                # Product requirements document
-│   ├── design.md             # Design specifications
-│   └── roadmap.md            # Development roadmap
-├── guides/                    # Development guides
-├── progress.html             # Project progress tracking
-├── nx.json                   # Nx configuration
-├── pnpm-workspace.yaml       # pnpm workspace configuration
-└── package.json              # Root package.json
-```
-
-## 🎮 Available Scripts
-
-| Script | Description |
-|--------|-------------|
-| `pnpm run dev` | Start development servers for all projects |
-| `pnpm run build` | Build all projects for production |
-| `pnpm run test` | Run tests across all projects |
-| `pnpm run test:watch` | Run tests in watch mode |
-| `pnpm run lint` | Check code quality with Biome |
-| `pnpm run lint:fix` | Fix auto-fixable linting issues |
-| `pnpm run format` | Check code formatting |
-| `pnpm run format:fix` | Apply code formatting |
-| `pnpm run typecheck` | Run TypeScript type checking |
-| `pnpm run clean` | Clean node_modules directories |
-
-## 🏗️ Key Features
-
-### Goal Management
-- **Quarterly Goals**: High-level organizational objectives with progress tracking
-- **Weekly Goals**: Breakdown of quarterly goals into achievable weekly targets
-- **Daily Tasks**: Granular task management with status tracking
-
-### User Interface
-- **Quarter Overview**: Full-context view optimized for desktop (1920x1080+)
-- **Weekly Focus**: Detailed weekly planning and progress tracking
-- **Daily Tasks**: Quick task management and completion tracking
-
-### Team Collaboration
-- Team member availability tracking
-- Task assignment and ownership
-- Real-time status updates
-- Cross-team collaboration features
-
-## 📖 Documentation
-
-- **[Product Requirements Document](docs/prd.md)**: Detailed feature specifications
-- **[Design Document](docs/design.md)**: Technical implementation details
-- **[Development Roadmap](docs/roadmap.md)**: Implementation timeline and milestones
-- **[Progress Tracking](progress.html)**: Current project status and task planning
-
-## 🤝 Contributing
-
-1. **Follow the development guidelines**:
-   - Use TypeScript throughout
-   - Follow existing code patterns and structure
-   - Write tests for new features
-   - Use Biome for code formatting and linting
-
-2. **Development workflow**:
-   - Create feature branches from `main`
-   - Make small, focused commits
-   - Ensure all tests pass before submitting
-   - Use the project's progress tracking system
-
-3. **Code quality standards**:
-   - Type safety first - ensure strong typing throughout
-   - Complete features vertically (backend to frontend)
-   - Follow the cleanup routine in `guides/cleanup-improve-code-quality.md`
-
-## 📄 License
-
-MIT License - see the [LICENSE](LICENSE) file for details.
-
-## 🔗 Links
-
-- [Project Repository](https://github.com/conradkoh/goals)
-- [Documentation](docs/)
-- [Development Guides](guides/)
-
----
-
-For detailed information about specific features and implementation details, please refer to the documentation in the `docs/` directory.+For comprehensive testing guidelines, conventions, and examples, see the [Testing Guide](guides/testing/testing.md).
+
+## NX Configuration
+
+This project uses NX to manage the monorepo and run tasks in parallel. The main configuration files are:
+
+- `nx.json`: Main NX configuration
+- `apps/webapp/project.json`: Webapp project configuration
+- `services/backend/project.json`: Backend project configuration
+
+The dev command is configured to run both services in parallel without dependencies between them, allowing for independent development.
+
+## Adding New Projects
+
+To add a new project to the monorepo:
+
+1. Create the project in the appropriate directory (`apps/` or `services/`)
+2. Add a `project.json` file to define the project's targets
+3. Update the root `package.json` to include the new project in the dev command if needed
+
+## Deployment
+
+### Convex Backend Deployment
+
+To deploy your Convex backend to production:
+
+1. Generate a deployment key from the Convex dashboard:
+
+   - Go to your project in the [Convex dashboard](https://dashboard.convex.dev)
+   - Navigate to Settings > URL & Deploy Key
+   - Create a new deployment key
+
+2. Add the deployment key to GitHub Secrets:
+
+   - Go to your GitHub repository
+   - Navigate to Settings > Secrets and variables > Actions
+   - Click "New repository secret"
+   - Name: `CONVEX_DEPLOY_KEY_PROD`
+   - Value: Your deployment key from the Convex dashboard
+
+3. The GitHub Action workflow included in this template will handle deployment of your Convex backend automatically when you push to the main branch.
+
+This setup allows for secure automated deployments of your Convex functions and schema without exposing your credentials.
+
+### Vercel Frontend Deployment
+
+To deploy your NextJS frontend to Vercel:
+
+1. Navigate to your Convex dashboard:
+
+   - Go to [Convex dashboard](https://dashboard.convex.dev)
+   - Navigate to Settings > URL & Deploy Key
+   - Copy the Deployment URL
+
+2. Set up the Vercel deployment
+
+   - Go to the Vercel dashboard
+   - Navigate to Project Settings > Build and Deployment > Root Directory
+     - Set the Root Directory to `apps/webapp`
+   - Navigate to Project Settings > Environment Variables
+     - Add a new variable:
+     - Name: `NEXT_PUBLIC_CONVEX_URL`
+     - Value: Paste the Deployment URL you copied from Convex
+
+3. Deploy your NextJS application to Vercel as usual.
+
+<br/>
+
+# FAQ
+
+## Why Convex?
+
+Convex is chosen as the backend service for the following reasons:
+
+1. **Simplicity of code generation and architecture**
+
+   Convex follows a reactive paradigm that allows reactive queries from the client to cause automatic re-renders when a dataset has been updated. This significantly reduces complexity and amount of code required, while solving the problem of cache invalidation.
+
+   Simple and less code required for a feature also means fewer chances for AI generated code to be incorrect.
+
+2. **Transactionality and consistency**
+
+   All convex mutations run "inside" of the database. Any error thrown in the mutation will result in an automatic rollback. This ensures that we are able to use a single language for both querying data and business logic, while maintaining transactionality.
+
+3. **Simple end to end reactivity**
+
+   Many platforms offer subscription to DB events (e.g. firebase, supabase). However, it still leaves a significant amount of code to transform the event into the actual state for your application. Convex solves this by simply providing the full state for the query's data, and does a re-render of that state when the data has been updated.
+
+4. **Single language for frontend and backend**