--- conflicted
+++ resolved
@@ -1,18 +1,12 @@
-"use client";
+'use client';
 
-<<<<<<< HEAD
+import { Loader2 } from 'lucide-react';
+import { Suspense } from 'react';
+
 import { Toaster } from '@/components/ui/toaster';
 import { DashboardProvider } from '@/hooks/useDashboard';
+import { AuthErrorBoundary } from '@/modules/auth/AuthErrorBoundary';
 import { RequireLogin } from '@/modules/auth/RequireLogin';
-
-/**
- * Main application layout with authentication requirement and dashboard context for all child routes.
-=======
-import { Suspense } from "react";
-import { Loader2 } from "lucide-react";
-
-import { AuthErrorBoundary } from "@/modules/auth/AuthErrorBoundary";
-import { RequireLogin } from "@/modules/auth/RequireLogin";
 
 /**
  * Loading fallback for Suspense boundary.
@@ -35,11 +29,11 @@
  * 1. RequireLogin - Primary auth gate, shows UnauthorizedPage if not logged in
  * 2. AuthErrorBoundary - Catches stale session errors and redirects to login
  * 3. Suspense - Provides loading state while content loads
+ * 4. DashboardProvider - Goals-specific dashboard context
  *
  * The AuthErrorBoundary handles edge cases where the frontend auth state
  * is stale (says authenticated) but the backend rejects the session.
  * Instead of crashing, users are gracefully redirected to login.
->>>>>>> 371c31cc
  */
 export default function AppLayout({
   children,
@@ -48,18 +42,16 @@
 }>) {
   return (
     <RequireLogin>
-<<<<<<< HEAD
-      <DashboardProvider>
-        <div id="app-layout" className="h-full bg-background flex flex-col">
-          <main className="flex-1 overflow-auto">{children}</main>
-        </div>
-        <Toaster />
-      </DashboardProvider>
-=======
       <AuthErrorBoundary>
-        <Suspense fallback={<LoadingFallback />}>{children}</Suspense>
+        <Suspense fallback={<LoadingFallback />}>
+          <DashboardProvider>
+            <div id="app-layout" className="h-full bg-background flex flex-col">
+              <main className="flex-1 overflow-auto">{children}</main>
+            </div>
+            <Toaster />
+          </DashboardProvider>
+        </Suspense>
       </AuthErrorBoundary>
->>>>>>> 371c31cc
     </RequireLogin>
   );
 }