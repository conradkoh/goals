--- conflicted
+++ resolved
@@ -1,9 +1,6 @@
 import { render, screen } from '@testing-library/react';
 import type { Id } from '@workspace/backend/convex/_generated/dataModel';
-<<<<<<< HEAD
-=======
 import type { ComponentProps, ReactNode } from 'react';
->>>>>>> 71a90de6
 import { describe, expect, it, vi } from 'vitest';
 import { Navigation } from './Navigation';
 
@@ -18,15 +15,7 @@
     href,
     children,
     ...props
-<<<<<<< HEAD
-  }: {
-    href: string;
-    children: React.ReactNode;
-    [key: string]: unknown;
-  }) => (
-=======
   }: { href: string; children: ReactNode } & ComponentProps<'a'>) => (
->>>>>>> 71a90de6
     <a href={href} {...props}>
       {children}
     </a>
@@ -57,7 +46,7 @@
 
     render(<Navigation />);
 
-    const titleLink = screen.getByRole('link', { name: /next convex/i });
+    const titleLink = screen.getByRole('link', { name: /goals/i });
     expect(titleLink).toBeInTheDocument();
     expect(titleLink).toHaveAttribute('href', '/');
   });
@@ -70,11 +59,7 @@
         _id: 'test-user-id' as Id<'users'>,
         _creationTime: Date.now(),
         type: 'anonymous',
-<<<<<<< HEAD
-        displayName: 'Test User',
-=======
         name: 'Test User',
->>>>>>> 71a90de6
       },
       accessLevel: 'user',
       isSystemAdmin: false,
@@ -82,7 +67,7 @@
 
     render(<Navigation />);
 
-    const titleLink = screen.getByRole('link', { name: /next convex/i });
+    const titleLink = screen.getByRole('link', { name: /goals/i });
     expect(titleLink).toBeInTheDocument();
     expect(titleLink).toHaveAttribute('href', '/app');
   });
@@ -107,11 +92,7 @@
         _id: 'test-user-id' as Id<'users'>,
         _creationTime: Date.now(),
         type: 'anonymous',
-<<<<<<< HEAD
-        displayName: 'Test User',
-=======
         name: 'Test User',
->>>>>>> 71a90de6
       },
       accessLevel: 'user',
       isSystemAdmin: false,
