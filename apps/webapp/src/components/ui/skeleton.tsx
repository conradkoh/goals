--- conflicted
+++ resolved
@@ -1,8 +1,5 @@
-<<<<<<< HEAD
-=======
 import type * as React from 'react';
 
->>>>>>> acdebc3d
 import { cn } from '@/lib/utils';
 
 function Skeleton({ className, ...props }: React.HTMLAttributes<HTMLDivElement>) {
