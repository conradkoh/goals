lockfileVersion: '9.0'

settings:
  autoInstallPeers: true
  excludeLinksFromLockfile: false

overrides:
  '@radix-ui/react-dismissable-layer': 1.1.10

importers:

  .:
    dependencies:
      '@radix-ui/react-checkbox':
        specifier: ^1.1.4
        version: 1.3.2(@types/react-dom@19.2.3(@types/react@19.2.7))(@types/react@19.2.7)(react-dom@19.2.3(react@19.2.3))(react@19.2.3)
      '@radix-ui/react-tooltip':
        specifier: ^1.1.8
        version: 1.2.4(@types/react-dom@19.2.3(@types/react@19.2.7))(@types/react@19.2.7)(react-dom@19.2.3(react@19.2.3))(react@19.2.3)
    devDependencies:
      '@biomejs/biome':
        specifier: 2.1.2
        version: 2.1.2
      '@convex-dev/eslint-plugin':
        specifier: ^1.1.1
        version: 1.1.1(convex@1.31.0(react@19.2.3))(eslint@9.26.0(jiti@2.4.2))(typescript@5.9.3)
      '@nx/workspace':
        specifier: 22.1.2
        version: 22.1.2
      '@types/node':
        specifier: ^20.17.24
        version: 20.17.32
      '@typescript-eslint/eslint-plugin':
        specifier: ^8.49.0
        version: 8.49.0(@typescript-eslint/parser@8.49.0(eslint@9.26.0(jiti@2.4.2))(typescript@5.9.3))(eslint@9.26.0(jiti@2.4.2))(typescript@5.9.3)
      '@typescript-eslint/parser':
        specifier: ^8.49.0
        version: 8.49.0(eslint@9.26.0(jiti@2.4.2))(typescript@5.9.3)
      eslint:
        specifier: ^9.26.0
        version: 9.26.0(jiti@2.4.2)
      eslint-plugin-import:
        specifier: ^2.32.0
        version: 2.32.0(@typescript-eslint/parser@8.49.0(eslint@9.26.0(jiti@2.4.2))(typescript@5.9.3))(eslint-import-resolver-typescript@3.10.1)(eslint@9.26.0(jiti@2.4.2))
      eslint-plugin-jsdoc:
        specifier: ^61.5.0
        version: 61.5.0(eslint@9.26.0(jiti@2.4.2))
      eslint-plugin-react:
        specifier: ^7.37.5
        version: 7.37.5(eslint@9.26.0(jiti@2.4.2))
      eslint-plugin-react-hooks:
        specifier: ^7.0.1
        version: 7.0.1(eslint@9.26.0(jiti@2.4.2))
      globals:
        specifier: ^16.5.0
        version: 16.5.0
      husky:
        specifier: ^9.1.7
        version: 9.1.7
      lint-staged:
        specifier: ^15.5.0
        version: 15.5.1
      nx:
        specifier: 22.1.2
        version: 22.1.2
      typescript:
        specifier: ^5.9.3
        version: 5.9.3

  apps/webapp:
    dependencies:
      '@dnd-kit/core':
        specifier: ^6.3.1
        version: 6.3.1(react-dom@19.2.3(react@19.2.3))(react@19.2.3)
      '@dnd-kit/sortable':
        specifier: ^10.0.0
        version: 10.0.0(@dnd-kit/core@6.3.1(react-dom@19.2.3(react@19.2.3))(react@19.2.3))(react@19.2.3)
      '@dnd-kit/utilities':
        specifier: ^3.2.2
        version: 3.2.2(react@19.2.3)
      '@hookform/resolvers':
        specifier: ^5.0.1
        version: 5.0.1(react-hook-form@7.57.0(react@19.2.3))
      '@mdx-js/loader':
        specifier: ^3.1.0
        version: 3.1.0(acorn@8.15.0)
      '@radix-ui/react-alert-dialog':
        specifier: ^1.1.11
        version: 1.1.11(@types/react-dom@19.2.3(@types/react@19.2.7))(@types/react@19.2.7)(react-dom@19.2.3(react@19.2.3))(react@19.2.3)
      '@radix-ui/react-checkbox':
        specifier: ^1.3.2
        version: 1.3.2(@types/react-dom@19.2.3(@types/react@19.2.7))(@types/react@19.2.7)(react-dom@19.2.3(react@19.2.3))(react@19.2.3)
      '@radix-ui/react-collapsible':
        specifier: ^1.1.11
        version: 1.1.11(@types/react-dom@19.2.3(@types/react@19.2.7))(@types/react@19.2.7)(react-dom@19.2.3(react@19.2.3))(react@19.2.3)
      '@radix-ui/react-dialog':
        specifier: ^1.1.13
        version: 1.1.13(@types/react-dom@19.2.3(@types/react@19.2.7))(@types/react@19.2.7)(react-dom@19.2.3(react@19.2.3))(react@19.2.3)
      '@radix-ui/react-dropdown-menu':
        specifier: ^2.1.11
        version: 2.1.12(@types/react-dom@19.2.3(@types/react@19.2.7))(@types/react@19.2.7)(react-dom@19.2.3(react@19.2.3))(react@19.2.3)
      '@radix-ui/react-icons':
        specifier: ^1.3.2
        version: 1.3.2(react@19.2.3)
      '@radix-ui/react-label':
        specifier: ^2.1.4
        version: 2.1.4(@types/react-dom@19.2.3(@types/react@19.2.7))(@types/react@19.2.7)(react-dom@19.2.3(react@19.2.3))(react@19.2.3)
      '@radix-ui/react-popover':
        specifier: ^1.1.14
        version: 1.1.14(@types/react-dom@19.2.3(@types/react@19.2.7))(@types/react@19.2.7)(react-dom@19.2.3(react@19.2.3))(react@19.2.3)
      '@radix-ui/react-progress':
        specifier: ^1.1.7
        version: 1.1.7(@types/react-dom@19.2.3(@types/react@19.2.7))(@types/react@19.2.7)(react-dom@19.2.3(react@19.2.3))(react@19.2.3)
      '@radix-ui/react-radio-group':
        specifier: ^1.3.6
        version: 1.3.6(@types/react-dom@19.2.3(@types/react@19.2.7))(@types/react@19.2.7)(react-dom@19.2.3(react@19.2.3))(react@19.2.3)
      '@radix-ui/react-scroll-area':
        specifier: ^1.2.9
        version: 1.2.9(@types/react-dom@19.2.3(@types/react@19.2.7))(@types/react@19.2.7)(react-dom@19.2.3(react@19.2.3))(react@19.2.3)
      '@radix-ui/react-select':
        specifier: ^2.2.4
        version: 2.2.4(@types/react-dom@19.2.3(@types/react@19.2.7))(@types/react@19.2.7)(react-dom@19.2.3(react@19.2.3))(react@19.2.3)
      '@radix-ui/react-separator':
        specifier: ^1.1.7
        version: 1.1.7(@types/react-dom@19.2.3(@types/react@19.2.7))(@types/react@19.2.7)(react-dom@19.2.3(react@19.2.3))(react@19.2.3)
      '@radix-ui/react-slot':
        specifier: ^1.2.3
        version: 1.2.3(@types/react@19.2.7)(react@19.2.3)
      '@radix-ui/react-switch':
        specifier: ^1.2.5
        version: 1.2.5(@types/react-dom@19.2.3(@types/react@19.2.7))(@types/react@19.2.7)(react-dom@19.2.3(react@19.2.3))(react@19.2.3)
      '@radix-ui/react-tabs':
        specifier: ^1.1.12
        version: 1.1.12(@types/react-dom@19.2.3(@types/react@19.2.7))(@types/react@19.2.7)(react-dom@19.2.3(react@19.2.3))(react@19.2.3)
      '@radix-ui/react-toast':
        specifier: ^1.2.6
        version: 1.2.15(@types/react-dom@19.2.3(@types/react@19.2.7))(@types/react@19.2.7)(react-dom@19.2.3(react@19.2.3))(react@19.2.3)
      '@radix-ui/react-tooltip':
        specifier: ^1.1.8
        version: 1.2.4(@types/react-dom@19.2.3(@types/react@19.2.7))(@types/react@19.2.7)(react-dom@19.2.3(react@19.2.3))(react@19.2.3)
      '@tiptap/core':
        specifier: ^3.13.0
        version: 3.13.0(@tiptap/pm@3.13.0)
      '@tiptap/extension-link':
        specifier: ^3.13.0
        version: 3.13.0(@tiptap/core@3.13.0(@tiptap/pm@3.13.0))(@tiptap/pm@3.13.0)
      '@tiptap/extension-placeholder':
        specifier: ^3.13.0
        version: 3.13.0(@tiptap/extensions@3.13.0(@tiptap/core@3.13.0(@tiptap/pm@3.13.0))(@tiptap/pm@3.13.0))
      '@tiptap/extension-task-item':
        specifier: ^3.13.0
        version: 3.13.0(@tiptap/extension-list@3.13.0(@tiptap/core@3.13.0(@tiptap/pm@3.13.0))(@tiptap/pm@3.13.0))
      '@tiptap/extension-task-list':
        specifier: ^3.13.0
        version: 3.13.0(@tiptap/extension-list@3.13.0(@tiptap/core@3.13.0(@tiptap/pm@3.13.0))(@tiptap/pm@3.13.0))
      '@tiptap/extension-underline':
        specifier: ^3.13.0
        version: 3.13.0(@tiptap/core@3.13.0(@tiptap/pm@3.13.0))
      '@tiptap/pm':
        specifier: ^3.13.0
        version: 3.13.0
      '@tiptap/react':
        specifier: ^3.13.0
        version: 3.13.0(@floating-ui/dom@1.7.4)(@tiptap/core@3.13.0(@tiptap/pm@3.13.0))(@tiptap/pm@3.13.0)(@types/react-dom@19.2.3(@types/react@19.2.7))(@types/react@19.2.7)(react-dom@19.2.3(react@19.2.3))(react@19.2.3)
      '@tiptap/starter-kit':
        specifier: ^3.13.0
        version: 3.13.0
      '@types/luxon':
        specifier: ^3.6.2
        version: 3.6.2
      '@types/mdx':
        specifier: ^2.0.13
        version: 2.0.13
      '@workspace/backend':
        specifier: workspace:*
        version: link:../../services/backend
      class-variance-authority:
        specifier: ^0.7.1
        version: 0.7.1
      clsx:
        specifier: ^2.1.1
        version: 2.1.1
      cmdk:
        specifier: ^1.1.1
        version: 1.1.1(@types/react-dom@19.2.3(@types/react@19.2.7))(@types/react@19.2.7)(react-dom@19.2.3(react@19.2.3))(react@19.2.3)
      convex:
        specifier: ^1.31.0
        version: 1.31.0(react@19.2.3)
      convex-helpers:
        specifier: ^0.1.107
        version: 0.1.107(@standard-schema/spec@1.0.0)(convex@1.31.0(react@19.2.3))(react@19.2.3)(typescript@5.9.3)(zod@3.25.49)
<<<<<<< HEAD
      date-fns:
        specifier: ^4.1.0
        version: 4.1.0
      dompurify:
        specifier: ^3.2.4
        version: 3.3.0
=======
>>>>>>> acdebc3d
      lucide-react:
        specifier: ^0.511.0
        version: 0.511.0(react@19.2.3)
      luxon:
        specifier: ^3.6.1
        version: 3.6.1
      next:
        specifier: 16.0.10
        version: 16.0.10(@babel/core@7.28.5)(react-dom@19.2.3(react@19.2.3))(react@19.2.3)
      next-themes:
        specifier: ^0.4.6
        version: 0.4.6(react-dom@19.2.3(react@19.2.3))(react@19.2.3)
      prosemirror-markdown:
        specifier: ^1.13.1
        version: 1.13.2
      prosemirror-model:
        specifier: ^1.24.1
        version: 1.25.4
      react:
        specifier: 19.2.3
        version: 19.2.3
      react-day-picker:
        specifier: 8.10.1
        version: 8.10.1(date-fns@4.1.0)(react@19.2.3)
      react-dom:
        specifier: 19.2.3
        version: 19.2.3(react@19.2.3)
      react-icons:
        specifier: ^5.5.0
        version: 5.5.0(react@19.2.3)
      sonner:
        specifier: ^2.0.2
        version: 2.0.3(react-dom@19.2.3(react@19.2.3))(react@19.2.3)
      tailwind-merge:
        specifier: ^3.0.2
        version: 3.2.0
      tailwindcss-animate:
        specifier: ^1.0.7
        version: 1.0.7(tailwindcss@4.1.5)
      zod:
        specifier: ^3.25.0
        version: 3.25.49
      zustand:
        specifier: ^5.0.3
        version: 5.0.9(@types/react@19.2.7)(react@19.2.3)(use-sync-external-store@1.6.0(react@19.2.3))
    devDependencies:
      '@eslint/eslintrc':
        specifier: ^3
        version: 3.3.1
      '@mdx-js/react':
        specifier: ^3.1.0
        version: 3.1.0(@types/react@19.2.7)(react@19.2.3)
      '@next/mdx':
        specifier: 16.0.10
        version: 16.0.10(@mdx-js/loader@3.1.0(acorn@8.15.0))(@mdx-js/react@3.1.0(@types/react@19.2.7)(react@19.2.3))
      '@tailwindcss/postcss':
        specifier: ^4
        version: 4.1.5
      '@tailwindcss/typography':
        specifier: ^0.5.16
        version: 0.5.16(tailwindcss@4.1.5)
      '@testing-library/jest-dom':
        specifier: ^6.9.1
        version: 6.9.1
      '@testing-library/react':
        specifier: ^16.3.0
        version: 16.3.0(@testing-library/dom@10.4.1)(@types/react-dom@19.2.3(@types/react@19.2.7))(@types/react@19.2.7)(react-dom@19.2.3(react@19.2.3))(react@19.2.3)
      '@testing-library/user-event':
        specifier: ^14.6.1
        version: 14.6.1(@testing-library/dom@10.4.1)
      '@types/node':
        specifier: ^20
        version: 20.17.32
      '@types/react':
        specifier: 19.2.7
        version: 19.2.7
      '@types/react-dom':
        specifier: 19.2.3
        version: 19.2.3(@types/react@19.2.7)
      '@vitejs/plugin-react':
        specifier: ^5.1.0
        version: 5.1.0(vite@6.3.5(@types/node@20.17.32)(jiti@2.4.2)(lightningcss@1.29.2)(yaml@2.7.0))
      '@vitest/ui':
        specifier: ^4.0.6
        version: 4.0.6(vitest@4.0.6)
      bun:
        specifier: ^1.3.2
        version: 1.3.2
      eslint:
        specifier: ^9
        version: 9.26.0(jiti@2.4.2)
      eslint-config-next:
        specifier: 16.0.10
        version: 16.0.10(@typescript-eslint/parser@8.46.3(eslint@9.26.0(jiti@2.4.2))(typescript@5.9.3))(eslint@9.26.0(jiti@2.4.2))(typescript@5.9.3)
      jsdom:
        specifier: ^27.1.0
        version: 27.1.0
      png-to-ico:
        specifier: ^2.1.8
        version: 2.1.8
      remark-gfm:
        specifier: ^4.0.1
        version: 4.0.1
      sharp:
        specifier: ^0.34.1
        version: 0.34.3
      tailwindcss:
        specifier: ^4
        version: 4.1.5
      typescript:
        specifier: ^5.9.3
        version: 5.9.3
      vitest:
        specifier: ^4.0.6
        version: 4.0.6(@edge-runtime/vm@5.0.0)(@types/debug@4.1.12)(@types/node@20.17.32)(@vitest/ui@4.0.6)(jiti@2.4.2)(jsdom@27.1.0)(lightningcss@1.29.2)(yaml@2.7.0)

  services/backend:
    dependencies:
      convex:
        specifier: ^1.31.0
        version: 1.31.0(react@19.2.3)
      convex-helpers:
        specifier: ^0.1.107
        version: 0.1.107(@standard-schema/spec@1.0.0)(convex@1.31.0(react@19.2.3))(react@19.2.3)(typescript@5.9.3)(zod@4.1.13)
      luxon:
        specifier: ^3.5.0
        version: 3.6.1
      zod:
        specifier: ^4.0.5
        version: 4.1.13
    devDependencies:
      '@edge-runtime/vm':
        specifier: ^5.0.0
        version: 5.0.0
      '@types/luxon':
        specifier: ^3.4.2
        version: 3.6.2
      '@typescript-eslint/eslint-plugin':
        specifier: ^8.28.0
        version: 8.31.1(@typescript-eslint/parser@8.31.1(eslint@9.26.0(jiti@2.4.2))(typescript@5.9.3))(eslint@9.26.0(jiti@2.4.2))(typescript@5.9.3)
      '@typescript-eslint/parser':
        specifier: ^8.28.0
        version: 8.31.1(eslint@9.26.0(jiti@2.4.2))(typescript@5.9.3)
      convex-test:
        specifier: ^0.0.41
        version: 0.0.41(convex@1.31.0(react@19.2.3))
      eslint:
        specifier: ^9
        version: 9.26.0(jiti@2.4.2)
      typescript:
        specifier: ^5.9.3
        version: 5.9.3
      vite:
        specifier: ^6.3.5
        version: 6.3.5(@types/node@20.17.32)(jiti@2.4.2)(lightningcss@1.29.2)(yaml@2.7.0)
      vitest:
        specifier: ^4.0.6
        version: 4.0.6(@edge-runtime/vm@5.0.0)(@types/debug@4.1.12)(@types/node@20.17.32)(@vitest/ui@4.0.6)(jiti@2.4.2)(jsdom@27.1.0)(lightningcss@1.29.2)(yaml@2.7.0)

packages:

  '@acemir/cssom@0.9.19':
    resolution: {integrity: sha512-Pp2gAQXPZ2o7lt4j0IMwNRXqQ3pagxtDj5wctL5U2Lz4oV0ocDNlkgx4DpxfyKav4S/bePuI+SMqcBSUHLy9kg==}

  '@adobe/css-tools@4.4.4':
    resolution: {integrity: sha512-Elp+iwUx5rN5+Y8xLt5/GRoG20WGoDCQ/1Fb+1LiGtvwbDavuSk0jhD/eZdckHAuzcDzccnkv+rEjyWfRx18gg==}

  '@alloc/quick-lru@5.2.0':
    resolution: {integrity: sha512-UrcABB+4bUrFABwbluTIBErXwvbsU/V7TZWfmbgJfbkwiBuziS9gxdODUyuiecfdGQ85jglMW6juS3+z5TsKLw==}
    engines: {node: '>=10'}

  '@asamuzakjp/css-color@4.0.5':
    resolution: {integrity: sha512-lMrXidNhPGsDjytDy11Vwlb6OIGrT3CmLg3VWNFyWkLWtijKl7xjvForlh8vuj0SHGjgl4qZEQzUmYTeQA2JFQ==}

  '@asamuzakjp/dom-selector@6.7.4':
    resolution: {integrity: sha512-buQDjkm+wDPXd6c13534URWZqbz0RP5PAhXZ+LIoa5LgwInT9HVJvGIJivg75vi8I13CxDGdTnz+aY5YUJlIAA==}

  '@asamuzakjp/nwsapi@2.3.9':
    resolution: {integrity: sha512-n8GuYSrI9bF7FFZ/SjhwevlHc8xaVlb/7HmHelnc/PZXBD2ZR49NnN9sMMuDdEGPeeRQ5d0hqlSlEpgCX3Wl0Q==}

  '@babel/code-frame@7.27.1':
    resolution: {integrity: sha512-cjQ7ZlQ0Mv3b47hABuTevyTuYN4i+loJKGeV9flcCgIK37cCXRh+L1bd3iBHlynerhQ7BhCkn2BPbQUL+rGqFg==}
    engines: {node: '>=6.9.0'}

  '@babel/compat-data@7.28.5':
    resolution: {integrity: sha512-6uFXyCayocRbqhZOB+6XcuZbkMNimwfVGFji8CTZnCzOHVGvDqzvitu1re2AU5LROliz7eQPhB8CpAMvnx9EjA==}
    engines: {node: '>=6.9.0'}

  '@babel/core@7.28.5':
    resolution: {integrity: sha512-e7jT4DxYvIDLk1ZHmU/m/mB19rex9sv0c2ftBtjSBv+kVM/902eh0fINUzD7UwLLNR+jU585GxUJ8/EBfAM5fw==}
    engines: {node: '>=6.9.0'}

  '@babel/generator@7.28.5':
    resolution: {integrity: sha512-3EwLFhZ38J4VyIP6WNtt2kUdW9dokXA9Cr4IVIFHuCpZ3H8/YFOl5JjZHisrn1fATPBmKKqXzDFvh9fUwHz6CQ==}
    engines: {node: '>=6.9.0'}

  '@babel/helper-compilation-targets@7.27.2':
    resolution: {integrity: sha512-2+1thGUUWWjLTYTHZWK1n8Yga0ijBz1XAhUXcKy81rd5g6yh7hGqMp45v7cadSbEHc9G3OTv45SyneRN3ps4DQ==}
    engines: {node: '>=6.9.0'}

  '@babel/helper-globals@7.28.0':
    resolution: {integrity: sha512-+W6cISkXFa1jXsDEdYA8HeevQT/FULhxzR99pxphltZcVaugps53THCeiWA8SguxxpSp3gKPiuYfSWopkLQ4hw==}
    engines: {node: '>=6.9.0'}

  '@babel/helper-module-imports@7.27.1':
    resolution: {integrity: sha512-0gSFWUPNXNopqtIPQvlD5WgXYI5GY2kP2cCvoT8kczjbfcfuIljTbcWrulD1CIPIX2gt1wghbDy08yE1p+/r3w==}
    engines: {node: '>=6.9.0'}

  '@babel/helper-module-transforms@7.28.3':
    resolution: {integrity: sha512-gytXUbs8k2sXS9PnQptz5o0QnpLL51SwASIORY6XaBKF88nsOT0Zw9szLqlSGQDP/4TljBAD5y98p2U1fqkdsw==}
    engines: {node: '>=6.9.0'}
    peerDependencies:
      '@babel/core': ^7.0.0

  '@babel/helper-plugin-utils@7.27.1':
    resolution: {integrity: sha512-1gn1Up5YXka3YYAHGKpbideQ5Yjf1tDa9qYcgysz+cNCXukyLl6DjPXhD3VRwSb8c0J9tA4b2+rHEZtc6R0tlw==}
    engines: {node: '>=6.9.0'}

  '@babel/helper-string-parser@7.27.1':
    resolution: {integrity: sha512-qMlSxKbpRlAridDExk92nSobyDdpPijUq2DW6oDnUqd0iOGxmQjyqhMIihI9+zv4LPyZdRje2cavWPbCbWm3eA==}
    engines: {node: '>=6.9.0'}

  '@babel/helper-validator-identifier@7.28.5':
    resolution: {integrity: sha512-qSs4ifwzKJSV39ucNjsvc6WVHs6b7S03sOh2OcHF9UHfVPqWWALUsNUVzhSBiItjRZoLHx7nIarVjqKVusUZ1Q==}
    engines: {node: '>=6.9.0'}

  '@babel/helper-validator-option@7.27.1':
    resolution: {integrity: sha512-YvjJow9FxbhFFKDSuFnVCe2WxXk1zWc22fFePVNEaWJEu8IrZVlda6N0uHwzZrUM1il7NC9Mlp4MaJYbYd9JSg==}
    engines: {node: '>=6.9.0'}

  '@babel/helpers@7.28.4':
    resolution: {integrity: sha512-HFN59MmQXGHVyYadKLVumYsA9dBFun/ldYxipEjzA4196jpLZd8UjEEBLkbEkvfYreDqJhZxYAWFPtrfhNpj4w==}
    engines: {node: '>=6.9.0'}

  '@babel/parser@7.28.5':
    resolution: {integrity: sha512-KKBU1VGYR7ORr3At5HAtUQ+TV3SzRCXmA/8OdDZiLDBIZxVyzXuztPjfLd3BV1PRAQGCMWWSHYhL0F8d5uHBDQ==}
    engines: {node: '>=6.0.0'}
    hasBin: true

  '@babel/plugin-transform-react-jsx-self@7.27.1':
    resolution: {integrity: sha512-6UzkCs+ejGdZ5mFFC/OCUrv028ab2fp1znZmCZjAOBKiBK2jXD1O+BPSfX8X2qjJ75fZBMSnQn3Rq2mrBJK2mw==}
    engines: {node: '>=6.9.0'}
    peerDependencies:
      '@babel/core': ^7.0.0-0

  '@babel/plugin-transform-react-jsx-source@7.27.1':
    resolution: {integrity: sha512-zbwoTsBruTeKB9hSq73ha66iFeJHuaFkUbwvqElnygoNbj/jHRsSeokowZFN3CZ64IvEqcmmkVe89OPXc7ldAw==}
    engines: {node: '>=6.9.0'}
    peerDependencies:
      '@babel/core': ^7.0.0-0

  '@babel/runtime@7.28.4':
    resolution: {integrity: sha512-Q/N6JNWvIvPnLDvjlE1OUBLPQHH6l3CltCEsHIujp45zQUSSh8K+gHnaEX45yAT1nyngnINhvWtzN+Nb9D8RAQ==}
    engines: {node: '>=6.9.0'}

  '@babel/template@7.27.2':
    resolution: {integrity: sha512-LPDZ85aEJyYSd18/DkjNh4/y1ntkE5KwUHWTiqgRxruuZL2F1yuHligVHLvcHY2vMHXttKFpJn6LwfI7cw7ODw==}
    engines: {node: '>=6.9.0'}

  '@babel/traverse@7.28.5':
    resolution: {integrity: sha512-TCCj4t55U90khlYkVV/0TfkJkAkUg3jZFA3Neb7unZT8CPok7iiRfaX0F+WnqWqt7OxhOn0uBKXCw4lbL8W0aQ==}
    engines: {node: '>=6.9.0'}

  '@babel/types@7.28.5':
    resolution: {integrity: sha512-qQ5m48eI/MFLQ5PxQj4PFaprjyCTLI37ElWMmNs0K8Lk3dVeOdNpB3ks8jc7yM5CDmVC73eMVk/trk3fgmrUpA==}
    engines: {node: '>=6.9.0'}

  '@biomejs/biome@2.1.2':
    resolution: {integrity: sha512-yq8ZZuKuBVDgAS76LWCfFKHSYIAgqkxVB3mGVVpOe2vSkUTs7xG46zXZeNPRNVjiJuw0SZ3+J2rXiYx0RUpfGg==}
    engines: {node: '>=14.21.3'}
    hasBin: true

  '@biomejs/cli-darwin-arm64@2.1.2':
    resolution: {integrity: sha512-leFAks64PEIjc7MY/cLjE8u5OcfBKkcDB0szxsWUB4aDfemBep1WVKt0qrEyqZBOW8LPHzrFMyDl3FhuuA0E7g==}
    engines: {node: '>=14.21.3'}
    cpu: [arm64]
    os: [darwin]

  '@biomejs/cli-darwin-x64@2.1.2':
    resolution: {integrity: sha512-Nmmv7wRX5Nj7lGmz0FjnWdflJg4zii8Ivruas6PBKzw5SJX/q+Zh2RfnO+bBnuKLXpj8kiI2x2X12otpH6a32A==}
    engines: {node: '>=14.21.3'}
    cpu: [x64]
    os: [darwin]

  '@biomejs/cli-linux-arm64-musl@2.1.2':
    resolution: {integrity: sha512-qgHvafhjH7Oca114FdOScmIKf1DlXT1LqbOrrbR30kQDLFPEOpBG0uzx6MhmsrmhGiCFCr2obDamu+czk+X0HQ==}
    engines: {node: '>=14.21.3'}
    cpu: [arm64]
    os: [linux]

  '@biomejs/cli-linux-arm64@2.1.2':
    resolution: {integrity: sha512-NWNy2Diocav61HZiv2enTQykbPP/KrA/baS7JsLSojC7Xxh2nl9IczuvE5UID7+ksRy2e7yH7klm/WkA72G1dw==}
    engines: {node: '>=14.21.3'}
    cpu: [arm64]
    os: [linux]

  '@biomejs/cli-linux-x64-musl@2.1.2':
    resolution: {integrity: sha512-xlB3mU14ZUa3wzLtXfmk2IMOGL+S0aHFhSix/nssWS/2XlD27q+S6f0dlQ8WOCbYoXcuz8BCM7rCn2lxdTrlQA==}
    engines: {node: '>=14.21.3'}
    cpu: [x64]
    os: [linux]

  '@biomejs/cli-linux-x64@2.1.2':
    resolution: {integrity: sha512-Km/UYeVowygTjpX6sGBzlizjakLoMQkxWbruVZSNE6osuSI63i4uCeIL+6q2AJlD3dxoiBJX70dn1enjQnQqwA==}
    engines: {node: '>=14.21.3'}
    cpu: [x64]
    os: [linux]

  '@biomejs/cli-win32-arm64@2.1.2':
    resolution: {integrity: sha512-G8KWZli5ASOXA3yUQgx+M4pZRv3ND16h77UsdunUL17uYpcL/UC7RkWTdkfvMQvogVsAuz5JUcBDjgZHXxlKoA==}
    engines: {node: '>=14.21.3'}
    cpu: [arm64]
    os: [win32]

  '@biomejs/cli-win32-x64@2.1.2':
    resolution: {integrity: sha512-9zajnk59PMpjBkty3bK2IrjUsUHvqe9HWwyAWQBjGLE7MIBjbX2vwv1XPEhmO2RRuGoTkVx3WCanHrjAytICLA==}
    engines: {node: '>=14.21.3'}
    cpu: [x64]
    os: [win32]

  '@convex-dev/eslint-plugin@1.1.1':
    resolution: {integrity: sha512-4NsTWNJJLPbti10LZsV1/7UkbaMPFxNz5Ekd3yW5bDkaoU1I0b4TJxk0V+ShbNFTJ2fSqTxm+iGy9XSNCmAoVA==}
    peerDependencies:
      convex: ^1.31.0

  '@csstools/color-helpers@5.1.0':
    resolution: {integrity: sha512-S11EXWJyy0Mz5SYvRmY8nJYTFFd1LCNV+7cXyAgQtOOuzb4EsgfqDufL+9esx72/eLhsRdGZwaldu/h+E4t4BA==}
    engines: {node: '>=18'}

  '@csstools/css-calc@2.1.4':
    resolution: {integrity: sha512-3N8oaj+0juUw/1H3YwmDDJXCgTB1gKU6Hc/bB502u9zR0q2vd786XJH9QfrKIEgFlZmhZiq6epXl4rHqhzsIgQ==}
    engines: {node: '>=18'}
    peerDependencies:
      '@csstools/css-parser-algorithms': ^3.0.5
      '@csstools/css-tokenizer': ^3.0.4

  '@csstools/css-color-parser@3.1.0':
    resolution: {integrity: sha512-nbtKwh3a6xNVIp/VRuXV64yTKnb1IjTAEEh3irzS+HkKjAOYLTGNb9pmVNntZ8iVBHcWDA2Dof0QtPgFI1BaTA==}
    engines: {node: '>=18'}
    peerDependencies:
      '@csstools/css-parser-algorithms': ^3.0.5
      '@csstools/css-tokenizer': ^3.0.4

  '@csstools/css-parser-algorithms@3.0.5':
    resolution: {integrity: sha512-DaDeUkXZKjdGhgYaHNJTV9pV7Y9B3b644jCLs9Upc3VeNGg6LWARAT6O+Q+/COo+2gg/bM5rhpMAtf70WqfBdQ==}
    engines: {node: '>=18'}
    peerDependencies:
      '@csstools/css-tokenizer': ^3.0.4

  '@csstools/css-syntax-patches-for-csstree@1.0.15':
    resolution: {integrity: sha512-q0p6zkVq2lJnmzZVPR33doA51G7YOja+FBvRdp5ISIthL0MtFCgYHHhR563z9WFGxcOn0WfjSkPDJ5Qig3H3Sw==}
    engines: {node: '>=18'}

  '@csstools/css-tokenizer@3.0.4':
    resolution: {integrity: sha512-Vd/9EVDiu6PPJt9yAh6roZP6El1xHrdvIVGjyBsHR0RYwNHgL7FJPyIIW4fANJNG6FtyZfvlRPpFI4ZM/lubvw==}
    engines: {node: '>=18'}

  '@dnd-kit/accessibility@3.1.1':
    resolution: {integrity: sha512-2P+YgaXF+gRsIihwwY1gCsQSYnu9Zyj2py8kY5fFvUM1qm2WA2u639R6YNVfU4GWr+ZM5mqEsfHZZLoRONbemw==}
    peerDependencies:
      react: '>=16.8.0'

  '@dnd-kit/core@6.3.1':
    resolution: {integrity: sha512-xkGBRQQab4RLwgXxoqETICr6S5JlogafbhNsidmrkVv2YRs5MLwpjoF2qpiGjQt8S9AoxtIV603s0GIUpY5eYQ==}
    peerDependencies:
      react: '>=16.8.0'
      react-dom: '>=16.8.0'

  '@dnd-kit/sortable@10.0.0':
    resolution: {integrity: sha512-+xqhmIIzvAYMGfBYYnbKuNicfSsk4RksY2XdmJhT+HAC01nix6fHCztU68jooFiMUB01Ky3F0FyOvhG/BZrWkg==}
    peerDependencies:
      '@dnd-kit/core': ^6.3.0
      react: '>=16.8.0'

  '@dnd-kit/utilities@3.2.2':
    resolution: {integrity: sha512-+MKAJEOfaBe5SmV6t34p80MMKhjvUz0vRrvVJbPT0WElzaOJ/1xs+D+KDv+tD/NE5ujfrChEcshd4fLn0wpiqg==}
    peerDependencies:
      react: '>=16.8.0'

  '@edge-runtime/primitives@6.0.0':
    resolution: {integrity: sha512-FqoxaBT+prPBHBwE1WXS1ocnu/VLTQyZ6NMUBAdbP7N2hsFTTxMC/jMu2D/8GAlMQfxeuppcPuCUk/HO3fpIvA==}
    engines: {node: '>=18'}

  '@edge-runtime/vm@5.0.0':
    resolution: {integrity: sha512-NKBGBSIKUG584qrS1tyxVpX/AKJKQw5HgjYEnPLC0QsTw79JrGn+qUr8CXFb955Iy7GUdiiUv1rJ6JBGvaKb6w==}
    engines: {node: '>=18'}

  '@emnapi/core@1.7.0':
    resolution: {integrity: sha512-pJdKGq/1iquWYtv1RRSljZklxHCOCAJFJrImO5ZLKPJVJlVUcs8yFwNQlqS0Lo8xT1VAXXTCZocF9n26FWEKsw==}

  '@emnapi/runtime@1.4.5':
    resolution: {integrity: sha512-++LApOtY0pEEz1zrd9vy1/zXVaVJJ/EbAF3u0fXIzPJEDtnITsBGbbK0EkM72amhl/R5b+5xx0Y/QhcVOpuulg==}

  '@emnapi/runtime@1.7.0':
    resolution: {integrity: sha512-oAYoQnCYaQZKVS53Fq23ceWMRxq5EhQsE0x0RdQ55jT7wagMu5k+fS39v1fiSLrtrLQlXwVINenqhLMtTrV/1Q==}

  '@emnapi/wasi-threads@1.1.0':
    resolution: {integrity: sha512-WI0DdZ8xFSbgMjR1sFsKABJ/C5OnRrjT06JXbZKexJGrDuPTzZdDYfFlsgcCXCyf+suG5QU2e/y1Wo2V/OapLQ==}

  '@es-joy/jsdoccomment@0.76.0':
    resolution: {integrity: sha512-g+RihtzFgGTx2WYCuTHbdOXJeAlGnROws0TeALx9ow/ZmOROOZkVg5wp/B44n0WJgI4SQFP1eWM2iRPlU2Y14w==}
    engines: {node: '>=20.11.0'}

  '@es-joy/resolve.exports@1.2.0':
    resolution: {integrity: sha512-Q9hjxWI5xBM+qW2enxfe8wDKdFWMfd0Z29k5ZJnuBqD/CasY5Zryj09aCA6owbGATWz+39p5uIdaHXpopOcG8g==}
    engines: {node: '>=10'}

  '@esbuild/aix-ppc64@0.25.1':
    resolution: {integrity: sha512-kfYGy8IdzTGy+z0vFGvExZtxkFlA4zAxgKEahG9KE1ScBjpQnFsNOX8KTU5ojNru5ed5CVoJYXFtoxaq5nFbjQ==}
    engines: {node: '>=18'}
    cpu: [ppc64]
    os: [aix]

  '@esbuild/aix-ppc64@0.25.4':
    resolution: {integrity: sha512-1VCICWypeQKhVbE9oW/sJaAmjLxhVqacdkvPLEjwlttjfwENRSClS8EjBz0KzRyFSCPDIkuXW34Je/vk7zdB7Q==}
    engines: {node: '>=18'}
    cpu: [ppc64]
    os: [aix]

  '@esbuild/android-arm64@0.25.1':
    resolution: {integrity: sha512-50tM0zCJW5kGqgG7fQ7IHvQOcAn9TKiVRuQ/lN0xR+T2lzEFvAi1ZcS8DiksFcEpf1t/GYOeOfCAgDHFpkiSmA==}
    engines: {node: '>=18'}
    cpu: [arm64]
    os: [android]

  '@esbuild/android-arm64@0.25.4':
    resolution: {integrity: sha512-bBy69pgfhMGtCnwpC/x5QhfxAz/cBgQ9enbtwjf6V9lnPI/hMyT9iWpR1arm0l3kttTr4L0KSLpKmLp/ilKS9A==}
    engines: {node: '>=18'}
    cpu: [arm64]
    os: [android]

  '@esbuild/android-arm@0.25.1':
    resolution: {integrity: sha512-dp+MshLYux6j/JjdqVLnMglQlFu+MuVeNrmT5nk6q07wNhCdSnB7QZj+7G8VMUGh1q+vj2Bq8kRsuyA00I/k+Q==}
    engines: {node: '>=18'}
    cpu: [arm]
    os: [android]

  '@esbuild/android-arm@0.25.4':
    resolution: {integrity: sha512-QNdQEps7DfFwE3hXiU4BZeOV68HHzYwGd0Nthhd3uCkkEKK7/R6MTgM0P7H7FAs5pU/DIWsviMmEGxEoxIZ+ZQ==}
    engines: {node: '>=18'}
    cpu: [arm]
    os: [android]

  '@esbuild/android-x64@0.25.1':
    resolution: {integrity: sha512-GCj6WfUtNldqUzYkN/ITtlhwQqGWu9S45vUXs7EIYf+7rCiiqH9bCloatO9VhxsL0Pji+PF4Lz2XXCES+Q8hDw==}
    engines: {node: '>=18'}
    cpu: [x64]
    os: [android]

  '@esbuild/android-x64@0.25.4':
    resolution: {integrity: sha512-TVhdVtQIFuVpIIR282btcGC2oGQoSfZfmBdTip2anCaVYcqWlZXGcdcKIUklfX2wj0JklNYgz39OBqh2cqXvcQ==}
    engines: {node: '>=18'}
    cpu: [x64]
    os: [android]

  '@esbuild/darwin-arm64@0.25.1':
    resolution: {integrity: sha512-5hEZKPf+nQjYoSr/elb62U19/l1mZDdqidGfmFutVUjjUZrOazAtwK+Kr+3y0C/oeJfLlxo9fXb1w7L+P7E4FQ==}
    engines: {node: '>=18'}
    cpu: [arm64]
    os: [darwin]

  '@esbuild/darwin-arm64@0.25.4':
    resolution: {integrity: sha512-Y1giCfM4nlHDWEfSckMzeWNdQS31BQGs9/rouw6Ub91tkK79aIMTH3q9xHvzH8d0wDru5Ci0kWB8b3up/nl16g==}
    engines: {node: '>=18'}
    cpu: [arm64]
    os: [darwin]

  '@esbuild/darwin-x64@0.25.1':
    resolution: {integrity: sha512-hxVnwL2Dqs3fM1IWq8Iezh0cX7ZGdVhbTfnOy5uURtao5OIVCEyj9xIzemDi7sRvKsuSdtCAhMKarxqtlyVyfA==}
    engines: {node: '>=18'}
    cpu: [x64]
    os: [darwin]

  '@esbuild/darwin-x64@0.25.4':
    resolution: {integrity: sha512-CJsry8ZGM5VFVeyUYB3cdKpd/H69PYez4eJh1W/t38vzutdjEjtP7hB6eLKBoOdxcAlCtEYHzQ/PJ/oU9I4u0A==}
    engines: {node: '>=18'}
    cpu: [x64]
    os: [darwin]

  '@esbuild/freebsd-arm64@0.25.1':
    resolution: {integrity: sha512-1MrCZs0fZa2g8E+FUo2ipw6jw5qqQiH+tERoS5fAfKnRx6NXH31tXBKI3VpmLijLH6yriMZsxJtaXUyFt/8Y4A==}
    engines: {node: '>=18'}
    cpu: [arm64]
    os: [freebsd]

  '@esbuild/freebsd-arm64@0.25.4':
    resolution: {integrity: sha512-yYq+39NlTRzU2XmoPW4l5Ifpl9fqSk0nAJYM/V/WUGPEFfek1epLHJIkTQM6bBs1swApjO5nWgvr843g6TjxuQ==}
    engines: {node: '>=18'}
    cpu: [arm64]
    os: [freebsd]

  '@esbuild/freebsd-x64@0.25.1':
    resolution: {integrity: sha512-0IZWLiTyz7nm0xuIs0q1Y3QWJC52R8aSXxe40VUxm6BB1RNmkODtW6LHvWRrGiICulcX7ZvyH6h5fqdLu4gkww==}
    engines: {node: '>=18'}
    cpu: [x64]
    os: [freebsd]

  '@esbuild/freebsd-x64@0.25.4':
    resolution: {integrity: sha512-0FgvOJ6UUMflsHSPLzdfDnnBBVoCDtBTVyn/MrWloUNvq/5SFmh13l3dvgRPkDihRxb77Y17MbqbCAa2strMQQ==}
    engines: {node: '>=18'}
    cpu: [x64]
    os: [freebsd]

  '@esbuild/linux-arm64@0.25.1':
    resolution: {integrity: sha512-jaN3dHi0/DDPelk0nLcXRm1q7DNJpjXy7yWaWvbfkPvI+7XNSc/lDOnCLN7gzsyzgu6qSAmgSvP9oXAhP973uQ==}
    engines: {node: '>=18'}
    cpu: [arm64]
    os: [linux]

  '@esbuild/linux-arm64@0.25.4':
    resolution: {integrity: sha512-+89UsQTfXdmjIvZS6nUnOOLoXnkUTB9hR5QAeLrQdzOSWZvNSAXAtcRDHWtqAUtAmv7ZM1WPOOeSxDzzzMogiQ==}
    engines: {node: '>=18'}
    cpu: [arm64]
    os: [linux]

  '@esbuild/linux-arm@0.25.1':
    resolution: {integrity: sha512-NdKOhS4u7JhDKw9G3cY6sWqFcnLITn6SqivVArbzIaf3cemShqfLGHYMx8Xlm/lBit3/5d7kXvriTUGa5YViuQ==}
    engines: {node: '>=18'}
    cpu: [arm]
    os: [linux]

  '@esbuild/linux-arm@0.25.4':
    resolution: {integrity: sha512-kro4c0P85GMfFYqW4TWOpvmF8rFShbWGnrLqlzp4X1TNWjRY3JMYUfDCtOxPKOIY8B0WC8HN51hGP4I4hz4AaQ==}
    engines: {node: '>=18'}
    cpu: [arm]
    os: [linux]

  '@esbuild/linux-ia32@0.25.1':
    resolution: {integrity: sha512-OJykPaF4v8JidKNGz8c/q1lBO44sQNUQtq1KktJXdBLn1hPod5rE/Hko5ugKKZd+D2+o1a9MFGUEIUwO2YfgkQ==}
    engines: {node: '>=18'}
    cpu: [ia32]
    os: [linux]

  '@esbuild/linux-ia32@0.25.4':
    resolution: {integrity: sha512-yTEjoapy8UP3rv8dB0ip3AfMpRbyhSN3+hY8mo/i4QXFeDxmiYbEKp3ZRjBKcOP862Ua4b1PDfwlvbuwY7hIGQ==}
    engines: {node: '>=18'}
    cpu: [ia32]
    os: [linux]

  '@esbuild/linux-loong64@0.25.1':
    resolution: {integrity: sha512-nGfornQj4dzcq5Vp835oM/o21UMlXzn79KobKlcs3Wz9smwiifknLy4xDCLUU0BWp7b/houtdrgUz7nOGnfIYg==}
    engines: {node: '>=18'}
    cpu: [loong64]
    os: [linux]

  '@esbuild/linux-loong64@0.25.4':
    resolution: {integrity: sha512-NeqqYkrcGzFwi6CGRGNMOjWGGSYOpqwCjS9fvaUlX5s3zwOtn1qwg1s2iE2svBe4Q/YOG1q6875lcAoQK/F4VA==}
    engines: {node: '>=18'}
    cpu: [loong64]
    os: [linux]

  '@esbuild/linux-mips64el@0.25.1':
    resolution: {integrity: sha512-1osBbPEFYwIE5IVB/0g2X6i1qInZa1aIoj1TdL4AaAb55xIIgbg8Doq6a5BzYWgr+tEcDzYH67XVnTmUzL+nXg==}
    engines: {node: '>=18'}
    cpu: [mips64el]
    os: [linux]

  '@esbuild/linux-mips64el@0.25.4':
    resolution: {integrity: sha512-IcvTlF9dtLrfL/M8WgNI/qJYBENP3ekgsHbYUIzEzq5XJzzVEV/fXY9WFPfEEXmu3ck2qJP8LG/p3Q8f7Zc2Xg==}
    engines: {node: '>=18'}
    cpu: [mips64el]
    os: [linux]

  '@esbuild/linux-ppc64@0.25.1':
    resolution: {integrity: sha512-/6VBJOwUf3TdTvJZ82qF3tbLuWsscd7/1w+D9LH0W/SqUgM5/JJD0lrJ1fVIfZsqB6RFmLCe0Xz3fmZc3WtyVg==}
    engines: {node: '>=18'}
    cpu: [ppc64]
    os: [linux]

  '@esbuild/linux-ppc64@0.25.4':
    resolution: {integrity: sha512-HOy0aLTJTVtoTeGZh4HSXaO6M95qu4k5lJcH4gxv56iaycfz1S8GO/5Jh6X4Y1YiI0h7cRyLi+HixMR+88swag==}
    engines: {node: '>=18'}
    cpu: [ppc64]
    os: [linux]

  '@esbuild/linux-riscv64@0.25.1':
    resolution: {integrity: sha512-nSut/Mx5gnilhcq2yIMLMe3Wl4FK5wx/o0QuuCLMtmJn+WeWYoEGDN1ipcN72g1WHsnIbxGXd4i/MF0gTcuAjQ==}
    engines: {node: '>=18'}
    cpu: [riscv64]
    os: [linux]

  '@esbuild/linux-riscv64@0.25.4':
    resolution: {integrity: sha512-i8JUDAufpz9jOzo4yIShCTcXzS07vEgWzyX3NH2G7LEFVgrLEhjwL3ajFE4fZI3I4ZgiM7JH3GQ7ReObROvSUA==}
    engines: {node: '>=18'}
    cpu: [riscv64]
    os: [linux]

  '@esbuild/linux-s390x@0.25.1':
    resolution: {integrity: sha512-cEECeLlJNfT8kZHqLarDBQso9a27o2Zd2AQ8USAEoGtejOrCYHNtKP8XQhMDJMtthdF4GBmjR2au3x1udADQQQ==}
    engines: {node: '>=18'}
    cpu: [s390x]
    os: [linux]

  '@esbuild/linux-s390x@0.25.4':
    resolution: {integrity: sha512-jFnu+6UbLlzIjPQpWCNh5QtrcNfMLjgIavnwPQAfoGx4q17ocOU9MsQ2QVvFxwQoWpZT8DvTLooTvmOQXkO51g==}
    engines: {node: '>=18'}
    cpu: [s390x]
    os: [linux]

  '@esbuild/linux-x64@0.25.1':
    resolution: {integrity: sha512-xbfUhu/gnvSEg+EGovRc+kjBAkrvtk38RlerAzQxvMzlB4fXpCFCeUAYzJvrnhFtdeyVCDANSjJvOvGYoeKzFA==}
    engines: {node: '>=18'}
    cpu: [x64]
    os: [linux]

  '@esbuild/linux-x64@0.25.4':
    resolution: {integrity: sha512-6e0cvXwzOnVWJHq+mskP8DNSrKBr1bULBvnFLpc1KY+d+irZSgZ02TGse5FsafKS5jg2e4pbvK6TPXaF/A6+CA==}
    engines: {node: '>=18'}
    cpu: [x64]
    os: [linux]

  '@esbuild/netbsd-arm64@0.25.1':
    resolution: {integrity: sha512-O96poM2XGhLtpTh+s4+nP7YCCAfb4tJNRVZHfIE7dgmax+yMP2WgMd2OecBuaATHKTHsLWHQeuaxMRnCsH8+5g==}
    engines: {node: '>=18'}
    cpu: [arm64]
    os: [netbsd]

  '@esbuild/netbsd-arm64@0.25.4':
    resolution: {integrity: sha512-vUnkBYxZW4hL/ie91hSqaSNjulOnYXE1VSLusnvHg2u3jewJBz3YzB9+oCw8DABeVqZGg94t9tyZFoHma8gWZQ==}
    engines: {node: '>=18'}
    cpu: [arm64]
    os: [netbsd]

  '@esbuild/netbsd-x64@0.25.1':
    resolution: {integrity: sha512-X53z6uXip6KFXBQ+Krbx25XHV/NCbzryM6ehOAeAil7X7oa4XIq+394PWGnwaSQ2WRA0KI6PUO6hTO5zeF5ijA==}
    engines: {node: '>=18'}
    cpu: [x64]
    os: [netbsd]

  '@esbuild/netbsd-x64@0.25.4':
    resolution: {integrity: sha512-XAg8pIQn5CzhOB8odIcAm42QsOfa98SBeKUdo4xa8OvX8LbMZqEtgeWE9P/Wxt7MlG2QqvjGths+nq48TrUiKw==}
    engines: {node: '>=18'}
    cpu: [x64]
    os: [netbsd]

  '@esbuild/openbsd-arm64@0.25.1':
    resolution: {integrity: sha512-Na9T3szbXezdzM/Kfs3GcRQNjHzM6GzFBeU1/6IV/npKP5ORtp9zbQjvkDJ47s6BCgaAZnnnu/cY1x342+MvZg==}
    engines: {node: '>=18'}
    cpu: [arm64]
    os: [openbsd]

  '@esbuild/openbsd-arm64@0.25.4':
    resolution: {integrity: sha512-Ct2WcFEANlFDtp1nVAXSNBPDxyU+j7+tId//iHXU2f/lN5AmO4zLyhDcpR5Cz1r08mVxzt3Jpyt4PmXQ1O6+7A==}
    engines: {node: '>=18'}
    cpu: [arm64]
    os: [openbsd]

  '@esbuild/openbsd-x64@0.25.1':
    resolution: {integrity: sha512-T3H78X2h1tszfRSf+txbt5aOp/e7TAz3ptVKu9Oyir3IAOFPGV6O9c2naym5TOriy1l0nNf6a4X5UXRZSGX/dw==}
    engines: {node: '>=18'}
    cpu: [x64]
    os: [openbsd]

  '@esbuild/openbsd-x64@0.25.4':
    resolution: {integrity: sha512-xAGGhyOQ9Otm1Xu8NT1ifGLnA6M3sJxZ6ixylb+vIUVzvvd6GOALpwQrYrtlPouMqd/vSbgehz6HaVk4+7Afhw==}
    engines: {node: '>=18'}
    cpu: [x64]
    os: [openbsd]

  '@esbuild/sunos-x64@0.25.1':
    resolution: {integrity: sha512-2H3RUvcmULO7dIE5EWJH8eubZAI4xw54H1ilJnRNZdeo8dTADEZ21w6J22XBkXqGJbe0+wnNJtw3UXRoLJnFEg==}
    engines: {node: '>=18'}
    cpu: [x64]
    os: [sunos]

  '@esbuild/sunos-x64@0.25.4':
    resolution: {integrity: sha512-Mw+tzy4pp6wZEK0+Lwr76pWLjrtjmJyUB23tHKqEDP74R3q95luY/bXqXZeYl4NYlvwOqoRKlInQialgCKy67Q==}
    engines: {node: '>=18'}
    cpu: [x64]
    os: [sunos]

  '@esbuild/win32-arm64@0.25.1':
    resolution: {integrity: sha512-GE7XvrdOzrb+yVKB9KsRMq+7a2U/K5Cf/8grVFRAGJmfADr/e/ODQ134RK2/eeHqYV5eQRFxb1hY7Nr15fv1NQ==}
    engines: {node: '>=18'}
    cpu: [arm64]
    os: [win32]

  '@esbuild/win32-arm64@0.25.4':
    resolution: {integrity: sha512-AVUP428VQTSddguz9dO9ngb+E5aScyg7nOeJDrF1HPYu555gmza3bDGMPhmVXL8svDSoqPCsCPjb265yG/kLKQ==}
    engines: {node: '>=18'}
    cpu: [arm64]
    os: [win32]

  '@esbuild/win32-ia32@0.25.1':
    resolution: {integrity: sha512-uOxSJCIcavSiT6UnBhBzE8wy3n0hOkJsBOzy7HDAuTDE++1DJMRRVCPGisULScHL+a/ZwdXPpXD3IyFKjA7K8A==}
    engines: {node: '>=18'}
    cpu: [ia32]
    os: [win32]

  '@esbuild/win32-ia32@0.25.4':
    resolution: {integrity: sha512-i1sW+1i+oWvQzSgfRcxxG2k4I9n3O9NRqy8U+uugaT2Dy7kLO9Y7wI72haOahxceMX8hZAzgGou1FhndRldxRg==}
    engines: {node: '>=18'}
    cpu: [ia32]
    os: [win32]

  '@esbuild/win32-x64@0.25.1':
    resolution: {integrity: sha512-Y1EQdcfwMSeQN/ujR5VayLOJ1BHaK+ssyk0AEzPjC+t1lITgsnccPqFjb6V+LsTp/9Iov4ysfjxLaGJ9RPtkVg==}
    engines: {node: '>=18'}
    cpu: [x64]
    os: [win32]

  '@esbuild/win32-x64@0.25.4':
    resolution: {integrity: sha512-nOT2vZNw6hJ+z43oP1SPea/G/6AbN6X+bGNhNuq8NtRHy4wsMhw765IKLNmnjek7GvjWBYQ8Q5VBoYTFg9y1UQ==}
    engines: {node: '>=18'}
    cpu: [x64]
    os: [win32]

  '@eslint-community/eslint-utils@4.9.0':
    resolution: {integrity: sha512-ayVFHdtZ+hsq1t2Dy24wCmGXGe4q9Gu3smhLYALJrr473ZH27MsnSL+LKUlimp4BWJqMDMLmPpx/Q9R3OAlL4g==}
    engines: {node: ^12.22.0 || ^14.17.0 || >=16.0.0}
    peerDependencies:
      eslint: ^6.0.0 || ^7.0.0 || >=8.0.0

  '@eslint-community/regexpp@4.12.1':
    resolution: {integrity: sha512-CCZCDJuduB9OUkFkY2IgppNZMi2lBQgD2qzwXkEia16cge2pijY/aXi96CJMquDMn3nJdlPV1A5KrJEXwfLNzQ==}
    engines: {node: ^12.0.0 || ^14.0.0 || >=16.0.0}

  '@eslint-community/regexpp@4.12.2':
    resolution: {integrity: sha512-EriSTlt5OC9/7SXkRSCAhfSxxoSUgBm33OH+IkwbdpgoqsSsUg7y3uh+IICI/Qg4BBWr3U2i39RpmycbxMq4ew==}
    engines: {node: ^12.0.0 || ^14.0.0 || >=16.0.0}

  '@eslint/config-array@0.20.0':
    resolution: {integrity: sha512-fxlS1kkIjx8+vy2SjuCB94q3htSNrufYTXubwiBFeaQHbH6Ipi43gFJq2zCMt6PHhImH3Xmr0NksKDvchWlpQQ==}
    engines: {node: ^18.18.0 || ^20.9.0 || >=21.1.0}

  '@eslint/config-helpers@0.2.2':
    resolution: {integrity: sha512-+GPzk8PlG0sPpzdU5ZvIRMPidzAnZDl/s9L+y13iodqvb8leL53bTannOrQ/Im7UkpsmFU5Ily5U60LWixnmLg==}
    engines: {node: ^18.18.0 || ^20.9.0 || >=21.1.0}

  '@eslint/core@0.13.0':
    resolution: {integrity: sha512-yfkgDw1KR66rkT5A8ci4irzDysN7FRpq3ttJolR88OqQikAWqwA8j5VZyas+vjyBNFIJ7MfybJ9plMILI2UrCw==}
    engines: {node: ^18.18.0 || ^20.9.0 || >=21.1.0}

  '@eslint/eslintrc@3.3.1':
    resolution: {integrity: sha512-gtF186CXhIl1p4pJNGZw8Yc6RlshoePRvE0X91oPGb3vZ8pM3qOS9W9NGPat9LziaBV7XrJWGylNQXkGcnM3IQ==}
    engines: {node: ^18.18.0 || ^20.9.0 || >=21.1.0}

  '@eslint/js@9.26.0':
    resolution: {integrity: sha512-I9XlJawFdSMvWjDt6wksMCrgns5ggLNfFwFvnShsleWruvXM514Qxk8V246efTw+eo9JABvVz+u3q2RiAowKxQ==}
    engines: {node: ^18.18.0 || ^20.9.0 || >=21.1.0}

  '@eslint/object-schema@2.1.6':
    resolution: {integrity: sha512-RBMg5FRL0I0gs51M/guSAj5/e14VQ4tpZnQNWwuDT66P14I43ItmPfIZRhO9fUVIPOAQXU47atlywZ/czoqFPA==}
    engines: {node: ^18.18.0 || ^20.9.0 || >=21.1.0}

  '@eslint/plugin-kit@0.2.8':
    resolution: {integrity: sha512-ZAoA40rNMPwSm+AeHpCq8STiNAwzWLJuP8Xv4CHIc9wv/PSuExjMrmjfYNj682vW0OOiZ1HKxzvjQr9XZIisQA==}
    engines: {node: ^18.18.0 || ^20.9.0 || >=21.1.0}

  '@floating-ui/core@1.7.0':
    resolution: {integrity: sha512-FRdBLykrPPA6P76GGGqlex/e7fbe0F1ykgxHYNXQsH/iTEtjMj/f9bpY5oQqbjt5VgZvgz/uKXbGuROijh3VLA==}

  '@floating-ui/core@1.7.3':
    resolution: {integrity: sha512-sGnvb5dmrJaKEZ+LDIpguvdX3bDlEllmv4/ClQ9awcmCZrlx5jQyyMWFM5kBI+EyNOCDDiKk8il0zeuX3Zlg/w==}

  '@floating-ui/dom@1.7.0':
    resolution: {integrity: sha512-lGTor4VlXcesUMh1cupTUTDoCxMb0V6bm3CnxHzQcw8Eaf1jQbgQX4i02fYgT0vJ82tb5MZ4CZk1LRGkktJCzg==}

  '@floating-ui/dom@1.7.4':
    resolution: {integrity: sha512-OOchDgh4F2CchOX94cRVqhvy7b3AFb+/rQXyswmzmGakRfkMgoWVjfnLWkRirfLEfuD4ysVW16eXzwt3jHIzKA==}

  '@floating-ui/react-dom@2.1.2':
    resolution: {integrity: sha512-06okr5cgPzMNBy+Ycse2A6udMi4bqwW/zgBF/rwjcNqWkyr82Mcg8b0vjX8OJpZFy/FKjJmw6wV7t44kK6kW7A==}
    peerDependencies:
      react: '>=16.8.0'
      react-dom: '>=16.8.0'

  '@floating-ui/utils@0.2.10':
    resolution: {integrity: sha512-aGTxbpbg8/b5JfU1HXSrbH3wXZuLPJcNEcZQFMxLs3oSzgtVu6nFPkbbGGUvBcUjKV2YyB9Wxxabo+HEH9tcRQ==}

  '@floating-ui/utils@0.2.9':
    resolution: {integrity: sha512-MDWhGtE+eHw5JW7lq4qhc5yRLS11ERl1c7Z6Xd0a58DozHES6EnNNwUWbMiG4J9Cgj053Bhk8zvlhFYKVhULwg==}

  '@hookform/resolvers@5.0.1':
    resolution: {integrity: sha512-u/+Jp83luQNx9AdyW2fIPGY6Y7NG68eN2ZW8FOJYL+M0i4s49+refdJdOp/A9n9HFQtQs3HIDHQvX3ZET2o7YA==}
    peerDependencies:
      react-hook-form: ^7.55.0

  '@humanfs/core@0.19.1':
    resolution: {integrity: sha512-5DyQ4+1JEUzejeK1JGICcideyfUbGixgS9jNgex5nqkW+cY7WZhxBigmieN5Qnw9ZosSNVC9KQKyb+GUaGyKUA==}
    engines: {node: '>=18.18.0'}

  '@humanfs/node@0.16.6':
    resolution: {integrity: sha512-YuI2ZHQL78Q5HbhDiBA1X4LmYdXCKCMQIfw0pw7piHJwyREFebJUvrQN4cMssyES6x+vfUbx1CIpaQUKYdQZOw==}
    engines: {node: '>=18.18.0'}

  '@humanwhocodes/module-importer@1.0.1':
    resolution: {integrity: sha512-bxveV4V8v5Yb4ncFTT3rPSgZBOpCkjfK0y4oVVVJwIuDVBRMDXrPyXRL988i5ap9m9bnyEEjWfm5WkBmtffLfA==}
    engines: {node: '>=12.22'}

  '@humanwhocodes/retry@0.3.1':
    resolution: {integrity: sha512-JBxkERygn7Bv/GbN5Rv8Ul6LVknS+5Bp6RgDC/O8gEBU/yeH5Ui5C/OlWrTb6qct7LjjfT6Re2NxB0ln0yYybA==}
    engines: {node: '>=18.18'}

  '@humanwhocodes/retry@0.4.2':
    resolution: {integrity: sha512-xeO57FpIu4p1Ri3Jq/EXq4ClRm86dVF2z/+kvFnyqVYRavTZmaFaUBbWCOuuTh0o/g7DSsk6kc2vrS4Vl5oPOQ==}
    engines: {node: '>=18.18'}

  '@img/colour@1.0.0':
    resolution: {integrity: sha512-A5P/LfWGFSl6nsckYtjw9da+19jB8hkJ6ACTGcDfEJ0aE+l2n2El7dsVM7UVHZQ9s2lmYMWlrS21YLy2IR1LUw==}
    engines: {node: '>=18'}

  '@img/sharp-darwin-arm64@0.34.3':
    resolution: {integrity: sha512-ryFMfvxxpQRsgZJqBd4wsttYQbCxsJksrv9Lw/v798JcQ8+w84mBWuXwl+TT0WJ/WrYOLaYpwQXi3sA9nTIaIg==}
    engines: {node: ^18.17.0 || ^20.3.0 || >=21.0.0}
    cpu: [arm64]
    os: [darwin]

  '@img/sharp-darwin-arm64@0.34.5':
    resolution: {integrity: sha512-imtQ3WMJXbMY4fxb/Ndp6HBTNVtWCUI0WdobyheGf5+ad6xX8VIDO8u2xE4qc/fr08CKG/7dDseFtn6M6g/r3w==}
    engines: {node: ^18.17.0 || ^20.3.0 || >=21.0.0}
    cpu: [arm64]
    os: [darwin]

  '@img/sharp-darwin-x64@0.34.3':
    resolution: {integrity: sha512-yHpJYynROAj12TA6qil58hmPmAwxKKC7reUqtGLzsOHfP7/rniNGTL8tjWX6L3CTV4+5P4ypcS7Pp+7OB+8ihA==}
    engines: {node: ^18.17.0 || ^20.3.0 || >=21.0.0}
    cpu: [x64]
    os: [darwin]

  '@img/sharp-darwin-x64@0.34.5':
    resolution: {integrity: sha512-YNEFAF/4KQ/PeW0N+r+aVVsoIY0/qxxikF2SWdp+NRkmMB7y9LBZAVqQ4yhGCm/H3H270OSykqmQMKLBhBJDEw==}
    engines: {node: ^18.17.0 || ^20.3.0 || >=21.0.0}
    cpu: [x64]
    os: [darwin]

  '@img/sharp-libvips-darwin-arm64@1.2.0':
    resolution: {integrity: sha512-sBZmpwmxqwlqG9ueWFXtockhsxefaV6O84BMOrhtg/YqbTaRdqDE7hxraVE3y6gVM4eExmfzW4a8el9ArLeEiQ==}
    cpu: [arm64]
    os: [darwin]

  '@img/sharp-libvips-darwin-arm64@1.2.4':
    resolution: {integrity: sha512-zqjjo7RatFfFoP0MkQ51jfuFZBnVE2pRiaydKJ1G/rHZvnsrHAOcQALIi9sA5co5xenQdTugCvtb1cuf78Vf4g==}
    cpu: [arm64]
    os: [darwin]

  '@img/sharp-libvips-darwin-x64@1.2.0':
    resolution: {integrity: sha512-M64XVuL94OgiNHa5/m2YvEQI5q2cl9d/wk0qFTDVXcYzi43lxuiFTftMR1tOnFQovVXNZJ5TURSDK2pNe9Yzqg==}
    cpu: [x64]
    os: [darwin]

  '@img/sharp-libvips-darwin-x64@1.2.4':
    resolution: {integrity: sha512-1IOd5xfVhlGwX+zXv2N93k0yMONvUlANylbJw1eTah8K/Jtpi15KC+WSiaX/nBmbm2HxRM1gZ0nSdjSsrZbGKg==}
    cpu: [x64]
    os: [darwin]

  '@img/sharp-libvips-linux-arm64@1.2.0':
    resolution: {integrity: sha512-RXwd0CgG+uPRX5YYrkzKyalt2OJYRiJQ8ED/fi1tq9WQW2jsQIn0tqrlR5l5dr/rjqq6AHAxURhj2DVjyQWSOA==}
    cpu: [arm64]
    os: [linux]

  '@img/sharp-libvips-linux-arm64@1.2.4':
    resolution: {integrity: sha512-excjX8DfsIcJ10x1Kzr4RcWe1edC9PquDRRPx3YVCvQv+U5p7Yin2s32ftzikXojb1PIFc/9Mt28/y+iRklkrw==}
    cpu: [arm64]
    os: [linux]

  '@img/sharp-libvips-linux-arm@1.2.0':
    resolution: {integrity: sha512-mWd2uWvDtL/nvIzThLq3fr2nnGfyr/XMXlq8ZJ9WMR6PXijHlC3ksp0IpuhK6bougvQrchUAfzRLnbsen0Cqvw==}
    cpu: [arm]
    os: [linux]

  '@img/sharp-libvips-linux-arm@1.2.4':
    resolution: {integrity: sha512-bFI7xcKFELdiNCVov8e44Ia4u2byA+l3XtsAj+Q8tfCwO6BQ8iDojYdvoPMqsKDkuoOo+X6HZA0s0q11ANMQ8A==}
    cpu: [arm]
    os: [linux]

  '@img/sharp-libvips-linux-ppc64@1.2.0':
    resolution: {integrity: sha512-Xod/7KaDDHkYu2phxxfeEPXfVXFKx70EAFZ0qyUdOjCcxbjqyJOEUpDe6RIyaunGxT34Anf9ue/wuWOqBW2WcQ==}
    cpu: [ppc64]
    os: [linux]

  '@img/sharp-libvips-linux-ppc64@1.2.4':
    resolution: {integrity: sha512-FMuvGijLDYG6lW+b/UvyilUWu5Ayu+3r2d1S8notiGCIyYU/76eig1UfMmkZ7vwgOrzKzlQbFSuQfgm7GYUPpA==}
    cpu: [ppc64]
    os: [linux]

  '@img/sharp-libvips-linux-riscv64@1.2.4':
    resolution: {integrity: sha512-oVDbcR4zUC0ce82teubSm+x6ETixtKZBh/qbREIOcI3cULzDyb18Sr/Wcyx7NRQeQzOiHTNbZFF1UwPS2scyGA==}
    cpu: [riscv64]
    os: [linux]

  '@img/sharp-libvips-linux-s390x@1.2.0':
    resolution: {integrity: sha512-eMKfzDxLGT8mnmPJTNMcjfO33fLiTDsrMlUVcp6b96ETbnJmd4uvZxVJSKPQfS+odwfVaGifhsB07J1LynFehw==}
    cpu: [s390x]
    os: [linux]

  '@img/sharp-libvips-linux-s390x@1.2.4':
    resolution: {integrity: sha512-qmp9VrzgPgMoGZyPvrQHqk02uyjA0/QrTO26Tqk6l4ZV0MPWIW6LTkqOIov+J1yEu7MbFQaDpwdwJKhbJvuRxQ==}
    cpu: [s390x]
    os: [linux]

  '@img/sharp-libvips-linux-x64@1.2.0':
    resolution: {integrity: sha512-ZW3FPWIc7K1sH9E3nxIGB3y3dZkpJlMnkk7z5tu1nSkBoCgw2nSRTFHI5pB/3CQaJM0pdzMF3paf9ckKMSE9Tg==}
    cpu: [x64]
    os: [linux]

  '@img/sharp-libvips-linux-x64@1.2.4':
    resolution: {integrity: sha512-tJxiiLsmHc9Ax1bz3oaOYBURTXGIRDODBqhveVHonrHJ9/+k89qbLl0bcJns+e4t4rvaNBxaEZsFtSfAdquPrw==}
    cpu: [x64]
    os: [linux]

  '@img/sharp-libvips-linuxmusl-arm64@1.2.0':
    resolution: {integrity: sha512-UG+LqQJbf5VJ8NWJ5Z3tdIe/HXjuIdo4JeVNADXBFuG7z9zjoegpzzGIyV5zQKi4zaJjnAd2+g2nna8TZvuW9Q==}
    cpu: [arm64]
    os: [linux]

  '@img/sharp-libvips-linuxmusl-arm64@1.2.4':
    resolution: {integrity: sha512-FVQHuwx1IIuNow9QAbYUzJ+En8KcVm9Lk5+uGUQJHaZmMECZmOlix9HnH7n1TRkXMS0pGxIJokIVB9SuqZGGXw==}
    cpu: [arm64]
    os: [linux]

  '@img/sharp-libvips-linuxmusl-x64@1.2.0':
    resolution: {integrity: sha512-SRYOLR7CXPgNze8akZwjoGBoN1ThNZoqpOgfnOxmWsklTGVfJiGJoC/Lod7aNMGA1jSsKWM1+HRX43OP6p9+6Q==}
    cpu: [x64]
    os: [linux]

  '@img/sharp-libvips-linuxmusl-x64@1.2.4':
    resolution: {integrity: sha512-+LpyBk7L44ZIXwz/VYfglaX/okxezESc6UxDSoyo2Ks6Jxc4Y7sGjpgU9s4PMgqgjj1gZCylTieNamqA1MF7Dg==}
    cpu: [x64]
    os: [linux]

  '@img/sharp-linux-arm64@0.34.3':
    resolution: {integrity: sha512-QdrKe3EvQrqwkDrtuTIjI0bu6YEJHTgEeqdzI3uWJOH6G1O8Nl1iEeVYRGdj1h5I21CqxSvQp1Yv7xeU3ZewbA==}
    engines: {node: ^18.17.0 || ^20.3.0 || >=21.0.0}
    cpu: [arm64]
    os: [linux]

  '@img/sharp-linux-arm64@0.34.5':
    resolution: {integrity: sha512-bKQzaJRY/bkPOXyKx5EVup7qkaojECG6NLYswgktOZjaXecSAeCWiZwwiFf3/Y+O1HrauiE3FVsGxFg8c24rZg==}
    engines: {node: ^18.17.0 || ^20.3.0 || >=21.0.0}
    cpu: [arm64]
    os: [linux]

  '@img/sharp-linux-arm@0.34.3':
    resolution: {integrity: sha512-oBK9l+h6KBN0i3dC8rYntLiVfW8D8wH+NPNT3O/WBHeW0OQWCjfWksLUaPidsrDKpJgXp3G3/hkmhptAW0I3+A==}
    engines: {node: ^18.17.0 || ^20.3.0 || >=21.0.0}
    cpu: [arm]
    os: [linux]

  '@img/sharp-linux-arm@0.34.5':
    resolution: {integrity: sha512-9dLqsvwtg1uuXBGZKsxem9595+ujv0sJ6Vi8wcTANSFpwV/GONat5eCkzQo/1O6zRIkh0m/8+5BjrRr7jDUSZw==}
    engines: {node: ^18.17.0 || ^20.3.0 || >=21.0.0}
    cpu: [arm]
    os: [linux]

  '@img/sharp-linux-ppc64@0.34.3':
    resolution: {integrity: sha512-GLtbLQMCNC5nxuImPR2+RgrviwKwVql28FWZIW1zWruy6zLgA5/x2ZXk3mxj58X/tszVF69KK0Is83V8YgWhLA==}
    engines: {node: ^18.17.0 || ^20.3.0 || >=21.0.0}
    cpu: [ppc64]
    os: [linux]

  '@img/sharp-linux-ppc64@0.34.5':
    resolution: {integrity: sha512-7zznwNaqW6YtsfrGGDA6BRkISKAAE1Jo0QdpNYXNMHu2+0dTrPflTLNkpc8l7MUP5M16ZJcUvysVWWrMefZquA==}
    engines: {node: ^18.17.0 || ^20.3.0 || >=21.0.0}
    cpu: [ppc64]
    os: [linux]

  '@img/sharp-linux-riscv64@0.34.5':
    resolution: {integrity: sha512-51gJuLPTKa7piYPaVs8GmByo7/U7/7TZOq+cnXJIHZKavIRHAP77e3N2HEl3dgiqdD/w0yUfiJnII77PuDDFdw==}
    engines: {node: ^18.17.0 || ^20.3.0 || >=21.0.0}
    cpu: [riscv64]
    os: [linux]

  '@img/sharp-linux-s390x@0.34.3':
    resolution: {integrity: sha512-3gahT+A6c4cdc2edhsLHmIOXMb17ltffJlxR0aC2VPZfwKoTGZec6u5GrFgdR7ciJSsHT27BD3TIuGcuRT0KmQ==}
    engines: {node: ^18.17.0 || ^20.3.0 || >=21.0.0}
    cpu: [s390x]
    os: [linux]

  '@img/sharp-linux-s390x@0.34.5':
    resolution: {integrity: sha512-nQtCk0PdKfho3eC5MrbQoigJ2gd1CgddUMkabUj+rBevs8tZ2cULOx46E7oyX+04WGfABgIwmMC0VqieTiR4jg==}
    engines: {node: ^18.17.0 || ^20.3.0 || >=21.0.0}
    cpu: [s390x]
    os: [linux]

  '@img/sharp-linux-x64@0.34.3':
    resolution: {integrity: sha512-8kYso8d806ypnSq3/Ly0QEw90V5ZoHh10yH0HnrzOCr6DKAPI6QVHvwleqMkVQ0m+fc7EH8ah0BB0QPuWY6zJQ==}
    engines: {node: ^18.17.0 || ^20.3.0 || >=21.0.0}
    cpu: [x64]
    os: [linux]

  '@img/sharp-linux-x64@0.34.5':
    resolution: {integrity: sha512-MEzd8HPKxVxVenwAa+JRPwEC7QFjoPWuS5NZnBt6B3pu7EG2Ge0id1oLHZpPJdn3OQK+BQDiw9zStiHBTJQQQQ==}
    engines: {node: ^18.17.0 || ^20.3.0 || >=21.0.0}
    cpu: [x64]
    os: [linux]

  '@img/sharp-linuxmusl-arm64@0.34.3':
    resolution: {integrity: sha512-vAjbHDlr4izEiXM1OTggpCcPg9tn4YriK5vAjowJsHwdBIdx0fYRsURkxLG2RLm9gyBq66gwtWI8Gx0/ov+JKQ==}
    engines: {node: ^18.17.0 || ^20.3.0 || >=21.0.0}
    cpu: [arm64]
    os: [linux]

  '@img/sharp-linuxmusl-arm64@0.34.5':
    resolution: {integrity: sha512-fprJR6GtRsMt6Kyfq44IsChVZeGN97gTD331weR1ex1c1rypDEABN6Tm2xa1wE6lYb5DdEnk03NZPqA7Id21yg==}
    engines: {node: ^18.17.0 || ^20.3.0 || >=21.0.0}
    cpu: [arm64]
    os: [linux]

  '@img/sharp-linuxmusl-x64@0.34.3':
    resolution: {integrity: sha512-gCWUn9547K5bwvOn9l5XGAEjVTTRji4aPTqLzGXHvIr6bIDZKNTA34seMPgM0WmSf+RYBH411VavCejp3PkOeQ==}
    engines: {node: ^18.17.0 || ^20.3.0 || >=21.0.0}
    cpu: [x64]
    os: [linux]

  '@img/sharp-linuxmusl-x64@0.34.5':
    resolution: {integrity: sha512-Jg8wNT1MUzIvhBFxViqrEhWDGzqymo3sV7z7ZsaWbZNDLXRJZoRGrjulp60YYtV4wfY8VIKcWidjojlLcWrd8Q==}
    engines: {node: ^18.17.0 || ^20.3.0 || >=21.0.0}
    cpu: [x64]
    os: [linux]

  '@img/sharp-wasm32@0.34.3':
    resolution: {integrity: sha512-+CyRcpagHMGteySaWos8IbnXcHgfDn7pO2fiC2slJxvNq9gDipYBN42/RagzctVRKgxATmfqOSulgZv5e1RdMg==}
    engines: {node: ^18.17.0 || ^20.3.0 || >=21.0.0}
    cpu: [wasm32]

  '@img/sharp-wasm32@0.34.5':
    resolution: {integrity: sha512-OdWTEiVkY2PHwqkbBI8frFxQQFekHaSSkUIJkwzclWZe64O1X4UlUjqqqLaPbUpMOQk6FBu/HtlGXNblIs0huw==}
    engines: {node: ^18.17.0 || ^20.3.0 || >=21.0.0}
    cpu: [wasm32]

  '@img/sharp-win32-arm64@0.34.3':
    resolution: {integrity: sha512-MjnHPnbqMXNC2UgeLJtX4XqoVHHlZNd+nPt1kRPmj63wURegwBhZlApELdtxM2OIZDRv/DFtLcNhVbd1z8GYXQ==}
    engines: {node: ^18.17.0 || ^20.3.0 || >=21.0.0}
    cpu: [arm64]
    os: [win32]

  '@img/sharp-win32-arm64@0.34.5':
    resolution: {integrity: sha512-WQ3AgWCWYSb2yt+IG8mnC6Jdk9Whs7O0gxphblsLvdhSpSTtmu69ZG1Gkb6NuvxsNACwiPV6cNSZNzt0KPsw7g==}
    engines: {node: ^18.17.0 || ^20.3.0 || >=21.0.0}
    cpu: [arm64]
    os: [win32]

  '@img/sharp-win32-ia32@0.34.3':
    resolution: {integrity: sha512-xuCdhH44WxuXgOM714hn4amodJMZl3OEvf0GVTm0BEyMeA2to+8HEdRPShH0SLYptJY1uBw+SCFP9WVQi1Q/cw==}
    engines: {node: ^18.17.0 || ^20.3.0 || >=21.0.0}
    cpu: [ia32]
    os: [win32]

  '@img/sharp-win32-ia32@0.34.5':
    resolution: {integrity: sha512-FV9m/7NmeCmSHDD5j4+4pNI8Cp3aW+JvLoXcTUo0IqyjSfAZJ8dIUmijx1qaJsIiU+Hosw6xM5KijAWRJCSgNg==}
    engines: {node: ^18.17.0 || ^20.3.0 || >=21.0.0}
    cpu: [ia32]
    os: [win32]

  '@img/sharp-win32-x64@0.34.3':
    resolution: {integrity: sha512-OWwz05d++TxzLEv4VnsTz5CmZ6mI6S05sfQGEMrNrQcOEERbX46332IvE7pO/EUiw7jUrrS40z/M7kPyjfl04g==}
    engines: {node: ^18.17.0 || ^20.3.0 || >=21.0.0}
    cpu: [x64]
    os: [win32]

  '@img/sharp-win32-x64@0.34.5':
    resolution: {integrity: sha512-+29YMsqY2/9eFEiW93eqWnuLcWcufowXewwSNIT6UwZdUUCrM3oFjMWH/Z6/TMmb4hlFenmfAVbpWeup2jryCw==}
    engines: {node: ^18.17.0 || ^20.3.0 || >=21.0.0}
    cpu: [x64]
    os: [win32]

  '@jest/diff-sequences@30.0.1':
    resolution: {integrity: sha512-n5H8QLDJ47QqbCNn5SuFjCRDrOLEZ0h8vAHCK5RL9Ls7Xa8AQLa/YxAc9UjFqoEDM48muwtBGjtMY5cr0PLDCw==}
    engines: {node: ^18.14.0 || ^20.0.0 || ^22.0.0 || >=24.0.0}

  '@jest/get-type@30.1.0':
    resolution: {integrity: sha512-eMbZE2hUnx1WV0pmURZY9XoXPkUYjpc55mb0CrhtdWLtzMQPFvu/rZkTLZFTsdaVQa+Tr4eWAteqcUzoawq/uA==}
    engines: {node: ^18.14.0 || ^20.0.0 || ^22.0.0 || >=24.0.0}

  '@jest/schemas@30.0.5':
    resolution: {integrity: sha512-DmdYgtezMkh3cpU8/1uyXakv3tJRcmcXxBOcO0tbaozPwpmh4YMsnWrQm9ZmZMfa5ocbxzbFk6O4bDPEc/iAnA==}
    engines: {node: ^18.14.0 || ^20.0.0 || ^22.0.0 || >=24.0.0}

  '@jridgewell/gen-mapping@0.3.13':
    resolution: {integrity: sha512-2kkt/7niJ6MgEPxF0bYdQ6etZaA+fQvDcLKckhy1yIQOzaoKjBBjSj63/aLVjYE3qhRt5dvM+uUyfCg6UKCBbA==}

  '@jridgewell/remapping@2.3.5':
    resolution: {integrity: sha512-LI9u/+laYG4Ds1TDKSJW2YPrIlcVYOwi2fUC6xB43lueCjgxV4lffOCZCtYFiH6TNOX+tQKXx97T4IKHbhyHEQ==}

  '@jridgewell/resolve-uri@3.1.2':
    resolution: {integrity: sha512-bRISgCIjP20/tbWSPWMEi54QVPRZExkuD9lJL+UIxUKtwVJA8wW1Trb1jMs1RFXo1CBTNZ/5hpC9QvmKWdopKw==}
    engines: {node: '>=6.0.0'}

  '@jridgewell/sourcemap-codec@1.5.5':
    resolution: {integrity: sha512-cYQ9310grqxueWbl+WuIUIaiUaDcj7WOq5fVhEljNVgRfOUhY9fy2zTvfoqWsnebh8Sl70VScFbICvJnLKB0Og==}

  '@jridgewell/trace-mapping@0.3.31':
    resolution: {integrity: sha512-zzNR+SdQSDJzc8joaeP8QQoCQr8NuYx2dIIytl1QeBEZHJ9uW6hebsrYgbz8hJwUQao3TWCMtmfV8Nu1twOLAw==}

  '@mdx-js/loader@3.1.0':
    resolution: {integrity: sha512-xU/lwKdOyfXtQGqn3VnJjlDrmKXEvMi1mgYxVmukEUtVycIz1nh7oQ40bKTd4cA7rLStqu0740pnhGYxGoqsCg==}
    peerDependencies:
      webpack: '>=5'
    peerDependenciesMeta:
      webpack:
        optional: true

  '@mdx-js/mdx@3.1.0':
    resolution: {integrity: sha512-/QxEhPAvGwbQmy1Px8F899L5Uc2KZ6JtXwlCgJmjSTBedwOZkByYcBG4GceIGPXRDsmfxhHazuS+hlOShRLeDw==}

  '@mdx-js/react@3.1.0':
    resolution: {integrity: sha512-QjHtSaoameoalGnKDT3FoIl4+9RwyTmo9ZJGBdLOks/YOiWHoRDI3PUwEzOE7kEmGcV3AFcp9K6dYu9rEuKLAQ==}
    peerDependencies:
      '@types/react': '>=16'
      react: '>=16'

  '@modelcontextprotocol/sdk@1.11.0':
    resolution: {integrity: sha512-k/1pb70eD638anoi0e8wUGAlbMJXyvdV4p62Ko+EZ7eBe1xMx8Uhak1R5DgfoofsK5IBBnRwsYGTaLZl+6/+RQ==}
    engines: {node: '>=18'}

  '@napi-rs/wasm-runtime@0.2.12':
    resolution: {integrity: sha512-ZVWUcfwY4E/yPitQJl481FjFo3K22D6qF0DuFH6Y/nbnE11GY5uguDxZMGXPQ8WQ0128MXQD7TnfHyK4oWoIJQ==}

  '@napi-rs/wasm-runtime@0.2.4':
    resolution: {integrity: sha512-9zESzOO5aDByvhIAsOy9TbpZ0Ur2AJbUI7UT73kcUTS2mxAMHOBaa1st/jAymNoCtvrit99kkzT1FZuXVcgfIQ==}

  '@next/env@16.0.10':
    resolution: {integrity: sha512-8tuaQkyDVgeONQ1MeT9Mkk8pQmZapMKFh5B+OrFUlG3rVmYTXcXlBetBgTurKXGaIZvkoqRT9JL5K3phXcgang==}

  '@next/eslint-plugin-next@16.0.10':
    resolution: {integrity: sha512-b2NlWN70bbPLmfyoLvvidPKWENBYYIe017ZGUpElvQjDytCWgxPJx7L9juxHt0xHvNVA08ZHJdOyhGzon/KJuw==}

  '@next/mdx@16.0.10':
    resolution: {integrity: sha512-i2DXv8Ga+BXvo7XlHhgutnguH9a5Txix3j760RlKctZ22yXHhYhXsie1UCouEff4mxY04nVS+Bz6Jbaq9N+w0g==}
    peerDependencies:
      '@mdx-js/loader': '>=0.15.0'
      '@mdx-js/react': '>=0.15.0'
    peerDependenciesMeta:
      '@mdx-js/loader':
        optional: true
      '@mdx-js/react':
        optional: true

  '@next/swc-darwin-arm64@16.0.10':
    resolution: {integrity: sha512-4XgdKtdVsaflErz+B5XeG0T5PeXKDdruDf3CRpnhN+8UebNa5N2H58+3GDgpn/9GBurrQ1uWW768FfscwYkJRg==}
    engines: {node: '>= 10'}
    cpu: [arm64]
    os: [darwin]

  '@next/swc-darwin-x64@16.0.10':
    resolution: {integrity: sha512-spbEObMvRKkQ3CkYVOME+ocPDFo5UqHb8EMTS78/0mQ+O1nqE8toHJVioZo4TvebATxgA8XMTHHrScPrn68OGw==}
    engines: {node: '>= 10'}
    cpu: [x64]
    os: [darwin]

  '@next/swc-linux-arm64-gnu@16.0.10':
    resolution: {integrity: sha512-uQtWE3X0iGB8apTIskOMi2w/MKONrPOUCi5yLO+v3O8Mb5c7K4Q5KD1jvTpTF5gJKa3VH/ijKjKUq9O9UhwOYw==}
    engines: {node: '>= 10'}
    cpu: [arm64]
    os: [linux]

  '@next/swc-linux-arm64-musl@16.0.10':
    resolution: {integrity: sha512-llA+hiDTrYvyWI21Z0L1GiXwjQaanPVQQwru5peOgtooeJ8qx3tlqRV2P7uH2pKQaUfHxI/WVarvI5oYgGxaTw==}
    engines: {node: '>= 10'}
    cpu: [arm64]
    os: [linux]

  '@next/swc-linux-x64-gnu@16.0.10':
    resolution: {integrity: sha512-AK2q5H0+a9nsXbeZ3FZdMtbtu9jxW4R/NgzZ6+lrTm3d6Zb7jYrWcgjcpM1k8uuqlSy4xIyPR2YiuUr+wXsavA==}
    engines: {node: '>= 10'}
    cpu: [x64]
    os: [linux]

  '@next/swc-linux-x64-musl@16.0.10':
    resolution: {integrity: sha512-1TDG9PDKivNw5550S111gsO4RGennLVl9cipPhtkXIFVwo31YZ73nEbLjNC8qG3SgTz/QZyYyaFYMeY4BKZR/g==}
    engines: {node: '>= 10'}
    cpu: [x64]
    os: [linux]

  '@next/swc-win32-arm64-msvc@16.0.10':
    resolution: {integrity: sha512-aEZIS4Hh32xdJQbHz121pyuVZniSNoqDVx1yIr2hy+ZwJGipeqnMZBJHyMxv2tiuAXGx6/xpTcQJ6btIiBjgmg==}
    engines: {node: '>= 10'}
    cpu: [arm64]
    os: [win32]

  '@next/swc-win32-x64-msvc@16.0.10':
    resolution: {integrity: sha512-E+njfCoFLb01RAFEnGZn6ERoOqhK1Gl3Lfz1Kjnj0Ulfu7oJbuMyvBKNj/bw8XZnenHDASlygTjZICQW+rYW1Q==}
    engines: {node: '>= 10'}
    cpu: [x64]
    os: [win32]

  '@nodelib/fs.scandir@2.1.5':
    resolution: {integrity: sha512-vq24Bq3ym5HEQm2NKCr3yXDwjc7vTsEThRDnkp2DK9p1uqLR+DHurm/NOTo0KG7HYHU7eppKZj3MyqYuMBf62g==}
    engines: {node: '>= 8'}

  '@nodelib/fs.stat@2.0.5':
    resolution: {integrity: sha512-RkhPPp2zrqDAQA/2jNhnztcPAlv64XdhIp7a7454A5ovI7Bukxgt7MX7udwAu3zg1DcpPU0rz3VV1SeaqvY4+A==}
    engines: {node: '>= 8'}

  '@nodelib/fs.walk@1.2.8':
    resolution: {integrity: sha512-oGB+UxlgWcgQkgwo8GcEGwemoTFt3FIO9ababBmaGwXIoBKZ+GTy0pP185beGg7Llih/NSHSV2XAs1lnznocSg==}
    engines: {node: '>= 8'}

  '@nolyfill/is-core-module@1.0.39':
    resolution: {integrity: sha512-nn5ozdjYQpUCZlWGuxcJY/KpxkWQs4DcbMCmKojjyrYDEAGy4Ce19NN4v5MduafTwJlbKc99UA8YhSVqq9yPZA==}
    engines: {node: '>=12.4.0'}

  '@nx/devkit@22.1.2':
    resolution: {integrity: sha512-Zbx0DZg+O/otqP1D7aadytpm/AyrtUWaGLI8FbWgj9OcdiXopuyYXeF8g3oPSrAKYUJLYbc5VQg6gjly0B+woA==}
    peerDependencies:
      nx: '>= 21 <= 23 || ^22.0.0-0'

  '@nx/nx-darwin-arm64@22.1.2':
    resolution: {integrity: sha512-xT6U9oRjze9QTLp8ieoNOno6GHA5S2R36tzergMfTevCTnpJBE0GX8vtI6fmcK3NkVmbdPI9Vb/FmBPcvD9eEQ==}
    cpu: [arm64]
    os: [darwin]

  '@nx/nx-darwin-x64@22.1.2':
    resolution: {integrity: sha512-20n1KPgPNV4gym3rzs/vgDJb0ybNIHuVYU+5m6/+ee5jZNApa5Ivi5Kqpm1RKLiKYgcm97ZbWbGi/K0CXqt1dw==}
    cpu: [x64]
    os: [darwin]

  '@nx/nx-freebsd-x64@22.1.2':
    resolution: {integrity: sha512-Z1AMFUuT1MAay09s0MWSRBdb9fY0DVwOm2TnvLRc1zJ2eMVnbK+Z2NMMOMM10udyogLbxGUHefbl+HtAAcJdxQ==}
    cpu: [x64]
    os: [freebsd]

  '@nx/nx-linux-arm-gnueabihf@22.1.2':
    resolution: {integrity: sha512-bR82Id9frpz4GbxXXMsiXAQZ6tI7d3Veifyqj6th/9A3/UyZR4YKYpGm2QEsm0hp4n3BO8K5JxCxhGDgp5YwVg==}
    cpu: [arm]
    os: [linux]

  '@nx/nx-linux-arm64-gnu@22.1.2':
    resolution: {integrity: sha512-K6l/qa1rUM1saFlcT/KnJfhRtLyPkpYCxWGNYaMQ3gEFozPCHYdAJUQ+sKS8kVyWt2anAWx2XkmXUaz04OB8BQ==}
    cpu: [arm64]
    os: [linux]

  '@nx/nx-linux-arm64-musl@22.1.2':
    resolution: {integrity: sha512-vZUAUsaop5fdcyWpYzED+hWTKOuDtwG9DNNYUlII0dZhSA8kZwmXoYmrCGeMe5nQX9tF4pNzF+oddC/E169Z6g==}
    cpu: [arm64]
    os: [linux]

  '@nx/nx-linux-x64-gnu@22.1.2':
    resolution: {integrity: sha512-+NiA5uNh1cdpk2k984NlfIxRXaO0Bu0S4qCvWWKmL/150f31qJ/eHN6rd78/Re2qKO1NDoyDZLW6jqRXIm/GgA==}
    cpu: [x64]
    os: [linux]

  '@nx/nx-linux-x64-musl@22.1.2':
    resolution: {integrity: sha512-8O7dXems/Of/biCKeuGMh3nmbS2PNvaL8R4xQzaBl94XitzFMxVFjjoTST7y3Ksmsa5Wrbzwyh+kHOMoIMlVpA==}
    cpu: [x64]
    os: [linux]

  '@nx/nx-win32-arm64-msvc@22.1.2':
    resolution: {integrity: sha512-/Wt3kdj5BksswSWL4N8tef6B+d5r0LbdEPqZimx3AqDMC9H1YkVuwwdBWFGOh+ldj/N8adRuZKjEMQfa/oqPGg==}
    cpu: [arm64]
    os: [win32]

  '@nx/nx-win32-x64-msvc@22.1.2':
    resolution: {integrity: sha512-vihs1hIVMyQYoKul5rfwvU+4WKhbajJ8lSUTVvxjV2j+8F0BYMvRQtB2jDZfBpjEpSBmgP4ApIsLkQzQQBzLug==}
    cpu: [x64]
    os: [win32]

  '@nx/workspace@22.1.2':
    resolution: {integrity: sha512-mrz7+9fUjsMeYAFaKprSfydQ9uSNXw1A1z8W+bmAmtCE/SYZir4C0Jk9U+gZ1xl8DvD9rAm1RSmlaRLtF9ig2w==}

  '@oven/bun-darwin-aarch64@1.3.2':
    resolution: {integrity: sha512-licBDIbbLP5L5/S0+bwtJynso94XD3KyqSP48K59Sq7Mude6C7dR5ZujZm4Ut4BwZqUFfNOfYNMWBU5nlL7t1A==}
    cpu: [arm64]
    os: [darwin]

  '@oven/bun-darwin-x64-baseline@1.3.2':
    resolution: {integrity: sha512-UHxdtbyxdtNJUNcXtIrjx3Lmq8ji3KywlXtIHV/0vn9A8W5mulqOcryqUWMFVH9JTIIzmNn6Q/qVmXHTME63Ww==}
    cpu: [x64]
    os: [darwin]

  '@oven/bun-darwin-x64@1.3.2':
    resolution: {integrity: sha512-hn8lLzsYyyh6ULo2E8v2SqtrWOkdQKJwapeVy1rDw7juTTeHY3KDudGWf4mVYteC9riZU6HD88Fn3nGwyX0eIg==}
    cpu: [x64]
    os: [darwin]

  '@oven/bun-linux-aarch64-musl@1.3.2':
    resolution: {integrity: sha512-OD9DYkjes7WXieBn4zQZGXWhRVZhIEWMDGCetZ3H4vxIuweZ++iul/CNX5jdpNXaJ17myb1ROMvmRbrqW44j3w==}
    cpu: [arm64]
    os: [linux]

  '@oven/bun-linux-aarch64@1.3.2':
    resolution: {integrity: sha512-5uZzxzvHU/z+3cZwN/A0H8G+enQ+9FkeJVZkE2fwK2XhiJZFUGAuWajCpy7GepvOWlqV7VjPaKi2+Qmr4IX7nQ==}
    cpu: [arm64]
    os: [linux]

  '@oven/bun-linux-x64-baseline@1.3.2':
    resolution: {integrity: sha512-m9Ov9YH8KjRLui87eNtQQFKVnjGsNk3xgbrR9c8d2FS3NfZSxmVjSeBvEsDjzNf1TXLDriHb/NYOlpiMf/QzDg==}
    cpu: [x64]
    os: [linux]

  '@oven/bun-linux-x64-musl-baseline@1.3.2':
    resolution: {integrity: sha512-q8Hto8hcpofPJjvuvjuwyYvhOaAzPw1F5vRUUeOJDmDwZ4lZhANFM0rUwchMzfWUJCD6jg8/EVQ8MiixnZWU0A==}
    cpu: [x64]
    os: [linux]

  '@oven/bun-linux-x64-musl@1.3.2':
    resolution: {integrity: sha512-3TuOsRVoG8K+soQWRo+Cp5ACpRs6rTFSu5tAqc/6WrqwbNWmqjov/eWJPTgz3gPXnC7uNKVG7RxxAmV8r2EYTQ==}
    cpu: [x64]
    os: [linux]

  '@oven/bun-linux-x64@1.3.2':
    resolution: {integrity: sha512-EoEuRP9bxAxVKuvi6tZ0ZENjueP4lvjz0mKsMzdG0kwg/2apGKiirH1l0RIcdmvfDGGuDmNiv/XBpkoXq1x8ug==}
    cpu: [x64]
    os: [linux]

  '@oven/bun-windows-x64-baseline@1.3.2':
    resolution: {integrity: sha512-s00T99MjB+xLOWq+t+wVaVBrry+oBOZNiTJijt+bmkp/MJptYS3FGvs7a+nkjLNzoNDoWQcXgKew6AaHES37Bg==}
    cpu: [x64]
    os: [win32]

  '@oven/bun-windows-x64@1.3.2':
    resolution: {integrity: sha512-nZJUa5NprPYQ4Ii4cMwtP9PzlJJTp1XhxJ+A9eSn1Jfr6YygVWyN2KLjenyI93IcuBouBAaepDAVZZjH2lFBhg==}
    cpu: [x64]
    os: [win32]

  '@polka/url@1.0.0-next.29':
    resolution: {integrity: sha512-wwQAWhWSuHaag8c4q/KN/vCoeOJYshAIvMQwD4GpSb3OiZklFfvAgmj0VCBBImRpuF/aFgIRzllXlVX93Jevww==}

  '@radix-ui/number@1.1.1':
    resolution: {integrity: sha512-MkKCwxlXTgz6CFoJx3pCwn07GKp36+aZyu/u2Ln2VrA5DcdyCZkASEDBTd8x5whTQQL5CiYf4prXKLcgQdv29g==}

  '@radix-ui/primitive@1.1.2':
    resolution: {integrity: sha512-XnbHrrprsNqZKQhStrSwgRUQzoCI1glLzdw79xiZPoofhGICeZRSQ3dIxAKH1gb3OHfNf4d6f+vAv3kil2eggA==}

  '@radix-ui/primitive@1.1.3':
    resolution: {integrity: sha512-JTF99U/6XIjCBo0wqkU5sK10glYe27MRRsfwoiq5zzOEZLHU3A3KCMa5X/azekYRCJ0HlwI0crAXS/5dEHTzDg==}

  '@radix-ui/react-alert-dialog@1.1.11':
    resolution: {integrity: sha512-4KfkwrFnAw3Y5Jeoq6G+JYSKW0JfIS3uDdFC/79Jw9AsMayZMizSSMxk1gkrolYXsa/WzbbDfOA7/D8N5D+l1g==}
    peerDependencies:
      '@types/react': '*'
      '@types/react-dom': '*'
      react: ^16.8 || ^17.0 || ^18.0 || ^19.0 || ^19.0.0-rc
      react-dom: ^16.8 || ^17.0 || ^18.0 || ^19.0 || ^19.0.0-rc
    peerDependenciesMeta:
      '@types/react':
        optional: true
      '@types/react-dom':
        optional: true

  '@radix-ui/react-arrow@1.1.4':
    resolution: {integrity: sha512-qz+fxrqgNxG0dYew5l7qR3c7wdgRu1XVUHGnGYX7rg5HM4p9SWaRmJwfgR3J0SgyUKayLmzQIun+N6rWRgiRKw==}
    peerDependencies:
      '@types/react': '*'
      '@types/react-dom': '*'
      react: ^16.8 || ^17.0 || ^18.0 || ^19.0 || ^19.0.0-rc
      react-dom: ^16.8 || ^17.0 || ^18.0 || ^19.0 || ^19.0.0-rc
    peerDependenciesMeta:
      '@types/react':
        optional: true
      '@types/react-dom':
        optional: true

  '@radix-ui/react-arrow@1.1.6':
    resolution: {integrity: sha512-2JMfHJf/eVnwq+2dewT3C0acmCWD3XiVA1Da+jTDqo342UlU13WvXtqHhG+yJw5JeQmu4ue2eMy6gcEArLBlcw==}
    peerDependencies:
      '@types/react': '*'
      '@types/react-dom': '*'
      react: ^16.8 || ^17.0 || ^18.0 || ^19.0 || ^19.0.0-rc
      react-dom: ^16.8 || ^17.0 || ^18.0 || ^19.0 || ^19.0.0-rc
    peerDependenciesMeta:
      '@types/react':
        optional: true
      '@types/react-dom':
        optional: true

  '@radix-ui/react-arrow@1.1.7':
    resolution: {integrity: sha512-F+M1tLhO+mlQaOWspE8Wstg+z6PwxwRd8oQ8IXceWz92kfAmalTRf0EjrouQeo7QssEPfCn05B4Ihs1K9WQ/7w==}
    peerDependencies:
      '@types/react': '*'
      '@types/react-dom': '*'
      react: ^16.8 || ^17.0 || ^18.0 || ^19.0 || ^19.0.0-rc
      react-dom: ^16.8 || ^17.0 || ^18.0 || ^19.0 || ^19.0.0-rc
    peerDependenciesMeta:
      '@types/react':
        optional: true
      '@types/react-dom':
        optional: true

  '@radix-ui/react-checkbox@1.3.2':
    resolution: {integrity: sha512-yd+dI56KZqawxKZrJ31eENUwqc1QSqg4OZ15rybGjF2ZNwMO+wCyHzAVLRp9qoYJf7kYy0YpZ2b0JCzJ42HZpA==}
    peerDependencies:
      '@types/react': '*'
      '@types/react-dom': '*'
      react: ^16.8 || ^17.0 || ^18.0 || ^19.0 || ^19.0.0-rc
      react-dom: ^16.8 || ^17.0 || ^18.0 || ^19.0 || ^19.0.0-rc
    peerDependenciesMeta:
      '@types/react':
        optional: true
      '@types/react-dom':
        optional: true

  '@radix-ui/react-collapsible@1.1.11':
    resolution: {integrity: sha512-2qrRsVGSCYasSz1RFOorXwl0H7g7J1frQtgpQgYrt+MOidtPAINHn9CPovQXb83r8ahapdx3Tu0fa/pdFFSdPg==}
    peerDependencies:
      '@types/react': '*'
      '@types/react-dom': '*'
      react: ^16.8 || ^17.0 || ^18.0 || ^19.0 || ^19.0.0-rc
      react-dom: ^16.8 || ^17.0 || ^18.0 || ^19.0 || ^19.0.0-rc
    peerDependenciesMeta:
      '@types/react':
        optional: true
      '@types/react-dom':
        optional: true

  '@radix-ui/react-collection@1.1.4':
    resolution: {integrity: sha512-cv4vSf7HttqXilDnAnvINd53OTl1/bjUYVZrkFnA7nwmY9Ob2POUy0WY0sfqBAe1s5FyKsyceQlqiEGPYNTadg==}
    peerDependencies:
      '@types/react': '*'
      '@types/react-dom': '*'
      react: ^16.8 || ^17.0 || ^18.0 || ^19.0 || ^19.0.0-rc
      react-dom: ^16.8 || ^17.0 || ^18.0 || ^19.0 || ^19.0.0-rc
    peerDependenciesMeta:
      '@types/react':
        optional: true
      '@types/react-dom':
        optional: true

  '@radix-ui/react-collection@1.1.6':
    resolution: {integrity: sha512-PbhRFK4lIEw9ADonj48tiYWzkllz81TM7KVYyyMMw2cwHO7D5h4XKEblL8NlaRisTK3QTe6tBEhDccFUryxHBQ==}
    peerDependencies:
      '@types/react': '*'
      '@types/react-dom': '*'
      react: ^16.8 || ^17.0 || ^18.0 || ^19.0 || ^19.0.0-rc
      react-dom: ^16.8 || ^17.0 || ^18.0 || ^19.0 || ^19.0.0-rc
    peerDependenciesMeta:
      '@types/react':
        optional: true
      '@types/react-dom':
        optional: true

  '@radix-ui/react-collection@1.1.7':
    resolution: {integrity: sha512-Fh9rGN0MoI4ZFUNyfFVNU4y9LUz93u9/0K+yLgA2bwRojxM8JU1DyvvMBabnZPBgMWREAJvU2jjVzq+LrFUglw==}
    peerDependencies:
      '@types/react': '*'
      '@types/react-dom': '*'
      react: ^16.8 || ^17.0 || ^18.0 || ^19.0 || ^19.0.0-rc
      react-dom: ^16.8 || ^17.0 || ^18.0 || ^19.0 || ^19.0.0-rc
    peerDependenciesMeta:
      '@types/react':
        optional: true
      '@types/react-dom':
        optional: true

  '@radix-ui/react-compose-refs@1.1.2':
    resolution: {integrity: sha512-z4eqJvfiNnFMHIIvXP3CY57y2WJs5g2v3X0zm9mEJkrkNv4rDxu+sg9Jh8EkXyeqBkB7SOcboo9dMVqhyrACIg==}
    peerDependencies:
      '@types/react': '*'
      react: ^16.8 || ^17.0 || ^18.0 || ^19.0 || ^19.0.0-rc
    peerDependenciesMeta:
      '@types/react':
        optional: true

  '@radix-ui/react-context@1.1.2':
    resolution: {integrity: sha512-jCi/QKUM2r1Ju5a3J64TH2A5SpKAgh0LpknyqdQ4m6DCV0xJ2HG1xARRwNGPQfi1SLdLWZ1OJz6F4OMBBNiGJA==}
    peerDependencies:
      '@types/react': '*'
      react: ^16.8 || ^17.0 || ^18.0 || ^19.0 || ^19.0.0-rc
    peerDependenciesMeta:
      '@types/react':
        optional: true

  '@radix-ui/react-dialog@1.1.11':
    resolution: {integrity: sha512-yI7S1ipkP5/+99qhSI6nthfo/tR6bL6Zgxi/+1UO6qPa6UeM6nlafWcQ65vB4rU2XjgjMfMhI3k9Y5MztA62VQ==}
    peerDependencies:
      '@types/react': '*'
      '@types/react-dom': '*'
      react: ^16.8 || ^17.0 || ^18.0 || ^19.0 || ^19.0.0-rc
      react-dom: ^16.8 || ^17.0 || ^18.0 || ^19.0 || ^19.0.0-rc
    peerDependenciesMeta:
      '@types/react':
        optional: true
      '@types/react-dom':
        optional: true

  '@radix-ui/react-dialog@1.1.13':
    resolution: {integrity: sha512-ARFmqUyhIVS3+riWzwGTe7JLjqwqgnODBUZdqpWar/z1WFs9z76fuOs/2BOWCR+YboRn4/WN9aoaGVwqNRr8VA==}
    peerDependencies:
      '@types/react': '*'
      '@types/react-dom': '*'
      react: ^16.8 || ^17.0 || ^18.0 || ^19.0 || ^19.0.0-rc
      react-dom: ^16.8 || ^17.0 || ^18.0 || ^19.0 || ^19.0.0-rc
    peerDependenciesMeta:
      '@types/react':
        optional: true
      '@types/react-dom':
        optional: true

  '@radix-ui/react-direction@1.1.1':
    resolution: {integrity: sha512-1UEWRX6jnOA2y4H5WczZ44gOOjTEmlqv1uNW4GAJEO5+bauCBhv8snY65Iw5/VOS/ghKN9gr2KjnLKxrsvoMVw==}
    peerDependencies:
      '@types/react': '*'
      react: ^16.8 || ^17.0 || ^18.0 || ^19.0 || ^19.0.0-rc
    peerDependenciesMeta:
      '@types/react':
        optional: true

  '@radix-ui/react-dismissable-layer@1.1.10':
    resolution: {integrity: sha512-IM1zzRV4W3HtVgftdQiiOmA0AdJlCtMLe00FXaHwgt3rAnNsIyDqshvkIW3hj/iu5hu8ERP7KIYki6NkqDxAwQ==}
    peerDependencies:
      '@types/react': '*'
      '@types/react-dom': '*'
      react: ^16.8 || ^17.0 || ^18.0 || ^19.0 || ^19.0.0-rc
      react-dom: ^16.8 || ^17.0 || ^18.0 || ^19.0 || ^19.0.0-rc
    peerDependenciesMeta:
      '@types/react':
        optional: true
      '@types/react-dom':
        optional: true

  '@radix-ui/react-dropdown-menu@2.1.12':
    resolution: {integrity: sha512-VJoMs+BWWE7YhzEQyVwvF9n22Eiyr83HotCVrMQzla/OwRovXCgah7AcaEr4hMNj4gJxSdtIbcHGvmJXOoJVHA==}
    peerDependencies:
      '@types/react': '*'
      '@types/react-dom': '*'
      react: ^16.8 || ^17.0 || ^18.0 || ^19.0 || ^19.0.0-rc
      react-dom: ^16.8 || ^17.0 || ^18.0 || ^19.0 || ^19.0.0-rc
    peerDependenciesMeta:
      '@types/react':
        optional: true
      '@types/react-dom':
        optional: true

  '@radix-ui/react-focus-guards@1.1.2':
    resolution: {integrity: sha512-fyjAACV62oPV925xFCrH8DR5xWhg9KYtJT4s3u54jxp+L/hbpTY2kIeEFFbFe+a/HCE94zGQMZLIpVTPVZDhaA==}
    peerDependencies:
      '@types/react': '*'
      react: ^16.8 || ^17.0 || ^18.0 || ^19.0 || ^19.0.0-rc
    peerDependenciesMeta:
      '@types/react':
        optional: true

  '@radix-ui/react-focus-scope@1.1.4':
    resolution: {integrity: sha512-r2annK27lIW5w9Ho5NyQgqs0MmgZSTIKXWpVCJaLC1q2kZrZkcqnmHkCHMEmv8XLvsLlurKMPT+kbKkRkm/xVA==}
    peerDependencies:
      '@types/react': '*'
      '@types/react-dom': '*'
      react: ^16.8 || ^17.0 || ^18.0 || ^19.0 || ^19.0.0-rc
      react-dom: ^16.8 || ^17.0 || ^18.0 || ^19.0 || ^19.0.0-rc
    peerDependenciesMeta:
      '@types/react':
        optional: true
      '@types/react-dom':
        optional: true

  '@radix-ui/react-focus-scope@1.1.6':
    resolution: {integrity: sha512-r9zpYNUQY+2jWHWZGyddQLL9YHkM/XvSFHVcWs7bdVuxMAnCwTAuy6Pf47Z4nw7dYcUou1vg/VgjjrrH03VeBw==}
    peerDependencies:
      '@types/react': '*'
      '@types/react-dom': '*'
      react: ^16.8 || ^17.0 || ^18.0 || ^19.0 || ^19.0.0-rc
      react-dom: ^16.8 || ^17.0 || ^18.0 || ^19.0 || ^19.0.0-rc
    peerDependenciesMeta:
      '@types/react':
        optional: true
      '@types/react-dom':
        optional: true

  '@radix-ui/react-focus-scope@1.1.7':
    resolution: {integrity: sha512-t2ODlkXBQyn7jkl6TNaw/MtVEVvIGelJDCG41Okq/KwUsJBwQ4XVZsHAVUkK4mBv3ewiAS3PGuUWuY2BoK4ZUw==}
    peerDependencies:
      '@types/react': '*'
      '@types/react-dom': '*'
      react: ^16.8 || ^17.0 || ^18.0 || ^19.0 || ^19.0.0-rc
      react-dom: ^16.8 || ^17.0 || ^18.0 || ^19.0 || ^19.0.0-rc
    peerDependenciesMeta:
      '@types/react':
        optional: true
      '@types/react-dom':
        optional: true

  '@radix-ui/react-icons@1.3.2':
    resolution: {integrity: sha512-fyQIhGDhzfc9pK2kH6Pl9c4BDJGfMkPqkyIgYDthyNYoNg3wVhoJMMh19WS4Up/1KMPFVpNsT2q3WmXn2N1m6g==}
    peerDependencies:
      react: ^16.x || ^17.x || ^18.x || ^19.0.0 || ^19.0.0-rc

  '@radix-ui/react-id@1.1.1':
    resolution: {integrity: sha512-kGkGegYIdQsOb4XjsfM97rXsiHaBwco+hFI66oO4s9LU+PLAC5oJ7khdOVFxkhsmlbpUqDAvXw11CluXP+jkHg==}
    peerDependencies:
      '@types/react': '*'
      react: ^16.8 || ^17.0 || ^18.0 || ^19.0 || ^19.0.0-rc
    peerDependenciesMeta:
      '@types/react':
        optional: true

  '@radix-ui/react-label@2.1.4':
    resolution: {integrity: sha512-wy3dqizZnZVV4ja0FNnUhIWNwWdoldXrneEyUcVtLYDAt8ovGS4ridtMAOGgXBBIfggL4BOveVWsjXDORdGEQg==}
    peerDependencies:
      '@types/react': '*'
      '@types/react-dom': '*'
      react: ^16.8 || ^17.0 || ^18.0 || ^19.0 || ^19.0.0-rc
      react-dom: ^16.8 || ^17.0 || ^18.0 || ^19.0 || ^19.0.0-rc
    peerDependenciesMeta:
      '@types/react':
        optional: true
      '@types/react-dom':
        optional: true

  '@radix-ui/react-menu@2.1.12':
    resolution: {integrity: sha512-+qYq6LfbiGo97Zz9fioX83HCiIYYFNs8zAsVCMQrIakoNYylIzWuoD/anAD3UzvvR6cnswmfRFJFq/zYYq/k7Q==}
    peerDependencies:
      '@types/react': '*'
      '@types/react-dom': '*'
      react: ^16.8 || ^17.0 || ^18.0 || ^19.0 || ^19.0.0-rc
      react-dom: ^16.8 || ^17.0 || ^18.0 || ^19.0 || ^19.0.0-rc
    peerDependenciesMeta:
      '@types/react':
        optional: true
      '@types/react-dom':
        optional: true

  '@radix-ui/react-popover@1.1.14':
    resolution: {integrity: sha512-ODz16+1iIbGUfFEfKx2HTPKizg2MN39uIOV8MXeHnmdd3i/N9Wt7vU46wbHsqA0xoaQyXVcs0KIlBdOA2Y95bw==}
    peerDependencies:
      '@types/react': '*'
      '@types/react-dom': '*'
      react: ^16.8 || ^17.0 || ^18.0 || ^19.0 || ^19.0.0-rc
      react-dom: ^16.8 || ^17.0 || ^18.0 || ^19.0 || ^19.0.0-rc
    peerDependenciesMeta:
      '@types/react':
        optional: true
      '@types/react-dom':
        optional: true

  '@radix-ui/react-popper@1.2.4':
    resolution: {integrity: sha512-3p2Rgm/a1cK0r/UVkx5F/K9v/EplfjAeIFCGOPYPO4lZ0jtg4iSQXt/YGTSLWaf4x7NG6Z4+uKFcylcTZjeqDA==}
    peerDependencies:
      '@types/react': '*'
      '@types/react-dom': '*'
      react: ^16.8 || ^17.0 || ^18.0 || ^19.0 || ^19.0.0-rc
      react-dom: ^16.8 || ^17.0 || ^18.0 || ^19.0 || ^19.0.0-rc
    peerDependenciesMeta:
      '@types/react':
        optional: true
      '@types/react-dom':
        optional: true

  '@radix-ui/react-popper@1.2.6':
    resolution: {integrity: sha512-7iqXaOWIjDBfIG7aq8CUEeCSsQMLFdn7VEE8TaFz704DtEzpPHR7w/uuzRflvKgltqSAImgcmxQ7fFX3X7wasg==}
    peerDependencies:
      '@types/react': '*'
      '@types/react-dom': '*'
      react: ^16.8 || ^17.0 || ^18.0 || ^19.0 || ^19.0.0-rc
      react-dom: ^16.8 || ^17.0 || ^18.0 || ^19.0 || ^19.0.0-rc
    peerDependenciesMeta:
      '@types/react':
        optional: true
      '@types/react-dom':
        optional: true

  '@radix-ui/react-popper@1.2.7':
    resolution: {integrity: sha512-IUFAccz1JyKcf/RjB552PlWwxjeCJB8/4KxT7EhBHOJM+mN7LdW+B3kacJXILm32xawcMMjb2i0cIZpo+f9kiQ==}
    peerDependencies:
      '@types/react': '*'
      '@types/react-dom': '*'
      react: ^16.8 || ^17.0 || ^18.0 || ^19.0 || ^19.0.0-rc
      react-dom: ^16.8 || ^17.0 || ^18.0 || ^19.0 || ^19.0.0-rc
    peerDependenciesMeta:
      '@types/react':
        optional: true
      '@types/react-dom':
        optional: true

  '@radix-ui/react-portal@1.1.6':
    resolution: {integrity: sha512-XmsIl2z1n/TsYFLIdYam2rmFwf9OC/Sh2avkbmVMDuBZIe7hSpM0cYnWPAo7nHOVx8zTuwDZGByfcqLdnzp3Vw==}
    peerDependencies:
      '@types/react': '*'
      '@types/react-dom': '*'
      react: ^16.8 || ^17.0 || ^18.0 || ^19.0 || ^19.0.0-rc
      react-dom: ^16.8 || ^17.0 || ^18.0 || ^19.0 || ^19.0.0-rc
    peerDependenciesMeta:
      '@types/react':
        optional: true
      '@types/react-dom':
        optional: true

  '@radix-ui/react-portal@1.1.8':
    resolution: {integrity: sha512-hQsTUIn7p7fxCPvao/q6wpbxmCwgLrlz+nOrJgC+RwfZqWY/WN+UMqkXzrtKbPrF82P43eCTl3ekeKuyAQbFeg==}
    peerDependencies:
      '@types/react': '*'
      '@types/react-dom': '*'
      react: ^16.8 || ^17.0 || ^18.0 || ^19.0 || ^19.0.0-rc
      react-dom: ^16.8 || ^17.0 || ^18.0 || ^19.0 || ^19.0.0-rc
    peerDependenciesMeta:
      '@types/react':
        optional: true
      '@types/react-dom':
        optional: true

  '@radix-ui/react-portal@1.1.9':
    resolution: {integrity: sha512-bpIxvq03if6UNwXZ+HTK71JLh4APvnXntDc6XOX8UVq4XQOVl7lwok0AvIl+b8zgCw3fSaVTZMpAPPagXbKmHQ==}
    peerDependencies:
      '@types/react': '*'
      '@types/react-dom': '*'
      react: ^16.8 || ^17.0 || ^18.0 || ^19.0 || ^19.0.0-rc
      react-dom: ^16.8 || ^17.0 || ^18.0 || ^19.0 || ^19.0.0-rc
    peerDependenciesMeta:
      '@types/react':
        optional: true
      '@types/react-dom':
        optional: true

  '@radix-ui/react-presence@1.1.4':
    resolution: {integrity: sha512-ueDqRbdc4/bkaQT3GIpLQssRlFgWaL/U2z/S31qRwwLWoxHLgry3SIfCwhxeQNbirEUXFa+lq3RL3oBYXtcmIA==}
    peerDependencies:
      '@types/react': '*'
      '@types/react-dom': '*'
      react: ^16.8 || ^17.0 || ^18.0 || ^19.0 || ^19.0.0-rc
      react-dom: ^16.8 || ^17.0 || ^18.0 || ^19.0 || ^19.0.0-rc
    peerDependenciesMeta:
      '@types/react':
        optional: true
      '@types/react-dom':
        optional: true

  '@radix-ui/react-presence@1.1.5':
    resolution: {integrity: sha512-/jfEwNDdQVBCNvjkGit4h6pMOzq8bHkopq458dPt2lMjx+eBQUohZNG9A7DtO/O5ukSbxuaNGXMjHicgwy6rQQ==}
    peerDependencies:
      '@types/react': '*'
      '@types/react-dom': '*'
      react: ^16.8 || ^17.0 || ^18.0 || ^19.0 || ^19.0.0-rc
      react-dom: ^16.8 || ^17.0 || ^18.0 || ^19.0 || ^19.0.0-rc
    peerDependenciesMeta:
      '@types/react':
        optional: true
      '@types/react-dom':
        optional: true

  '@radix-ui/react-primitive@2.1.0':
    resolution: {integrity: sha512-/J/FhLdK0zVcILOwt5g+dH4KnkonCtkVJsa2G6JmvbbtZfBEI1gMsO3QMjseL4F/SwfAMt1Vc/0XKYKq+xJ1sw==}
    peerDependencies:
      '@types/react': '*'
      '@types/react-dom': '*'
      react: ^16.8 || ^17.0 || ^18.0 || ^19.0 || ^19.0.0-rc
      react-dom: ^16.8 || ^17.0 || ^18.0 || ^19.0 || ^19.0.0-rc
    peerDependenciesMeta:
      '@types/react':
        optional: true
      '@types/react-dom':
        optional: true

  '@radix-ui/react-primitive@2.1.2':
    resolution: {integrity: sha512-uHa+l/lKfxuDD2zjN/0peM/RhhSmRjr5YWdk/37EnSv1nJ88uvG85DPexSm8HdFQROd2VdERJ6ynXbkCFi+APw==}
    peerDependencies:
      '@types/react': '*'
      '@types/react-dom': '*'
      react: ^16.8 || ^17.0 || ^18.0 || ^19.0 || ^19.0.0-rc
      react-dom: ^16.8 || ^17.0 || ^18.0 || ^19.0 || ^19.0.0-rc
    peerDependenciesMeta:
      '@types/react':
        optional: true
      '@types/react-dom':
        optional: true

  '@radix-ui/react-primitive@2.1.3':
    resolution: {integrity: sha512-m9gTwRkhy2lvCPe6QJp4d3G1TYEUHn/FzJUtq9MjH46an1wJU+GdoGC5VLof8RX8Ft/DlpshApkhswDLZzHIcQ==}
    peerDependencies:
      '@types/react': '*'
      '@types/react-dom': '*'
      react: ^16.8 || ^17.0 || ^18.0 || ^19.0 || ^19.0.0-rc
      react-dom: ^16.8 || ^17.0 || ^18.0 || ^19.0 || ^19.0.0-rc
    peerDependenciesMeta:
      '@types/react':
        optional: true
      '@types/react-dom':
        optional: true

  '@radix-ui/react-progress@1.1.7':
    resolution: {integrity: sha512-vPdg/tF6YC/ynuBIJlk1mm7Le0VgW6ub6J2UWnTQ7/D23KXcPI1qy+0vBkgKgd38RCMJavBXpB83HPNFMTb0Fg==}
    peerDependencies:
      '@types/react': '*'
      '@types/react-dom': '*'
      react: ^16.8 || ^17.0 || ^18.0 || ^19.0 || ^19.0.0-rc
      react-dom: ^16.8 || ^17.0 || ^18.0 || ^19.0 || ^19.0.0-rc
    peerDependenciesMeta:
      '@types/react':
        optional: true
      '@types/react-dom':
        optional: true

  '@radix-ui/react-radio-group@1.3.6':
    resolution: {integrity: sha512-1tfTAqnYZNVwSpFhCT273nzK8qGBReeYnNTPspCggqk1fvIrfVxJekIuBFidNivzpdiMqDwVGnQvHqXrRPM4Og==}
    peerDependencies:
      '@types/react': '*'
      '@types/react-dom': '*'
      react: ^16.8 || ^17.0 || ^18.0 || ^19.0 || ^19.0.0-rc
      react-dom: ^16.8 || ^17.0 || ^18.0 || ^19.0 || ^19.0.0-rc
    peerDependenciesMeta:
      '@types/react':
        optional: true
      '@types/react-dom':
        optional: true

  '@radix-ui/react-roving-focus@1.1.10':
    resolution: {integrity: sha512-dT9aOXUen9JSsxnMPv/0VqySQf5eDQ6LCk5Sw28kamz8wSOW2bJdlX2Bg5VUIIcV+6XlHpWTIuTPCf/UNIyq8Q==}
    peerDependencies:
      '@types/react': '*'
      '@types/react-dom': '*'
      react: ^16.8 || ^17.0 || ^18.0 || ^19.0 || ^19.0.0-rc
      react-dom: ^16.8 || ^17.0 || ^18.0 || ^19.0 || ^19.0.0-rc
    peerDependenciesMeta:
      '@types/react':
        optional: true
      '@types/react-dom':
        optional: true

  '@radix-ui/react-roving-focus@1.1.7':
    resolution: {integrity: sha512-C6oAg451/fQT3EGbWHbCQjYTtbyjNO1uzQgMzwyivcHT3GKNEmu1q3UuREhN+HzHAVtv3ivMVK08QlC+PkYw9Q==}
    peerDependencies:
      '@types/react': '*'
      '@types/react-dom': '*'
      react: ^16.8 || ^17.0 || ^18.0 || ^19.0 || ^19.0.0-rc
      react-dom: ^16.8 || ^17.0 || ^18.0 || ^19.0 || ^19.0.0-rc
    peerDependenciesMeta:
      '@types/react':
        optional: true
      '@types/react-dom':
        optional: true

  '@radix-ui/react-roving-focus@1.1.9':
    resolution: {integrity: sha512-ZzrIFnMYHHCNqSNCsuN6l7wlewBEq0O0BCSBkabJMFXVO51LRUTq71gLP1UxFvmrXElqmPjA5VX7IqC9VpazAQ==}
    peerDependencies:
      '@types/react': '*'
      '@types/react-dom': '*'
      react: ^16.8 || ^17.0 || ^18.0 || ^19.0 || ^19.0.0-rc
      react-dom: ^16.8 || ^17.0 || ^18.0 || ^19.0 || ^19.0.0-rc
    peerDependenciesMeta:
      '@types/react':
        optional: true
      '@types/react-dom':
        optional: true

  '@radix-ui/react-scroll-area@1.2.9':
    resolution: {integrity: sha512-YSjEfBXnhUELsO2VzjdtYYD4CfQjvao+lhhrX5XsHD7/cyUNzljF1FHEbgTPN7LH2MClfwRMIsYlqTYpKTTe2A==}
    peerDependencies:
      '@types/react': '*'
      '@types/react-dom': '*'
      react: ^16.8 || ^17.0 || ^18.0 || ^19.0 || ^19.0.0-rc
      react-dom: ^16.8 || ^17.0 || ^18.0 || ^19.0 || ^19.0.0-rc
    peerDependenciesMeta:
      '@types/react':
        optional: true
      '@types/react-dom':
        optional: true

  '@radix-ui/react-select@2.2.4':
    resolution: {integrity: sha512-/OOm58Gil4Ev5zT8LyVzqfBcij4dTHYdeyuF5lMHZ2bIp0Lk9oETocYiJ5QC0dHekEQnK6L/FNJCceeb4AkZ6Q==}
    peerDependencies:
      '@types/react': '*'
      '@types/react-dom': '*'
      react: ^16.8 || ^17.0 || ^18.0 || ^19.0 || ^19.0.0-rc
      react-dom: ^16.8 || ^17.0 || ^18.0 || ^19.0 || ^19.0.0-rc
    peerDependenciesMeta:
      '@types/react':
        optional: true
      '@types/react-dom':
        optional: true

  '@radix-ui/react-separator@1.1.7':
    resolution: {integrity: sha512-0HEb8R9E8A+jZjvmFCy/J4xhbXy3TV+9XSnGJ3KvTtjlIUy/YQ/p6UYZvi7YbeoeXdyU9+Y3scizK6hkY37baA==}
    peerDependencies:
      '@types/react': '*'
      '@types/react-dom': '*'
      react: ^16.8 || ^17.0 || ^18.0 || ^19.0 || ^19.0.0-rc
      react-dom: ^16.8 || ^17.0 || ^18.0 || ^19.0 || ^19.0.0-rc
    peerDependenciesMeta:
      '@types/react':
        optional: true
      '@types/react-dom':
        optional: true

  '@radix-ui/react-slot@1.2.0':
    resolution: {integrity: sha512-ujc+V6r0HNDviYqIK3rW4ffgYiZ8g5DEHrGJVk4x7kTlLXRDILnKX9vAUYeIsLOoDpDJ0ujpqMkjH4w2ofuo6w==}
    peerDependencies:
      '@types/react': '*'
      react: ^16.8 || ^17.0 || ^18.0 || ^19.0 || ^19.0.0-rc
    peerDependenciesMeta:
      '@types/react':
        optional: true

  '@radix-ui/react-slot@1.2.2':
    resolution: {integrity: sha512-y7TBO4xN4Y94FvcWIOIh18fM4R1A8S4q1jhoz4PNzOoHsFcN8pogcFmZrTYAm4F9VRUrWP/Mw7xSKybIeRI+CQ==}
    peerDependencies:
      '@types/react': '*'
      react: ^16.8 || ^17.0 || ^18.0 || ^19.0 || ^19.0.0-rc
    peerDependenciesMeta:
      '@types/react':
        optional: true

  '@radix-ui/react-slot@1.2.3':
    resolution: {integrity: sha512-aeNmHnBxbi2St0au6VBVC7JXFlhLlOnvIIlePNniyUNAClzmtAUEY8/pBiK3iHjufOlwA+c20/8jngo7xcrg8A==}
    peerDependencies:
      '@types/react': '*'
      react: ^16.8 || ^17.0 || ^18.0 || ^19.0 || ^19.0.0-rc
    peerDependenciesMeta:
      '@types/react':
        optional: true

  '@radix-ui/react-switch@1.2.5':
    resolution: {integrity: sha512-5ijLkak6ZMylXsaImpZ8u4Rlf5grRmoc0p0QeX9VJtlrM4f5m3nCTX8tWga/zOA8PZYIR/t0p2Mnvd7InrJ6yQ==}
    peerDependencies:
      '@types/react': '*'
      '@types/react-dom': '*'
      react: ^16.8 || ^17.0 || ^18.0 || ^19.0 || ^19.0.0-rc
      react-dom: ^16.8 || ^17.0 || ^18.0 || ^19.0 || ^19.0.0-rc
    peerDependenciesMeta:
      '@types/react':
        optional: true
      '@types/react-dom':
        optional: true

  '@radix-ui/react-tabs@1.1.12':
    resolution: {integrity: sha512-GTVAlRVrQrSw3cEARM0nAx73ixrWDPNZAruETn3oHCNP6SbZ/hNxdxp+u7VkIEv3/sFoLq1PfcHrl7Pnp0CDpw==}
    peerDependencies:
      '@types/react': '*'
      '@types/react-dom': '*'
      react: ^16.8 || ^17.0 || ^18.0 || ^19.0 || ^19.0.0-rc
      react-dom: ^16.8 || ^17.0 || ^18.0 || ^19.0 || ^19.0.0-rc
    peerDependenciesMeta:
      '@types/react':
        optional: true
      '@types/react-dom':
        optional: true

  '@radix-ui/react-toast@1.2.15':
    resolution: {integrity: sha512-3OSz3TacUWy4WtOXV38DggwxoqJK4+eDkNMl5Z/MJZaoUPaP4/9lf81xXMe1I2ReTAptverZUpbPY4wWwWyL5g==}
    peerDependencies:
      '@types/react': '*'
      '@types/react-dom': '*'
      react: ^16.8 || ^17.0 || ^18.0 || ^19.0 || ^19.0.0-rc
      react-dom: ^16.8 || ^17.0 || ^18.0 || ^19.0 || ^19.0.0-rc
    peerDependenciesMeta:
      '@types/react':
        optional: true
      '@types/react-dom':
        optional: true

  '@radix-ui/react-tooltip@1.2.4':
    resolution: {integrity: sha512-DyW8VVeeMSSLFvAmnVnCwvI3H+1tpJFHT50r+tdOoMse9XqYDBCcyux8u3G2y+LOpt7fPQ6KKH0mhs+ce1+Z5w==}
    peerDependencies:
      '@types/react': '*'
      '@types/react-dom': '*'
      react: ^16.8 || ^17.0 || ^18.0 || ^19.0 || ^19.0.0-rc
      react-dom: ^16.8 || ^17.0 || ^18.0 || ^19.0 || ^19.0.0-rc
    peerDependenciesMeta:
      '@types/react':
        optional: true
      '@types/react-dom':
        optional: true

  '@radix-ui/react-use-callback-ref@1.1.1':
    resolution: {integrity: sha512-FkBMwD+qbGQeMu1cOHnuGB6x4yzPjho8ap5WtbEJ26umhgqVXbhekKUQO+hZEL1vU92a3wHwdp0HAcqAUF5iDg==}
    peerDependencies:
      '@types/react': '*'
      react: ^16.8 || ^17.0 || ^18.0 || ^19.0 || ^19.0.0-rc
    peerDependenciesMeta:
      '@types/react':
        optional: true

  '@radix-ui/react-use-controllable-state@1.2.2':
    resolution: {integrity: sha512-BjasUjixPFdS+NKkypcyyN5Pmg83Olst0+c6vGov0diwTEo6mgdqVR6hxcEgFuh4QrAs7Rc+9KuGJ9TVCj0Zzg==}
    peerDependencies:
      '@types/react': '*'
      react: ^16.8 || ^17.0 || ^18.0 || ^19.0 || ^19.0.0-rc
    peerDependenciesMeta:
      '@types/react':
        optional: true

  '@radix-ui/react-use-effect-event@0.0.2':
    resolution: {integrity: sha512-Qp8WbZOBe+blgpuUT+lw2xheLP8q0oatc9UpmiemEICxGvFLYmHm9QowVZGHtJlGbS6A6yJ3iViad/2cVjnOiA==}
    peerDependencies:
      '@types/react': '*'
      react: ^16.8 || ^17.0 || ^18.0 || ^19.0 || ^19.0.0-rc
    peerDependenciesMeta:
      '@types/react':
        optional: true

  '@radix-ui/react-use-escape-keydown@1.1.1':
    resolution: {integrity: sha512-Il0+boE7w/XebUHyBjroE+DbByORGR9KKmITzbR7MyQ4akpORYP/ZmbhAr0DG7RmmBqoOnZdy2QlvajJ2QA59g==}
    peerDependencies:
      '@types/react': '*'
      react: ^16.8 || ^17.0 || ^18.0 || ^19.0 || ^19.0.0-rc
    peerDependenciesMeta:
      '@types/react':
        optional: true

  '@radix-ui/react-use-layout-effect@1.1.1':
    resolution: {integrity: sha512-RbJRS4UWQFkzHTTwVymMTUv8EqYhOp8dOOviLj2ugtTiXRaRQS7GLGxZTLL1jWhMeoSCf5zmcZkqTl9IiYfXcQ==}
    peerDependencies:
      '@types/react': '*'
      react: ^16.8 || ^17.0 || ^18.0 || ^19.0 || ^19.0.0-rc
    peerDependenciesMeta:
      '@types/react':
        optional: true

  '@radix-ui/react-use-previous@1.1.1':
    resolution: {integrity: sha512-2dHfToCj/pzca2Ck724OZ5L0EVrr3eHRNsG/b3xQJLA2hZpVCS99bLAX+hm1IHXDEnzU6by5z/5MIY794/a8NQ==}
    peerDependencies:
      '@types/react': '*'
      react: ^16.8 || ^17.0 || ^18.0 || ^19.0 || ^19.0.0-rc
    peerDependenciesMeta:
      '@types/react':
        optional: true

  '@radix-ui/react-use-rect@1.1.1':
    resolution: {integrity: sha512-QTYuDesS0VtuHNNvMh+CjlKJ4LJickCMUAqjlE3+j8w+RlRpwyX3apEQKGFzbZGdo7XNG1tXa+bQqIE7HIXT2w==}
    peerDependencies:
      '@types/react': '*'
      react: ^16.8 || ^17.0 || ^18.0 || ^19.0 || ^19.0.0-rc
    peerDependenciesMeta:
      '@types/react':
        optional: true

  '@radix-ui/react-use-size@1.1.1':
    resolution: {integrity: sha512-ewrXRDTAqAXlkl6t/fkXWNAhFX9I+CkKlw6zjEwk86RSPKwZr3xpBRso655aqYafwtnbpHLj6toFzmd6xdVptQ==}
    peerDependencies:
      '@types/react': '*'
      react: ^16.8 || ^17.0 || ^18.0 || ^19.0 || ^19.0.0-rc
    peerDependenciesMeta:
      '@types/react':
        optional: true

  '@radix-ui/react-visually-hidden@1.2.0':
    resolution: {integrity: sha512-rQj0aAWOpCdCMRbI6pLQm8r7S2BM3YhTa0SzOYD55k+hJA8oo9J+H+9wLM9oMlZWOX/wJWPTzfDfmZkf7LvCfg==}
    peerDependencies:
      '@types/react': '*'
      '@types/react-dom': '*'
      react: ^16.8 || ^17.0 || ^18.0 || ^19.0 || ^19.0.0-rc
      react-dom: ^16.8 || ^17.0 || ^18.0 || ^19.0 || ^19.0.0-rc
    peerDependenciesMeta:
      '@types/react':
        optional: true
      '@types/react-dom':
        optional: true

  '@radix-ui/react-visually-hidden@1.2.2':
    resolution: {integrity: sha512-ORCmRUbNiZIv6uV5mhFrhsIKw4UX/N3syZtyqvry61tbGm4JlgQuSn0hk5TwCARsCjkcnuRkSdCE3xfb+ADHew==}
    peerDependencies:
      '@types/react': '*'
      '@types/react-dom': '*'
      react: ^16.8 || ^17.0 || ^18.0 || ^19.0 || ^19.0.0-rc
      react-dom: ^16.8 || ^17.0 || ^18.0 || ^19.0 || ^19.0.0-rc
    peerDependenciesMeta:
      '@types/react':
        optional: true
      '@types/react-dom':
        optional: true

  '@radix-ui/react-visually-hidden@1.2.3':
    resolution: {integrity: sha512-pzJq12tEaaIhqjbzpCuv/OypJY/BPavOofm+dbab+MHLajy277+1lLm6JFcGgF5eskJ6mquGirhXY2GD/8u8Ug==}
    peerDependencies:
      '@types/react': '*'
      '@types/react-dom': '*'
      react: ^16.8 || ^17.0 || ^18.0 || ^19.0 || ^19.0.0-rc
      react-dom: ^16.8 || ^17.0 || ^18.0 || ^19.0 || ^19.0.0-rc
    peerDependenciesMeta:
      '@types/react':
        optional: true
      '@types/react-dom':
        optional: true

  '@radix-ui/rect@1.1.1':
    resolution: {integrity: sha512-HPwpGIzkl28mWyZqG52jiqDJ12waP11Pa1lGoiyUkIEuMLBP0oeK/C89esbXrxsky5we7dfd8U58nm0SgAWpVw==}

  '@remirror/core-constants@3.0.0':
    resolution: {integrity: sha512-42aWfPrimMfDKDi4YegyS7x+/0tlzaqwPQCULLanv3DMIlu96KTJR0fM5isWX2UViOqlGnX6YFgqWepcX+XMNg==}

  '@rolldown/pluginutils@1.0.0-beta.43':
    resolution: {integrity: sha512-5Uxg7fQUCmfhax7FJke2+8B6cqgeUJUD9o2uXIKXhD+mG0mL6NObmVoi9wXEU1tY89mZKgAYA6fTbftx3q2ZPQ==}

  '@rollup/rollup-android-arm-eabi@4.40.1':
    resolution: {integrity: sha512-kxz0YeeCrRUHz3zyqvd7n+TVRlNyTifBsmnmNPtk3hQURUyG9eAB+usz6DAwagMusjx/zb3AjvDUvhFGDAexGw==}
    cpu: [arm]
    os: [android]

  '@rollup/rollup-android-arm64@4.40.1':
    resolution: {integrity: sha512-PPkxTOisoNC6TpnDKatjKkjRMsdaWIhyuMkA4UsBXT9WEZY4uHezBTjs6Vl4PbqQQeu6oION1w2voYZv9yquCw==}
    cpu: [arm64]
    os: [android]

  '@rollup/rollup-darwin-arm64@4.40.1':
    resolution: {integrity: sha512-VWXGISWFY18v/0JyNUy4A46KCFCb9NVsH+1100XP31lud+TzlezBbz24CYzbnA4x6w4hx+NYCXDfnvDVO6lcAA==}
    cpu: [arm64]
    os: [darwin]

  '@rollup/rollup-darwin-x64@4.40.1':
    resolution: {integrity: sha512-nIwkXafAI1/QCS7pxSpv/ZtFW6TXcNUEHAIA9EIyw5OzxJZQ1YDrX+CL6JAIQgZ33CInl1R6mHet9Y/UZTg2Bw==}
    cpu: [x64]
    os: [darwin]

  '@rollup/rollup-freebsd-arm64@4.40.1':
    resolution: {integrity: sha512-BdrLJ2mHTrIYdaS2I99mriyJfGGenSaP+UwGi1kB9BLOCu9SR8ZpbkmmalKIALnRw24kM7qCN0IOm6L0S44iWw==}
    cpu: [arm64]
    os: [freebsd]

  '@rollup/rollup-freebsd-x64@4.40.1':
    resolution: {integrity: sha512-VXeo/puqvCG8JBPNZXZf5Dqq7BzElNJzHRRw3vjBE27WujdzuOPecDPc/+1DcdcTptNBep3861jNq0mYkT8Z6Q==}
    cpu: [x64]
    os: [freebsd]

  '@rollup/rollup-linux-arm-gnueabihf@4.40.1':
    resolution: {integrity: sha512-ehSKrewwsESPt1TgSE/na9nIhWCosfGSFqv7vwEtjyAqZcvbGIg4JAcV7ZEh2tfj/IlfBeZjgOXm35iOOjadcg==}
    cpu: [arm]
    os: [linux]

  '@rollup/rollup-linux-arm-musleabihf@4.40.1':
    resolution: {integrity: sha512-m39iO/aaurh5FVIu/F4/Zsl8xppd76S4qoID8E+dSRQvTyZTOI2gVk3T4oqzfq1PtcvOfAVlwLMK3KRQMaR8lg==}
    cpu: [arm]
    os: [linux]

  '@rollup/rollup-linux-arm64-gnu@4.40.1':
    resolution: {integrity: sha512-Y+GHnGaku4aVLSgrT0uWe2o2Rq8te9hi+MwqGF9r9ORgXhmHK5Q71N757u0F8yU1OIwUIFy6YiJtKjtyktk5hg==}
    cpu: [arm64]
    os: [linux]

  '@rollup/rollup-linux-arm64-musl@4.40.1':
    resolution: {integrity: sha512-jEwjn3jCA+tQGswK3aEWcD09/7M5wGwc6+flhva7dsQNRZZTe30vkalgIzV4tjkopsTS9Jd7Y1Bsj6a4lzz8gQ==}
    cpu: [arm64]
    os: [linux]

  '@rollup/rollup-linux-loongarch64-gnu@4.40.1':
    resolution: {integrity: sha512-ySyWikVhNzv+BV/IDCsrraOAZ3UaC8SZB67FZlqVwXwnFhPihOso9rPOxzZbjp81suB1O2Topw+6Ug3JNegejQ==}
    cpu: [loong64]
    os: [linux]

  '@rollup/rollup-linux-powerpc64le-gnu@4.40.1':
    resolution: {integrity: sha512-BvvA64QxZlh7WZWqDPPdt0GH4bznuL6uOO1pmgPnnv86rpUpc8ZxgZwcEgXvo02GRIZX1hQ0j0pAnhwkhwPqWg==}
    cpu: [ppc64]
    os: [linux]

  '@rollup/rollup-linux-riscv64-gnu@4.40.1':
    resolution: {integrity: sha512-EQSP+8+1VuSulm9RKSMKitTav89fKbHymTf25n5+Yr6gAPZxYWpj3DzAsQqoaHAk9YX2lwEyAf9S4W8F4l3VBQ==}
    cpu: [riscv64]
    os: [linux]

  '@rollup/rollup-linux-riscv64-musl@4.40.1':
    resolution: {integrity: sha512-n/vQ4xRZXKuIpqukkMXZt9RWdl+2zgGNx7Uda8NtmLJ06NL8jiHxUawbwC+hdSq1rrw/9CghCpEONor+l1e2gA==}
    cpu: [riscv64]
    os: [linux]

  '@rollup/rollup-linux-s390x-gnu@4.40.1':
    resolution: {integrity: sha512-h8d28xzYb98fMQKUz0w2fMc1XuGzLLjdyxVIbhbil4ELfk5/orZlSTpF/xdI9C8K0I8lCkq+1En2RJsawZekkg==}
    cpu: [s390x]
    os: [linux]

  '@rollup/rollup-linux-x64-gnu@4.40.1':
    resolution: {integrity: sha512-XiK5z70PEFEFqcNj3/zRSz/qX4bp4QIraTy9QjwJAb/Z8GM7kVUsD0Uk8maIPeTyPCP03ChdI+VVmJriKYbRHQ==}
    cpu: [x64]
    os: [linux]

  '@rollup/rollup-linux-x64-musl@4.40.1':
    resolution: {integrity: sha512-2BRORitq5rQ4Da9blVovzNCMaUlyKrzMSvkVR0D4qPuOy/+pMCrh1d7o01RATwVy+6Fa1WBw+da7QPeLWU/1mQ==}
    cpu: [x64]
    os: [linux]

  '@rollup/rollup-win32-arm64-msvc@4.40.1':
    resolution: {integrity: sha512-b2bcNm9Kbde03H+q+Jjw9tSfhYkzrDUf2d5MAd1bOJuVplXvFhWz7tRtWvD8/ORZi7qSCy0idW6tf2HgxSXQSg==}
    cpu: [arm64]
    os: [win32]

  '@rollup/rollup-win32-ia32-msvc@4.40.1':
    resolution: {integrity: sha512-DfcogW8N7Zg7llVEfpqWMZcaErKfsj9VvmfSyRjCyo4BI3wPEfrzTtJkZG6gKP/Z92wFm6rz2aDO7/JfiR/whA==}
    cpu: [ia32]
    os: [win32]

  '@rollup/rollup-win32-x64-msvc@4.40.1':
    resolution: {integrity: sha512-ECyOuDeH3C1I8jH2MK1RtBJW+YPMvSfT0a5NN0nHfQYnDSJ6tUiZH3gzwVP5/Kfh/+Tt7tpWVF9LXNTnhTJ3kA==}
    cpu: [x64]
    os: [win32]

  '@rtsao/scc@1.1.0':
    resolution: {integrity: sha512-zt6OdqaDoOnJ1ZYsCYGt9YmWzDXl4vQdKTyJev62gFhRGKdx7mcT54V9KIjg+d2wi9EXsPvAPKe7i7WjfVWB8g==}

  '@sinclair/typebox@0.34.41':
    resolution: {integrity: sha512-6gS8pZzSXdyRHTIqoqSVknxolr1kzfy4/CeDnrzsVz8TTIWUbOBr6gnzOmTYJ3eXQNh4IYHIGi5aIL7sOZ2G/g==}

  '@sindresorhus/base62@1.0.0':
    resolution: {integrity: sha512-TeheYy0ILzBEI/CO55CP6zJCSdSWeRtGnHy8U8dWSUH4I68iqTsy7HkMktR4xakThc9jotkPQUXT4ITdbV7cHA==}
    engines: {node: '>=18'}

  '@standard-schema/spec@1.0.0':
    resolution: {integrity: sha512-m2bOd0f2RT9k8QJx1JN85cZYyH1RqFBdlwtkSlf4tBDYLCiiZnv1fIIwacK6cqwXavOydf0NPToMQgpKq+dVlA==}

  '@standard-schema/utils@0.3.0':
    resolution: {integrity: sha512-e7Mew686owMaPJVNNLs55PUvgz371nKgwsc4vxE49zsODpJEnxgxRo2y/OKrqueavXgZNMDVj3DdHFlaSAeU8g==}

  '@swc/helpers@0.5.15':
    resolution: {integrity: sha512-JQ5TuMi45Owi4/BIMAJBoSQoOJu12oOk/gADqlcUL9JEdHB8vyjUSsxqeNXnmXHjYKMi2WcYtezGEEhqUI/E2g==}

  '@tailwindcss/node@4.1.5':
    resolution: {integrity: sha512-CBhSWo0vLnWhXIvpD0qsPephiaUYfHUX3U9anwDaHZAeuGpTiB3XmsxPAN6qX7bFhipyGBqOa1QYQVVhkOUGxg==}

  '@tailwindcss/oxide-android-arm64@4.1.5':
    resolution: {integrity: sha512-LVvM0GirXHED02j7hSECm8l9GGJ1RfgpWCW+DRn5TvSaxVsv28gRtoL4aWKGnXqwvI3zu1GABeDNDVZeDPOQrw==}
    engines: {node: '>= 10'}
    cpu: [arm64]
    os: [android]

  '@tailwindcss/oxide-darwin-arm64@4.1.5':
    resolution: {integrity: sha512-//TfCA3pNrgnw4rRJOqavW7XUk8gsg9ddi8cwcsWXp99tzdBAZW0WXrD8wDyNbqjW316Pk2hiN/NJx/KWHl8oA==}
    engines: {node: '>= 10'}
    cpu: [arm64]
    os: [darwin]

  '@tailwindcss/oxide-darwin-x64@4.1.5':
    resolution: {integrity: sha512-XQorp3Q6/WzRd9OalgHgaqgEbjP3qjHrlSUb5k1EuS1Z9NE9+BbzSORraO+ecW432cbCN7RVGGL/lSnHxcd+7Q==}
    engines: {node: '>= 10'}
    cpu: [x64]
    os: [darwin]

  '@tailwindcss/oxide-freebsd-x64@4.1.5':
    resolution: {integrity: sha512-bPrLWbxo8gAo97ZmrCbOdtlz/Dkuy8NK97aFbVpkJ2nJ2Jo/rsCbu0TlGx8joCuA3q6vMWTSn01JY46iwG+clg==}
    engines: {node: '>= 10'}
    cpu: [x64]
    os: [freebsd]

  '@tailwindcss/oxide-linux-arm-gnueabihf@4.1.5':
    resolution: {integrity: sha512-1gtQJY9JzMAhgAfvd/ZaVOjh/Ju/nCoAsvOVJenWZfs05wb8zq+GOTnZALWGqKIYEtyNpCzvMk+ocGpxwdvaVg==}
    engines: {node: '>= 10'}
    cpu: [arm]
    os: [linux]

  '@tailwindcss/oxide-linux-arm64-gnu@4.1.5':
    resolution: {integrity: sha512-dtlaHU2v7MtdxBXoqhxwsWjav7oim7Whc6S9wq/i/uUMTWAzq/gijq1InSgn2yTnh43kR+SFvcSyEF0GCNu1PQ==}
    engines: {node: '>= 10'}
    cpu: [arm64]
    os: [linux]

  '@tailwindcss/oxide-linux-arm64-musl@4.1.5':
    resolution: {integrity: sha512-fg0F6nAeYcJ3CriqDT1iVrqALMwD37+sLzXs8Rjy8Z1ZHshJoYceodfyUwGJEsQoTyWbliFNRs2wMQNXtT7MVA==}
    engines: {node: '>= 10'}
    cpu: [arm64]
    os: [linux]

  '@tailwindcss/oxide-linux-x64-gnu@4.1.5':
    resolution: {integrity: sha512-SO+F2YEIAHa1AITwc8oPwMOWhgorPzzcbhWEb+4oLi953h45FklDmM8dPSZ7hNHpIk9p/SCZKUYn35t5fjGtHA==}
    engines: {node: '>= 10'}
    cpu: [x64]
    os: [linux]

  '@tailwindcss/oxide-linux-x64-musl@4.1.5':
    resolution: {integrity: sha512-6UbBBplywkk/R+PqqioskUeXfKcBht3KU7juTi1UszJLx0KPXUo10v2Ok04iBJIaDPkIFkUOVboXms5Yxvaz+g==}
    engines: {node: '>= 10'}
    cpu: [x64]
    os: [linux]

  '@tailwindcss/oxide-wasm32-wasi@4.1.5':
    resolution: {integrity: sha512-hwALf2K9FHuiXTPqmo1KeOb83fTRNbe9r/Ixv9ZNQ/R24yw8Ge1HOWDDgTdtzntIaIUJG5dfXCf4g9AD4RiyhQ==}
    engines: {node: '>=14.0.0'}
    cpu: [wasm32]
    bundledDependencies:
      - '@napi-rs/wasm-runtime'
      - '@emnapi/core'
      - '@emnapi/runtime'
      - '@tybys/wasm-util'
      - '@emnapi/wasi-threads'
      - tslib

  '@tailwindcss/oxide-win32-arm64-msvc@4.1.5':
    resolution: {integrity: sha512-oDKncffWzaovJbkuR7/OTNFRJQVdiw/n8HnzaCItrNQUeQgjy7oUiYpsm9HUBgpmvmDpSSbGaCa2Evzvk3eFmA==}
    engines: {node: '>= 10'}
    cpu: [arm64]
    os: [win32]

  '@tailwindcss/oxide-win32-x64-msvc@4.1.5':
    resolution: {integrity: sha512-WiR4dtyrFdbb+ov0LK+7XsFOsG+0xs0PKZKkt41KDn9jYpO7baE3bXiudPVkTqUEwNfiglCygQHl2jklvSBi7Q==}
    engines: {node: '>= 10'}
    cpu: [x64]
    os: [win32]

  '@tailwindcss/oxide@4.1.5':
    resolution: {integrity: sha512-1n4br1znquEvyW/QuqMKQZlBen+jxAbvyduU87RS8R3tUSvByAkcaMTkJepNIrTlYhD+U25K4iiCIxE6BGdRYA==}
    engines: {node: '>= 10'}

  '@tailwindcss/postcss@4.1.5':
    resolution: {integrity: sha512-5lAC2/pzuyfhsFgk6I58HcNy6vPK3dV/PoPxSDuOTVbDvCddYHzHiJZZInGIY0venvzzfrTEUAXJFULAfFmObg==}

  '@tailwindcss/typography@0.5.16':
    resolution: {integrity: sha512-0wDLwCVF5V3x3b1SGXPCDcdsbDHMBe+lkFzBRaHeLvNi+nrrnZ1lA18u+OTWO8iSWU2GxUOCvlXtDuqftc1oiA==}
    peerDependencies:
      tailwindcss: '>=3.0.0 || insiders || >=4.0.0-alpha.20 || >=4.0.0-beta.1'

  '@testing-library/dom@10.4.1':
    resolution: {integrity: sha512-o4PXJQidqJl82ckFaXUeoAW+XysPLauYI43Abki5hABd853iMhitooc6znOnczgbTYmEP6U6/y1ZyKAIsvMKGg==}
    engines: {node: '>=18'}

  '@testing-library/jest-dom@6.9.1':
    resolution: {integrity: sha512-zIcONa+hVtVSSep9UT3jZ5rizo2BsxgyDYU7WFD5eICBE7no3881HGeb/QkGfsJs6JTkY1aQhT7rIPC7e+0nnA==}
    engines: {node: '>=14', npm: '>=6', yarn: '>=1'}

  '@testing-library/react@16.3.0':
    resolution: {integrity: sha512-kFSyxiEDwv1WLl2fgsq6pPBbw5aWKrsY2/noi1Id0TK0UParSF62oFQFGHXIyaG4pp2tEub/Zlel+fjjZILDsw==}
    engines: {node: '>=18'}
    peerDependencies:
      '@testing-library/dom': ^10.0.0
      '@types/react': ^18.0.0 || ^19.0.0
      '@types/react-dom': ^18.0.0 || ^19.0.0
      react: ^18.0.0 || ^19.0.0
      react-dom: ^18.0.0 || ^19.0.0
    peerDependenciesMeta:
      '@types/react':
        optional: true
      '@types/react-dom':
        optional: true

  '@testing-library/user-event@14.6.1':
    resolution: {integrity: sha512-vq7fv0rnt+QTXgPxr5Hjc210p6YKq2kmdziLgnsZGgLJ9e6VAShx1pACLuRjd/AS/sr7phAR58OIIpf0LlmQNw==}
    engines: {node: '>=12', npm: '>=6'}
    peerDependencies:
      '@testing-library/dom': '>=7.21.4'

  '@tiptap/core@3.13.0':
    resolution: {integrity: sha512-iUelgiTMgPVMpY5ZqASUpk8mC8HuR9FWKaDzK27w9oWip9tuB54Z8mePTxNcQaSPb6ErzEaC8x8egrRt7OsdGQ==}
    peerDependencies:
      '@tiptap/pm': ^3.13.0

  '@tiptap/extension-blockquote@3.13.0':
    resolution: {integrity: sha512-K1z/PAIIwEmiWbzrP//4cC7iG1TZknDlF1yb42G7qkx2S2X4P0NiqX7sKOej3yqrPjKjGwPujLMSuDnCF87QkQ==}
    peerDependencies:
      '@tiptap/core': ^3.13.0

  '@tiptap/extension-bold@3.13.0':
    resolution: {integrity: sha512-VYiDN9EEwR6ShaDLclG8mphkb/wlIzqfk7hxaKboq1G+NSDj8PcaSI9hldKKtTCLeaSNu6UR5nkdu/YHdzYWTw==}
    peerDependencies:
      '@tiptap/core': ^3.13.0

  '@tiptap/extension-bubble-menu@3.13.0':
    resolution: {integrity: sha512-qZ3j2DBsqP9DjG2UlExQ+tHMRhAnWlCKNreKddKocb/nAFrPdBCtvkqIEu+68zPlbLD4ukpoyjUklRJg+NipFg==}
    peerDependencies:
      '@tiptap/core': ^3.13.0
      '@tiptap/pm': ^3.13.0

  '@tiptap/extension-bullet-list@3.13.0':
    resolution: {integrity: sha512-fFQmmEUoPzRGiQJ/KKutG35ZX21GE+1UCDo8Q6PoWH7Al9lex47nvyeU1BiDYOhcTKgIaJRtEH5lInsOsRJcSA==}
    peerDependencies:
      '@tiptap/extension-list': ^3.13.0

  '@tiptap/extension-code-block@3.13.0':
    resolution: {integrity: sha512-kIwfQ4iqootsWg9e74iYJK54/YMIj6ahUxEltjZRML5z/h4gTDcQt2eTpnEC8yjDjHeUVOR94zH9auCySyk9CQ==}
    peerDependencies:
      '@tiptap/core': ^3.13.0
      '@tiptap/pm': ^3.13.0

  '@tiptap/extension-code@3.13.0':
    resolution: {integrity: sha512-sF5raBni6iSVpXWvwJCAcOXw5/kZ+djDHx1YSGWhopm4+fsj0xW7GvVO+VTwiFjZGKSw+K5NeAxzcQTJZd3Vhw==}
    peerDependencies:
      '@tiptap/core': ^3.13.0

  '@tiptap/extension-document@3.13.0':
    resolution: {integrity: sha512-RjU7hTJwjKXIdY57o/Pc+Yr8swLkrwT7PBQ/m+LCX5oO/V2wYoWCjoBYnK5KSHrWlNy/aLzC33BvLeqZZ9nzlQ==}
    peerDependencies:
      '@tiptap/core': ^3.13.0

  '@tiptap/extension-dropcursor@3.13.0':
    resolution: {integrity: sha512-m7GPT3c/83ni+bbU8c+3dpNa8ug+aQ4phNB1Q52VQG3oTonDJnZS7WCtn3lB/Hi1LqoqMtEHwhepU2eD+JeXqQ==}
    peerDependencies:
      '@tiptap/extensions': ^3.13.0

  '@tiptap/extension-floating-menu@3.13.0':
    resolution: {integrity: sha512-OsezV2cMofZM4c13gvgi93IEYBUzZgnu8BXTYZQiQYekz4bX4uulBmLa1KOA9EN71FzS+SoLkXHU0YzlbLjlxA==}
    peerDependencies:
      '@floating-ui/dom': ^1.0.0
      '@tiptap/core': ^3.13.0
      '@tiptap/pm': ^3.13.0

  '@tiptap/extension-gapcursor@3.13.0':
    resolution: {integrity: sha512-KVxjQKkd964nin+1IdM2Dvej/Jy4JTMcMgq5seusUhJ9T9P8F9s2D5Iefwgkps3OCzub/aF+eAsZe+1P5KSIgA==}
    peerDependencies:
      '@tiptap/extensions': ^3.13.0

  '@tiptap/extension-hard-break@3.13.0':
    resolution: {integrity: sha512-nH1OBaO+/pakhu+P1jF208mPgB70IKlrR/9d46RMYoYbqJTNf4KVLx5lHAOHytIhjcNg+MjyTfJWfkK+dyCCyg==}
    peerDependencies:
      '@tiptap/core': ^3.13.0

  '@tiptap/extension-heading@3.13.0':
    resolution: {integrity: sha512-8VKWX8waYPtUWN97J89em9fOtxNteh6pvUEd0htcOAtoxjt2uZjbW5N4lKyWhNKifZBrVhH2Cc2NUPuftCVgxw==}
    peerDependencies:
      '@tiptap/core': ^3.13.0

  '@tiptap/extension-horizontal-rule@3.13.0':
    resolution: {integrity: sha512-ZUFyORtjj22ib8ykbxRhWFQOTZjNKqOsMQjaAGof30cuD2DN5J5pMz7Haj2fFRtLpugWYH+f0Mi+WumQXC3hCw==}
    peerDependencies:
      '@tiptap/core': ^3.13.0
      '@tiptap/pm': ^3.13.0

  '@tiptap/extension-italic@3.13.0':
    resolution: {integrity: sha512-XbVTgmzk1kgUMTirA6AGdLTcKHUvEJoh3R4qMdPtwwygEOe7sBuvKuLtF6AwUtpnOM+Y3tfWUTNEDWv9AcEdww==}
    peerDependencies:
      '@tiptap/core': ^3.13.0

  '@tiptap/extension-link@3.13.0':
    resolution: {integrity: sha512-LuFPJ5GoL12GHW4A+USsj60O90pLcwUPdvEUSWewl9USyG6gnLnY/j5ZOXPYH7LiwYW8+lhq7ABwrDF2PKyBbA==}
    peerDependencies:
      '@tiptap/core': ^3.13.0
      '@tiptap/pm': ^3.13.0

  '@tiptap/extension-list-item@3.13.0':
    resolution: {integrity: sha512-63NbcS/XeQP2jcdDEnEAE3rjJICDj8y1SN1h/MsJmSt1LusnEo8WQ2ub86QELO6XnD3M04V03cY6Knf6I5mTkw==}
    peerDependencies:
      '@tiptap/extension-list': ^3.13.0

  '@tiptap/extension-list-keymap@3.13.0':
    resolution: {integrity: sha512-P+HtIa1iwosb1feFc8B/9MN5EAwzS+/dZ0UH0CTF2E4wnp5Z9OMxKl1IYjfiCwHzZrU5Let+S/maOvJR/EmV0g==}
    peerDependencies:
      '@tiptap/extension-list': ^3.13.0

  '@tiptap/extension-list@3.13.0':
    resolution: {integrity: sha512-MMFH0jQ4LeCPkJJFyZ77kt6eM/vcKujvTbMzW1xSHCIEA6s4lEcx9QdZMPpfmnOvTzeoVKR4nsu2t2qT9ZXzAw==}
    peerDependencies:
      '@tiptap/core': ^3.13.0
      '@tiptap/pm': ^3.13.0

  '@tiptap/extension-ordered-list@3.13.0':
    resolution: {integrity: sha512-QuDyLzuK/3vCvx9GeKhgvHWrGECBzmJyAx6gli2HY+Iil7XicbfltV4nvhIxgxzpx3LDHLKzJN9pBi+2MzX60g==}
    peerDependencies:
      '@tiptap/extension-list': ^3.13.0

  '@tiptap/extension-paragraph@3.13.0':
    resolution: {integrity: sha512-9csQde1i0yeZI5oQQ9e1GYNtGL2JcC2d8Fwtw9FsGC8yz2W0h+Fmk+3bc2kobbtO5LGqupSc1fKM8fAg5rSRDg==}
    peerDependencies:
      '@tiptap/core': ^3.13.0

  '@tiptap/extension-placeholder@3.13.0':
    resolution: {integrity: sha512-Au4ktRBraQktX9gjSzGWyJV6kPof7+kOhzE8ej+rOMjIrHbx3DCHy1CJWftSO9BbqIyonjsFmm4nE+vjzZ3Z5Q==}
    peerDependencies:
      '@tiptap/extensions': ^3.13.0

  '@tiptap/extension-strike@3.13.0':
    resolution: {integrity: sha512-VHhWNqTAMOfrC48m2FcPIZB0nhl6XHQviAV16SBc+EFznKNv9tQUsqQrnuQ2y6ZVfqq5UxvZ3hKF/JlN/Ff7xw==}
    peerDependencies:
      '@tiptap/core': ^3.13.0

  '@tiptap/extension-task-item@3.13.0':
    resolution: {integrity: sha512-4+IkwoKchHQSxzEtVgpjSTJ/ey++Vf9WFiaY0o1ijmvQ7XvvXv4ZvO7uJrawShCIf0tmA56fjuMcZc5qJITQKQ==}
    peerDependencies:
      '@tiptap/extension-list': ^3.13.0

  '@tiptap/extension-task-list@3.13.0':
    resolution: {integrity: sha512-oqJrLR3yKlSwDDr6CCF27g2bDybFcvkTyn/HReFpteziGeQs2DWJ5sY+tSWX1eKhnTnZbEjG5G/oie/vJqIIow==}
    peerDependencies:
      '@tiptap/extension-list': ^3.13.0

  '@tiptap/extension-text@3.13.0':
    resolution: {integrity: sha512-VcZIna93rixw7hRkHGCxDbL3kvJWi80vIT25a2pXg0WP1e7Pi3nBYvZIL4SQtkbBCji9EHrbZx3p8nNPzfazYw==}
    peerDependencies:
      '@tiptap/core': ^3.13.0

  '@tiptap/extension-underline@3.13.0':
    resolution: {integrity: sha512-VDQi+UYw0tFnfghpthJTFmtJ3yx90kXeDwFvhmT8G+O+si5VmP05xYDBYBmYCix5jqKigJxEASiBL0gYOgMDEg==}
    peerDependencies:
      '@tiptap/core': ^3.13.0

  '@tiptap/extensions@3.13.0':
    resolution: {integrity: sha512-i7O0ptSibEtTy+2PIPsNKEvhTvMaFJg1W4Oxfnbuxvaigs7cJV9Q0lwDUcc7CPsNw2T1+44wcxg431CzTvdYoA==}
    peerDependencies:
      '@tiptap/core': ^3.13.0
      '@tiptap/pm': ^3.13.0

  '@tiptap/pm@3.13.0':
    resolution: {integrity: sha512-WKR4ucALq+lwx0WJZW17CspeTpXorbIOpvKv5mulZica6QxqfMhn8n1IXCkDws/mCoLRx4Drk5d377tIjFNsvQ==}

  '@tiptap/react@3.13.0':
    resolution: {integrity: sha512-VqpqNZ9qtPr3pWK4NsZYxXgLSEiAnzl6oS7tEGmkkvJbcGSC+F7R13Xc9twv/zT5QCLxaHdEbmxHbuAIkrMgJQ==}
    peerDependencies:
      '@tiptap/core': ^3.13.0
      '@tiptap/pm': ^3.13.0
      '@types/react': ^17.0.0 || ^18.0.0 || ^19.0.0
      '@types/react-dom': ^17.0.0 || ^18.0.0 || ^19.0.0
      react: ^17.0.0 || ^18.0.0 || ^19.0.0
      react-dom: ^17.0.0 || ^18.0.0 || ^19.0.0

  '@tiptap/starter-kit@3.13.0':
    resolution: {integrity: sha512-Ojn6sRub04CRuyQ+9wqN62JUOMv+rG1vXhc2s6DCBCpu28lkCMMW+vTe7kXJcEdbot82+5swPbERw9vohswFzg==}

  '@tybys/wasm-util@0.10.1':
    resolution: {integrity: sha512-9tTaPJLSiejZKx+Bmog4uSubteqTvFrVrURwkmHixBo0G4seD0zUxp98E1DzUBJxLQ3NPwXrGKDiVjwx/DpPsg==}

  '@tybys/wasm-util@0.9.0':
    resolution: {integrity: sha512-6+7nlbMVX/PVDCwaIQ8nTOPveOcFLSt8GcXdx8hD0bt39uWxYT88uXzqTd4fTvqta7oeUJqudepapKNt2DYJFw==}

  '@types/aria-query@5.0.4':
    resolution: {integrity: sha512-rfT93uj5s0PRL7EzccGMs3brplhcrghnDoV26NqKhCAS1hVo+WdNsPvE/yb6ilfr5hi2MEk6d5EWJTKdxg8jVw==}

  '@types/babel__core@7.20.5':
    resolution: {integrity: sha512-qoQprZvz5wQFJwMDqeseRXWv3rqMvhgpbXFfVyWhbx9X47POIA6i/+dXefEmZKoAgOaTdaIgNSMqMIU61yRyzA==}

  '@types/babel__generator@7.27.0':
    resolution: {integrity: sha512-ufFd2Xi92OAVPYsy+P4n7/U7e68fex0+Ee8gSG9KX7eo084CWiQ4sdxktvdl0bOPupXtVJPY19zk6EwWqUQ8lg==}

  '@types/babel__template@7.4.4':
    resolution: {integrity: sha512-h/NUaSyG5EyxBIp8YRxo4RMe2/qQgvyowRwVMzhYhBCONbW8PUsg4lkFMrhgZhUe5z3L3MiLDuvyJ/CaPa2A8A==}

  '@types/babel__traverse@7.28.0':
    resolution: {integrity: sha512-8PvcXf70gTDZBgt9ptxJ8elBeBjcLOAcOtoO/mPJjtji1+CdGbHgm77om1GrsPxsiE+uXIpNSK64UYaIwQXd4Q==}

  '@types/chai@5.2.3':
    resolution: {integrity: sha512-Mw558oeA9fFbv65/y4mHtXDs9bPnFMZAL/jxdPFUpOHHIXX91mcgEHbS5Lahr+pwZFR8A7GQleRWeI6cGFC2UA==}

  '@types/debug@4.1.12':
    resolution: {integrity: sha512-vIChWdVG3LG1SMxEvI/AK+FWJthlrqlTu7fbrlywTkkaONwk/UAGaULXRlf8vkzFBLVm0zkMdCquhL5aOjhXPQ==}

  '@types/deep-eql@4.0.2':
    resolution: {integrity: sha512-c9h9dVVMigMPc4bwTvC5dxqtqJZwQPePsWjPlpSOnojbor6pGqdk541lfA7AqFQr5pB1BRdq0juY9db81BwyFw==}

  '@types/estree-jsx@1.0.5':
    resolution: {integrity: sha512-52CcUVNFyfb1A2ALocQw/Dd1BQFNmSdkuC3BkZ6iqhdMfQz7JWOFRuJFloOzjk+6WijU56m9oKXFAXc7o3Towg==}

  '@types/estree@1.0.7':
    resolution: {integrity: sha512-w28IoSUCJpidD/TGviZwwMJckNESJZXFu7NBZ5YJ4mEUnNraUn9Pm8HSZm/jDF1pDWYKspWE7oVphigUPRakIQ==}

  '@types/estree@1.0.8':
    resolution: {integrity: sha512-dWHzHa2WqEXI/O1E9OjrocMTKJl2mSrEolh1Iomrv6U+JuNwaHXsXx9bLu5gG7BUWFIN0skIQJQ/L1rIex4X6w==}

  '@types/hast@3.0.4':
    resolution: {integrity: sha512-WPs+bbQw5aCj+x6laNGWLH3wviHtoCv/P3+otBhbOhJgG8qtpdAMlTCxLtsTWA7LH1Oh/bFCHsBn0TPS5m30EQ==}

  '@types/json-schema@7.0.15':
    resolution: {integrity: sha512-5+fP8P8MFNC+AyZCDxrB2pkZFPGzqQWUzpSeuuVLvm8VMcorNYavBqoFcxK8bQz4Qsbn4oUEEem4wDLfcysGHA==}

  '@types/json5@0.0.29':
    resolution: {integrity: sha512-dRLjCWHYg4oaA77cxO64oO+7JwCwnIzkZPdrrC71jQmQtlhM556pwKo5bUzqvZndkVbeFLIIi+9TC40JNF5hNQ==}

  '@types/linkify-it@5.0.0':
    resolution: {integrity: sha512-sVDA58zAw4eWAffKOaQH5/5j3XeayukzDk+ewSsnv3p4yJEZHCCzMDiZM8e0OUrRvmpGZ85jf4yDHkHsgBNr9Q==}

  '@types/luxon@3.6.2':
    resolution: {integrity: sha512-R/BdP7OxEMc44l2Ex5lSXHoIXTB2JLNa3y2QISIbr58U/YcsffyQrYW//hZSdrfxrjRZj3GcUoxMPGdO8gSYuw==}

  '@types/markdown-it@14.1.2':
    resolution: {integrity: sha512-promo4eFwuiW+TfGxhi+0x3czqTYJkG8qB17ZUJiVF10Xm7NLVRSLUsfRTU/6h1e24VvRnXCx+hG7li58lkzog==}

  '@types/mdast@4.0.4':
    resolution: {integrity: sha512-kGaNbPh1k7AFzgpud/gMdvIm5xuECykRR+JnWKQno9TAXVa6WIVCGTPvYGekIDL4uwCZQSYbUxNBSb1aUo79oA==}

  '@types/mdurl@2.0.0':
    resolution: {integrity: sha512-RGdgjQUZba5p6QEFAVx2OGb8rQDL/cPRG7GiedRzMcJ1tYnUANBncjbSB1NRGwbvjcPeikRABz2nshyPk1bhWg==}

  '@types/mdx@2.0.13':
    resolution: {integrity: sha512-+OWZQfAYyio6YkJb3HLxDrvnx6SWWDbC0zVPfBRzUk0/nqoDyf6dNxQi3eArPe8rJ473nobTMQ/8Zk+LxJ+Yuw==}

  '@types/ms@2.1.0':
    resolution: {integrity: sha512-GsCCIZDE/p3i96vtEqx+7dBUGXrc7zeSK3wwPHIaRThS+9OhWIXRqzs4d6k1SVU8g91DrNRWxWUGhp5KXQb2VA==}

  '@types/node@17.0.45':
    resolution: {integrity: sha512-w+tIMs3rq2afQdsPJlODhoUEKzFP1ayaoyl1CcnwtIlsVe7K7bA1NGm4s3PraqTLlXnbIN84zuBlxBWo1u9BLw==}

  '@types/node@20.17.32':
    resolution: {integrity: sha512-zeMXFn8zQ+UkjK4ws0RiOC9EWByyW1CcVmLe+2rQocXRsGEDxUCwPEIVgpsGcLHS/P8JkT0oa3839BRABS0oPw==}

  '@types/react-dom@19.2.3':
    resolution: {integrity: sha512-jp2L/eY6fn+KgVVQAOqYItbF0VY/YApe5Mz2F0aykSO8gx31bYCZyvSeYxCHKvzHG5eZjc+zyaS5BrBWya2+kQ==}
    peerDependencies:
      '@types/react': ^19.2.0

  '@types/react@19.2.7':
    resolution: {integrity: sha512-MWtvHrGZLFttgeEj28VXHxpmwYbor/ATPYbBfSFZEIRK0ecCFLl2Qo55z52Hss+UV9CRN7trSeq1zbgx7YDWWg==}

  '@types/trusted-types@2.0.7':
    resolution: {integrity: sha512-ScaPdn1dQczgbl0QFTeTOmVHFULt394XJgOQNoyVhZ6r2vLnMLJfBPd53SB52T/3G36VI1/g2MZaX0cwDuXsfw==}

  '@types/unist@2.0.11':
    resolution: {integrity: sha512-CmBKiL6NNo/OqgmMn95Fk9Whlp2mtvIv+KNpQKN2F4SjvrEesubTRWGYSg+BnWZOnlCaSTU1sMpsBOzgbYhnsA==}

  '@types/unist@3.0.3':
    resolution: {integrity: sha512-ko/gIFJRv177XgZsZcBwnqJN5x/Gien8qNOn0D5bQU/zAzVf9Zt3BlcUiLqhV9y4ARk0GbT3tnUiPNgnTXzc/Q==}

  '@types/use-sync-external-store@0.0.6':
    resolution: {integrity: sha512-zFDAD+tlpf2r4asuHEj0XH6pY6i0g5NeAHPn+15wk3BV6JA69eERFXC1gyGThDkVa1zCyKr5jox1+2LbV/AMLg==}

  '@typescript-eslint/eslint-plugin@8.31.1':
    resolution: {integrity: sha512-oUlH4h1ABavI4F0Xnl8/fOtML/eu8nI2A1nYd+f+55XI0BLu+RIqKoCiZKNo6DtqZBEQm5aNKA20G3Z5w3R6GQ==}
    engines: {node: ^18.18.0 || ^20.9.0 || >=21.1.0}
    peerDependencies:
      '@typescript-eslint/parser': ^8.0.0 || ^8.0.0-alpha.0
      eslint: ^8.57.0 || ^9.0.0
      typescript: '>=4.8.4 <5.9.0'

  '@typescript-eslint/eslint-plugin@8.46.3':
    resolution: {integrity: sha512-sbaQ27XBUopBkRiuY/P9sWGOWUW4rl8fDoHIUmLpZd8uldsTyB4/Zg6bWTegPoTLnKj9Hqgn3QD6cjPNB32Odw==}
    engines: {node: ^18.18.0 || ^20.9.0 || >=21.1.0}
    peerDependencies:
      '@typescript-eslint/parser': ^8.46.3
      eslint: ^8.57.0 || ^9.0.0
      typescript: '>=4.8.4 <6.0.0'

  '@typescript-eslint/parser@8.31.1':
    resolution: {integrity: sha512-oU/OtYVydhXnumd0BobL9rkJg7wFJ9bFFPmSmB/bf/XWN85hlViji59ko6bSKBXyseT9V8l+CN1nwmlbiN0G7Q==}
    engines: {node: ^18.18.0 || ^20.9.0 || >=21.1.0}
    peerDependencies:
      eslint: ^8.57.0 || ^9.0.0
      typescript: '>=4.8.4 <5.9.0'

  '@typescript-eslint/parser@8.46.3':
    resolution: {integrity: sha512-6m1I5RmHBGTnUGS113G04DMu3CpSdxCAU/UvtjNWL4Nuf3MW9tQhiJqRlHzChIkhy6kZSAQmc+I1bcGjE3yNKg==}
    engines: {node: ^18.18.0 || ^20.9.0 || >=21.1.0}
    peerDependencies:
      eslint: ^8.57.0 || ^9.0.0
      typescript: '>=4.8.4 <6.0.0'

  '@typescript-eslint/project-service@8.46.3':
    resolution: {integrity: sha512-Fz8yFXsp2wDFeUElO88S9n4w1I4CWDTXDqDr9gYvZgUpwXQqmZBr9+NTTql5R3J7+hrJZPdpiWaB9VNhAKYLuQ==}
    engines: {node: ^18.18.0 || ^20.9.0 || >=21.1.0}
    peerDependencies:
      typescript: '>=4.8.4 <6.0.0'

  '@typescript-eslint/scope-manager@8.31.1':
    resolution: {integrity: sha512-BMNLOElPxrtNQMIsFHE+3P0Yf1z0dJqV9zLdDxN/xLlWMlXK/ApEsVEKzpizg9oal8bAT5Sc7+ocal7AC1HCVw==}
    engines: {node: ^18.18.0 || ^20.9.0 || >=21.1.0}

  '@typescript-eslint/scope-manager@8.46.3':
    resolution: {integrity: sha512-FCi7Y1zgrmxp3DfWfr+3m9ansUUFoy8dkEdeQSgA9gbm8DaHYvZCdkFRQrtKiedFf3Ha6VmoqoAaP68+i+22kg==}
    engines: {node: ^18.18.0 || ^20.9.0 || >=21.1.0}

  '@typescript-eslint/tsconfig-utils@8.46.3':
    resolution: {integrity: sha512-GLupljMniHNIROP0zE7nCcybptolcH8QZfXOpCfhQDAdwJ/ZTlcaBOYebSOZotpti/3HrHSw7D3PZm75gYFsOA==}
    engines: {node: ^18.18.0 || ^20.9.0 || >=21.1.0}
    peerDependencies:
      typescript: '>=4.8.4 <6.0.0'

  '@typescript-eslint/type-utils@8.31.1':
    resolution: {integrity: sha512-fNaT/m9n0+dpSp8G/iOQ05GoHYXbxw81x+yvr7TArTuZuCA6VVKbqWYVZrV5dVagpDTtj/O8k5HBEE/p/HM5LA==}
    engines: {node: ^18.18.0 || ^20.9.0 || >=21.1.0}
    peerDependencies:
      eslint: ^8.57.0 || ^9.0.0
      typescript: '>=4.8.4 <5.9.0'

  '@typescript-eslint/type-utils@8.46.3':
    resolution: {integrity: sha512-ZPCADbr+qfz3aiTTYNNkCbUt+cjNwI/5McyANNrFBpVxPt7GqpEYz5ZfdwuFyGUnJ9FdDXbGODUu6iRCI6XRXw==}
    engines: {node: ^18.18.0 || ^20.9.0 || >=21.1.0}
    peerDependencies:
      eslint: ^8.57.0 || ^9.0.0
      typescript: '>=4.8.4 <6.0.0'

  '@typescript-eslint/types@8.31.1':
    resolution: {integrity: sha512-SfepaEFUDQYRoA70DD9GtytljBePSj17qPxFHA/h3eg6lPTqGJ5mWOtbXCk1YrVU1cTJRd14nhaXWFu0l2troQ==}
    engines: {node: ^18.18.0 || ^20.9.0 || >=21.1.0}

  '@typescript-eslint/types@8.46.3':
    resolution: {integrity: sha512-G7Ok9WN/ggW7e/tOf8TQYMaxgID3Iujn231hfi0Pc7ZheztIJVpO44ekY00b7akqc6nZcvregk0Jpah3kep6hA==}
    engines: {node: ^18.18.0 || ^20.9.0 || >=21.1.0}

  '@typescript-eslint/typescript-estree@8.31.1':
    resolution: {integrity: sha512-kaA0ueLe2v7KunYOyWYtlf/QhhZb7+qh4Yw6Ni5kgukMIG+iP773tjgBiLWIXYumWCwEq3nLW+TUywEp8uEeag==}
    engines: {node: ^18.18.0 || ^20.9.0 || >=21.1.0}
    peerDependencies:
      typescript: '>=4.8.4 <5.9.0'

  '@typescript-eslint/typescript-estree@8.46.3':
    resolution: {integrity: sha512-f/NvtRjOm80BtNM5OQtlaBdM5BRFUv7gf381j9wygDNL+qOYSNOgtQ/DCndiYi80iIOv76QqaTmp4fa9hwI0OA==}
    engines: {node: ^18.18.0 || ^20.9.0 || >=21.1.0}
    peerDependencies:
      typescript: '>=4.8.4 <6.0.0'

  '@typescript-eslint/utils@8.31.1':
    resolution: {integrity: sha512-2DSI4SNfF5T4oRveQ4nUrSjUqjMND0nLq9rEkz0gfGr3tg0S5KB6DhwR+WZPCjzkZl3cH+4x2ce3EsL50FubjQ==}
    engines: {node: ^18.18.0 || ^20.9.0 || >=21.1.0}
    peerDependencies:
      eslint: ^8.57.0 || ^9.0.0
      typescript: '>=4.8.4 <5.9.0'

  '@typescript-eslint/utils@8.46.3':
    resolution: {integrity: sha512-VXw7qmdkucEx9WkmR3ld/u6VhRyKeiF1uxWwCy/iuNfokjJ7VhsgLSOTjsol8BunSw190zABzpwdNsze2Kpo4g==}
    engines: {node: ^18.18.0 || ^20.9.0 || >=21.1.0}
    peerDependencies:
      eslint: ^8.57.0 || ^9.0.0
      typescript: '>=4.8.4 <6.0.0'

  '@typescript-eslint/visitor-keys@8.31.1':
    resolution: {integrity: sha512-I+/rgqOVBn6f0o7NDTmAPWWC6NuqhV174lfYvAm9fUaWeiefLdux9/YI3/nLugEn9L8fcSi0XmpKi/r5u0nmpw==}
    engines: {node: ^18.18.0 || ^20.9.0 || >=21.1.0}

  '@typescript-eslint/visitor-keys@8.46.3':
    resolution: {integrity: sha512-uk574k8IU0rOF/AjniX8qbLSGURJVUCeM5e4MIMKBFFi8weeiLrG1fyQejyLXQpRZbU/1BuQasleV/RfHC3hHg==}
    engines: {node: ^18.18.0 || ^20.9.0 || >=21.1.0}

  '@ungap/structured-clone@1.3.0':
    resolution: {integrity: sha512-WmoN8qaIAo7WTYWbAZuG8PYEhn5fkz7dZrqTBZ7dtt//lL2Gwms1IcnQ5yHqjDfX8Ft5j4YzDM23f87zBfDe9g==}

  '@unrs/resolver-binding-android-arm-eabi@1.11.1':
    resolution: {integrity: sha512-ppLRUgHVaGRWUx0R0Ut06Mjo9gBaBkg3v/8AxusGLhsIotbBLuRk51rAzqLC8gq6NyyAojEXglNjzf6R948DNw==}
    cpu: [arm]
    os: [android]

  '@unrs/resolver-binding-android-arm64@1.11.1':
    resolution: {integrity: sha512-lCxkVtb4wp1v+EoN+HjIG9cIIzPkX5OtM03pQYkG+U5O/wL53LC4QbIeazgiKqluGeVEeBlZahHalCaBvU1a2g==}
    cpu: [arm64]
    os: [android]

  '@unrs/resolver-binding-darwin-arm64@1.11.1':
    resolution: {integrity: sha512-gPVA1UjRu1Y/IsB/dQEsp2V1pm44Of6+LWvbLc9SDk1c2KhhDRDBUkQCYVWe6f26uJb3fOK8saWMgtX8IrMk3g==}
    cpu: [arm64]
    os: [darwin]

  '@unrs/resolver-binding-darwin-x64@1.11.1':
    resolution: {integrity: sha512-cFzP7rWKd3lZaCsDze07QX1SC24lO8mPty9vdP+YVa3MGdVgPmFc59317b2ioXtgCMKGiCLxJ4HQs62oz6GfRQ==}
    cpu: [x64]
    os: [darwin]

  '@unrs/resolver-binding-freebsd-x64@1.11.1':
    resolution: {integrity: sha512-fqtGgak3zX4DCB6PFpsH5+Kmt/8CIi4Bry4rb1ho6Av2QHTREM+47y282Uqiu3ZRF5IQioJQ5qWRV6jduA+iGw==}
    cpu: [x64]
    os: [freebsd]

  '@unrs/resolver-binding-linux-arm-gnueabihf@1.11.1':
    resolution: {integrity: sha512-u92mvlcYtp9MRKmP+ZvMmtPN34+/3lMHlyMj7wXJDeXxuM0Vgzz0+PPJNsro1m3IZPYChIkn944wW8TYgGKFHw==}
    cpu: [arm]
    os: [linux]

  '@unrs/resolver-binding-linux-arm-musleabihf@1.11.1':
    resolution: {integrity: sha512-cINaoY2z7LVCrfHkIcmvj7osTOtm6VVT16b5oQdS4beibX2SYBwgYLmqhBjA1t51CarSaBuX5YNsWLjsqfW5Cw==}
    cpu: [arm]
    os: [linux]

  '@unrs/resolver-binding-linux-arm64-gnu@1.11.1':
    resolution: {integrity: sha512-34gw7PjDGB9JgePJEmhEqBhWvCiiWCuXsL9hYphDF7crW7UgI05gyBAi6MF58uGcMOiOqSJ2ybEeCvHcq0BCmQ==}
    cpu: [arm64]
    os: [linux]

  '@unrs/resolver-binding-linux-arm64-musl@1.11.1':
    resolution: {integrity: sha512-RyMIx6Uf53hhOtJDIamSbTskA99sPHS96wxVE/bJtePJJtpdKGXO1wY90oRdXuYOGOTuqjT8ACccMc4K6QmT3w==}
    cpu: [arm64]
    os: [linux]

  '@unrs/resolver-binding-linux-ppc64-gnu@1.11.1':
    resolution: {integrity: sha512-D8Vae74A4/a+mZH0FbOkFJL9DSK2R6TFPC9M+jCWYia/q2einCubX10pecpDiTmkJVUH+y8K3BZClycD8nCShA==}
    cpu: [ppc64]
    os: [linux]

  '@unrs/resolver-binding-linux-riscv64-gnu@1.11.1':
    resolution: {integrity: sha512-frxL4OrzOWVVsOc96+V3aqTIQl1O2TjgExV4EKgRY09AJ9leZpEg8Ak9phadbuX0BA4k8U5qtvMSQQGGmaJqcQ==}
    cpu: [riscv64]
    os: [linux]

  '@unrs/resolver-binding-linux-riscv64-musl@1.11.1':
    resolution: {integrity: sha512-mJ5vuDaIZ+l/acv01sHoXfpnyrNKOk/3aDoEdLO/Xtn9HuZlDD6jKxHlkN8ZhWyLJsRBxfv9GYM2utQ1SChKew==}
    cpu: [riscv64]
    os: [linux]

  '@unrs/resolver-binding-linux-s390x-gnu@1.11.1':
    resolution: {integrity: sha512-kELo8ebBVtb9sA7rMe1Cph4QHreByhaZ2QEADd9NzIQsYNQpt9UkM9iqr2lhGr5afh885d/cB5QeTXSbZHTYPg==}
    cpu: [s390x]
    os: [linux]

  '@unrs/resolver-binding-linux-x64-gnu@1.11.1':
    resolution: {integrity: sha512-C3ZAHugKgovV5YvAMsxhq0gtXuwESUKc5MhEtjBpLoHPLYM+iuwSj3lflFwK3DPm68660rZ7G8BMcwSro7hD5w==}
    cpu: [x64]
    os: [linux]

  '@unrs/resolver-binding-linux-x64-musl@1.11.1':
    resolution: {integrity: sha512-rV0YSoyhK2nZ4vEswT/QwqzqQXw5I6CjoaYMOX0TqBlWhojUf8P94mvI7nuJTeaCkkds3QE4+zS8Ko+GdXuZtA==}
    cpu: [x64]
    os: [linux]

  '@unrs/resolver-binding-wasm32-wasi@1.11.1':
    resolution: {integrity: sha512-5u4RkfxJm+Ng7IWgkzi3qrFOvLvQYnPBmjmZQ8+szTK/b31fQCnleNl1GgEt7nIsZRIf5PLhPwT0WM+q45x/UQ==}
    engines: {node: '>=14.0.0'}
    cpu: [wasm32]

  '@unrs/resolver-binding-win32-arm64-msvc@1.11.1':
    resolution: {integrity: sha512-nRcz5Il4ln0kMhfL8S3hLkxI85BXs3o8EYoattsJNdsX4YUU89iOkVn7g0VHSRxFuVMdM4Q1jEpIId1Ihim/Uw==}
    cpu: [arm64]
    os: [win32]

  '@unrs/resolver-binding-win32-ia32-msvc@1.11.1':
    resolution: {integrity: sha512-DCEI6t5i1NmAZp6pFonpD5m7i6aFrpofcp4LA2i8IIq60Jyo28hamKBxNrZcyOwVOZkgsRp9O2sXWBWP8MnvIQ==}
    cpu: [ia32]
    os: [win32]

  '@unrs/resolver-binding-win32-x64-msvc@1.11.1':
    resolution: {integrity: sha512-lrW200hZdbfRtztbygyaq/6jP6AKE8qQN2KvPcJ+x7wiD038YtnYtZ82IMNJ69GJibV7bwL3y9FgK+5w/pYt6g==}
    cpu: [x64]
    os: [win32]

  '@vitejs/plugin-react@5.1.0':
    resolution: {integrity: sha512-4LuWrg7EKWgQaMJfnN+wcmbAW+VSsCmqGohftWjuct47bv8uE4n/nPpq4XjJPsxgq00GGG5J8dvBczp8uxScew==}
    engines: {node: ^20.19.0 || >=22.12.0}
    peerDependencies:
      vite: ^4.2.0 || ^5.0.0 || ^6.0.0 || ^7.0.0

  '@vitest/expect@4.0.6':
    resolution: {integrity: sha512-5j8UUlBVhOjhj4lR2Nt9sEV8b4WtbcYh8vnfhTNA2Kn5+smtevzjNq+xlBuVhnFGXiyPPNzGrOVvmyHWkS5QGg==}

  '@vitest/mocker@4.0.6':
    resolution: {integrity: sha512-3COEIew5HqdzBFEYN9+u0dT3i/NCwppLnO1HkjGfAP1Vs3vti1Hxm/MvcbC4DAn3Szo1M7M3otiAaT83jvqIjA==}
    peerDependencies:
      msw: ^2.4.9
      vite: ^6.0.0 || ^7.0.0-0
    peerDependenciesMeta:
      msw:
        optional: true
      vite:
        optional: true

  '@vitest/pretty-format@4.0.6':
    resolution: {integrity: sha512-4vptgNkLIA1W1Nn5X4x8rLJBzPiJwnPc+awKtfBE5hNMVsoAl/JCCPPzNrbf+L4NKgklsis5Yp2gYa+XAS442g==}

  '@vitest/runner@4.0.6':
    resolution: {integrity: sha512-trPk5qpd7Jj+AiLZbV/e+KiiaGXZ8ECsRxtnPnCrJr9OW2mLB72Cb824IXgxVz/mVU3Aj4VebY+tDTPn++j1Og==}

  '@vitest/snapshot@4.0.6':
    resolution: {integrity: sha512-PaYLt7n2YzuvxhulDDu6c9EosiRuIE+FI2ECKs6yvHyhoga+2TBWI8dwBjs+IeuQaMtZTfioa9tj3uZb7nev1g==}

  '@vitest/spy@4.0.6':
    resolution: {integrity: sha512-g9jTUYPV1LtRPRCQfhbMintW7BTQz1n6WXYQYRQ25qkyffA4bjVXjkROokZnv7t07OqfaFKw1lPzqKGk1hmNuQ==}

  '@vitest/ui@4.0.6':
    resolution: {integrity: sha512-1ekpBsYNUm0Xv/0YsTvoSRmiRkmzz9Pma7qQ3Ui76sg2gwp2/ewSWqx4W/HfaN5dF0E8iBbidFo1wGaeqXYIrQ==}
    peerDependencies:
      vitest: 4.0.6

  '@vitest/utils@4.0.6':
    resolution: {integrity: sha512-bG43VS3iYKrMIZXBo+y8Pti0O7uNju3KvNn6DrQWhQQKcLavMB+0NZfO1/QBAEbq0MaQ3QjNsnnXlGQvsh0Z6A==}

  '@yarnpkg/lockfile@1.1.0':
    resolution: {integrity: sha512-GpSwvyXOcOOlV70vbnzjj4fW5xW/FdUF6nQEt1ENy7m4ZCczi1+/buVUPAqmGfqznsORNFzUMjctTIp8a9tuCQ==}

  '@yarnpkg/parsers@3.0.2':
    resolution: {integrity: sha512-/HcYgtUSiJiot/XWGLOlGxPYUG65+/31V8oqk17vZLW1xlCoR4PampyePljOxY2n8/3jz9+tIFzICsyGujJZoA==}
    engines: {node: '>=18.12.0'}

  '@zkochan/js-yaml@0.0.7':
    resolution: {integrity: sha512-nrUSn7hzt7J6JWgWGz78ZYI8wj+gdIJdk0Ynjpp8l+trkn58Uqsf6RYrYkEK+3X18EX+TNdtJI0WxAtc+L84SQ==}
    hasBin: true

  accepts@2.0.0:
    resolution: {integrity: sha512-5cvg6CtKwfgdmVqY1WIiXKc3Q1bkRqGLi+2W/6ao+6Y7gu/RCwRuAhGEzh5B4KlszSuTLgZYuqFqo5bImjNKng==}
    engines: {node: '>= 0.6'}

  acorn-jsx@5.3.2:
    resolution: {integrity: sha512-rq9s+JNhf0IChjtDXxllJ7g41oZk5SlXtp0LHwyA5cejwn7vKmKp4pPri6YEePv2PU65sAsegbXtIinmDFDXgQ==}
    peerDependencies:
      acorn: ^6.0.0 || ^7.0.0 || ^8.0.0

  acorn@8.14.1:
    resolution: {integrity: sha512-OvQ/2pUDKmgfCg++xsTX1wGxfTaszcHVcTctW4UJB4hibJx2HXxxO5UmVgyjMa+ZDsiaf5wWLXYpRWMmBI0QHg==}
    engines: {node: '>=0.4.0'}
    hasBin: true

  acorn@8.15.0:
    resolution: {integrity: sha512-NZyJarBfL7nWwIq+FDL6Zp/yHEhePMNnnJ0y3qfieCrmNvYct8uvtiV41UvlSe6apAfk0fY1FbWx+NwfmpvtTg==}
    engines: {node: '>=0.4.0'}
    hasBin: true

  agent-base@7.1.4:
    resolution: {integrity: sha512-MnA+YT8fwfJPgBx3m60MNqakm30XOkyIoH1y6huTQvC0PwZG7ki8NacLBcrPbNoo8vEZy7Jpuk7+jMO+CUovTQ==}
    engines: {node: '>= 14'}

  ajv@6.12.6:
    resolution: {integrity: sha512-j3fVLgvTo527anyYyJOGTYJbG+vnnQYvE0m5mmkc1TK+nxAppkCLMIL0aZ4dblVCNoGShhm+kzE4ZUykBoMg4g==}

  ansi-colors@4.1.3:
    resolution: {integrity: sha512-/6w/C21Pm1A7aZitlI5Ni/2J6FFQN8i1Cvz3kHABAAbw93v/NlvKdVOqz7CCWz/3iv/JplRSEEZ83XION15ovw==}
    engines: {node: '>=6'}

  ansi-escapes@7.0.0:
    resolution: {integrity: sha512-GdYO7a61mR0fOlAsvC9/rIHf7L96sBc6dEWzeOu+KAea5bZyQRPIpojrVoI4AXGJS/ycu/fBTdLrUkA4ODrvjw==}
    engines: {node: '>=18'}

  ansi-regex@5.0.1:
    resolution: {integrity: sha512-quJQXlTSUGL2LH9SUXo8VwsY4soanhgo6LNSm84E1LBcE8s3O0wpdiRzyR9z/ZZJMlMWv37qOOb9pdJlMUEKFQ==}
    engines: {node: '>=8'}

  ansi-regex@6.1.0:
    resolution: {integrity: sha512-7HSX4QQb4CspciLpVFwyRe79O3xsIZDDLER21kERQ71oaPodF8jL725AgJMFAYbooIqolJoRLuM81SpeUkpkvA==}
    engines: {node: '>=12'}

  ansi-styles@4.3.0:
    resolution: {integrity: sha512-zbB9rCJAT1rbjiVDb2hqKFHNYLxgtk8NURxZ3IZwD3F6NtxbXZQCnnSi1Lkx+IDohdPlFp222wVALIheZJQSEg==}
    engines: {node: '>=8'}

  ansi-styles@5.2.0:
    resolution: {integrity: sha512-Cxwpt2SfTzTtXcfOlzGEee8O+c+MmUgGrNiBcXnuWxuFJHe6a5Hz7qwhwe5OgaSYI0IJvkLqWX1ASG+cJOkEiA==}
    engines: {node: '>=10'}

  ansi-styles@6.2.1:
    resolution: {integrity: sha512-bN798gFfQX+viw3R7yrGWRqnrN2oRkEkUjjl4JNn4E8GxxbjtG3FbrEIIY3l8/hrwUwIeCZvi4QuOTP4MErVug==}
    engines: {node: '>=12'}

  are-docs-informative@0.0.2:
    resolution: {integrity: sha512-ixiS0nLNNG5jNQzgZJNoUpBKdo9yTYZMGJ+QgT2jmjR7G7+QHRCc4v6LQ3NgE7EBJq+o0ams3waJwkrlBom8Ig==}
    engines: {node: '>=14'}

  argparse@1.0.10:
    resolution: {integrity: sha512-o5Roy6tNG4SL/FOkCAN6RzjiakZS25RLYFrcMttJqbdd8BWrnA+fGz57iN5Pb06pvBGvl5gQ0B48dJlslXvoTg==}

  argparse@2.0.1:
    resolution: {integrity: sha512-8+9WqebbFzpX9OR+Wa6O29asIogeRMzcGtAINdpMHHyAg10f05aSFVBbcEqGf/PXw1EjAZ+q2/bEBg3DvurK3Q==}

  aria-hidden@1.2.4:
    resolution: {integrity: sha512-y+CcFFwelSXpLZk/7fMB2mUbGtX9lKycf1MWJ7CaTIERyitVlyQx6C+sxcROU2BAJ24OiZyK+8wj2i8AlBoS3A==}
    engines: {node: '>=10'}

  aria-query@5.3.0:
    resolution: {integrity: sha512-b0P0sZPKtyu8HkeRAfCq0IfURZK+SuwMjY1UXGBU27wpAiTwQAIlq56IbIO+ytk/JjS1fMR14ee5WBBfKi5J6A==}

  aria-query@5.3.2:
    resolution: {integrity: sha512-COROpnaoap1E2F000S62r6A60uHZnmlvomhfyT2DlTcrY1OrBKn2UhH7qn5wTC9zMvD0AY7csdPSNwKP+7WiQw==}
    engines: {node: '>= 0.4'}

  array-buffer-byte-length@1.0.2:
    resolution: {integrity: sha512-LHE+8BuR7RYGDKvnrmcuSq3tDcKv9OFEXQt/HpbZhY7V6h0zlUXutnAD82GiFx9rdieCMjkvtcsPqBwgUl1Iiw==}
    engines: {node: '>= 0.4'}

  array-includes@3.1.9:
    resolution: {integrity: sha512-FmeCCAenzH0KH381SPT5FZmiA/TmpndpcaShhfgEN9eCVjnFBqq3l1xrI42y8+PPLI6hypzou4GXw00WHmPBLQ==}
    engines: {node: '>= 0.4'}

  array.prototype.findlast@1.2.5:
    resolution: {integrity: sha512-CVvd6FHg1Z3POpBLxO6E6zr+rSKEQ9L6rZHAaY7lLfhKsWYUBBOuMs0e9o24oopj6H+geRCX0YJ+TJLBK2eHyQ==}
    engines: {node: '>= 0.4'}

  array.prototype.findlastindex@1.2.6:
    resolution: {integrity: sha512-F/TKATkzseUExPlfvmwQKGITM3DGTK+vkAsCZoDc5daVygbJBnjEUCbgkAvVFsgfXfX4YIqZ/27G3k3tdXrTxQ==}
    engines: {node: '>= 0.4'}

  array.prototype.flat@1.3.3:
    resolution: {integrity: sha512-rwG/ja1neyLqCuGZ5YYrznA62D4mZXg0i1cIskIUKSiqF3Cje9/wXAls9B9s1Wa2fomMsIv8czB8jZcPmxCXFg==}
    engines: {node: '>= 0.4'}

  array.prototype.flatmap@1.3.3:
    resolution: {integrity: sha512-Y7Wt51eKJSyi80hFrJCePGGNo5ktJCslFuboqJsbf57CCPcm5zztluPlc4/aD8sWsKvlwatezpV4U1efk8kpjg==}
    engines: {node: '>= 0.4'}

  array.prototype.tosorted@1.1.4:
    resolution: {integrity: sha512-p6Fx8B7b7ZhL/gmUsAy0D15WhvDccw3mnGNbZpi3pmeJdxtWsj2jEaI4Y6oo3XiHfzuSgPwKc04MYt6KgvC/wA==}
    engines: {node: '>= 0.4'}

  arraybuffer.prototype.slice@1.0.4:
    resolution: {integrity: sha512-BNoCY6SXXPQ7gF2opIP4GBE+Xw7U+pHMYKuzjgCN3GwiaIR09UUeKfheyIry77QtrCBlC0KK0q5/TER/tYh3PQ==}
    engines: {node: '>= 0.4'}

  assertion-error@2.0.1:
    resolution: {integrity: sha512-Izi8RQcffqCeNVgFigKli1ssklIbpHnCYc6AknXGYoB6grJqyeby7jv12JUQgmTAnIDnbck1uxksT4dzN3PWBA==}
    engines: {node: '>=12'}

  ast-types-flow@0.0.8:
    resolution: {integrity: sha512-OH/2E5Fg20h2aPrbe+QL8JZQFko0YZaF+j4mnQ7BGhfavO7OpSLa8a0y9sBwomHdSbkhTS8TQNayBfnW5DwbvQ==}

  astring@1.9.0:
    resolution: {integrity: sha512-LElXdjswlqjWrPpJFg1Fx4wpkOCxj1TDHlSV4PlaRxHGWko024xICaa97ZkMfs6DRKlCguiAI+rbXv5GWwXIkg==}
    hasBin: true

  async-function@1.0.0:
    resolution: {integrity: sha512-hsU18Ae8CDTR6Kgu9DYf0EbCr/a5iGL0rytQDobUcdpYOKokk8LEjVphnXkDkgpi0wYVsqrXuP0bZxJaTqdgoA==}
    engines: {node: '>= 0.4'}

  async@3.2.6:
    resolution: {integrity: sha512-htCUDlxyyCLMgaM3xXg0C0LW2xqfuQ6p05pCEIsXuyQ+a1koYKTuBMzRNwmybfLgvJDMd0r1LTn4+E0Ti6C2AA==}

  asynckit@0.4.0:
    resolution: {integrity: sha512-Oei9OH4tRh0YqU3GxhX79dM/mwVgvbZJaSNaRk+bshkj0S5cfHcgYakreBjrHwatXKbz+IoIdYLxrKim2MjW0Q==}

  available-typed-arrays@1.0.7:
    resolution: {integrity: sha512-wvUjBtSGN7+7SjNpq/9M2Tg350UZD3q62IFZLbRAR1bSMlCo1ZaeW+BJ+D090e4hIIZLBcTDWe4Mh4jvUDajzQ==}
    engines: {node: '>= 0.4'}

  axe-core@4.11.0:
    resolution: {integrity: sha512-ilYanEU8vxxBexpJd8cWM4ElSQq4QctCLKih0TSfjIfCQTeyH/6zVrmIJfLPrKTKJRbiG+cfnZbQIjAlJmF1jQ==}
    engines: {node: '>=4'}

  axios@1.13.2:
    resolution: {integrity: sha512-VPk9ebNqPcy5lRGuSlKx752IlDatOjT9paPlm8A7yOuW2Fbvp4X3JznJtT4f0GzGLLiWE9W8onz51SqLYwzGaA==}

  axobject-query@4.1.0:
    resolution: {integrity: sha512-qIj0G9wZbMGNLjLmg1PT6v2mE9AH2zlnADJD/2tC6E00hgmhUOfEB6greHPAfLRSufHqROIUTkw6E+M3lH0PTQ==}
    engines: {node: '>= 0.4'}

  bail@2.0.2:
    resolution: {integrity: sha512-0xO6mYd7JB2YesxDKplafRpsiOzPt9V02ddPCLbY1xYGPOX24NTyN50qnUxgCPcSoYMhKpAuBTjQoRZCAkUDRw==}

  balanced-match@1.0.2:
    resolution: {integrity: sha512-3oSeUO0TMV67hN1AmbXsK4yaqU7tjiHlbxRDZOpH0KW9+CeX4bRAaX0Anxt0tx2MrpRpWwQaPwIlISEJhYU5Pw==}

  base64-js@1.5.1:
    resolution: {integrity: sha512-AKpaYlHn8t4SVbOHCy+b5+KKgvR4vrsD8vbvrbiQJps7fKDTkjkDry6ji0rUJjC0kzbNePLwzxq8iypo41qeWA==}

  baseline-browser-mapping@2.8.23:
    resolution: {integrity: sha512-616V5YX4bepJFzNyOfce5Fa8fDJMfoxzOIzDCZwaGL8MKVpFrXqfNUoIpRn9YMI5pXf/VKgzjB4htFMsFKKdiQ==}
    hasBin: true

  bidi-js@1.0.3:
    resolution: {integrity: sha512-RKshQI1R3YQ+n9YJz2QQ147P66ELpa1FQEg20Dk8oW9t2KgLbpDLLp9aGZ7y8WHSshDknG0bknqGw5/tyCs5tw==}

  bl@4.1.0:
    resolution: {integrity: sha512-1W07cM9gS6DcLperZfFSj+bWLtaPGSOHWhPiGzXmvVJbRLdG82sH/Kn8EtW1VqWVA54AKf2h5k5BbnIbwF3h6w==}

  body-parser@2.2.0:
    resolution: {integrity: sha512-02qvAaxv8tp7fBa/mw1ga98OGm+eCbqzJOKoRt70sLmfEEi+jyBYVTDGfCL/k06/4EMk/z01gCe7HoCH/f2LTg==}
    engines: {node: '>=18'}

  brace-expansion@1.1.11:
    resolution: {integrity: sha512-iCuPHDFgrHX7H2vEI/5xpz07zSHB00TpugqhmYtVmMO6518mCuRMoOYFldEBl0g187ufozdaHgWKcYFb61qGiA==}

  brace-expansion@2.0.1:
    resolution: {integrity: sha512-XnAIvQ8eM+kC6aULx6wuQiwVsnzsi9d3WxzV3FpWTGA19F621kwdbsAcFKXgKUHZWsy+mY6iL1sHTxWEFCytDA==}

  braces@3.0.3:
    resolution: {integrity: sha512-yQbXgO/OSZVD2IsiLlro+7Hf6Q18EJrKSEsdoMzKePKXct3gvD8oLcOQdIzGupr5Fj+EDe8gO/lxc1BzfMpxvA==}
    engines: {node: '>=8'}

  browserslist@4.27.0:
    resolution: {integrity: sha512-AXVQwdhot1eqLihwasPElhX2tAZiBjWdJ9i/Zcj2S6QYIjkx62OKSfnobkriB81C3l4w0rVy3Nt4jaTBltYEpw==}
    engines: {node: ^6 || ^7 || ^8 || ^9 || ^10 || ^11 || ^12 || >=13.7}
    hasBin: true

  buffer@5.7.1:
    resolution: {integrity: sha512-EHcyIPBQ4BSGlvjB16k5KgAJ27CIsHY/2JBmCRReo48y9rQ3MaUzWX3KVlBa4U7MyX02HdVj0K7C3WaB3ju7FQ==}

  bun@1.3.2:
    resolution: {integrity: sha512-x75mPJiEfhO1j4Tfc65+PtW6ZyrAB6yTZInydnjDZXF9u9PRAnr6OK3v0Q9dpDl0dxRHkXlYvJ8tteJxc8t4Sw==}
    cpu: [arm64, x64]
    os: [darwin, linux, win32]
    hasBin: true

  bytes@3.1.2:
    resolution: {integrity: sha512-/Nf7TyzTx6S3yRJObOAV7956r8cr2+Oj8AC5dt8wSP3BQAoeX58NoHyCU8P8zGkNXStjTSi6fzO6F0pBdcYbEg==}
    engines: {node: '>= 0.8'}

  call-bind-apply-helpers@1.0.2:
    resolution: {integrity: sha512-Sp1ablJ0ivDkSzjcaJdxEunN5/XvksFJ2sMBFfq6x0ryhQV/2b/KwFe21cMpmHtPOSij8K99/wSfoEuTObmuMQ==}
    engines: {node: '>= 0.4'}

  call-bind@1.0.8:
    resolution: {integrity: sha512-oKlSFMcMwpUg2ednkhQ454wfWiU/ul3CkJe/PEHcTKuiX6RpbehUiFMXu13HalGZxfUwCQzZG747YXBn1im9ww==}
    engines: {node: '>= 0.4'}

  call-bound@1.0.4:
    resolution: {integrity: sha512-+ys997U96po4Kx/ABpBCqhA9EuxJaQWDQg7295H4hBphv3IZg0boBKuwYpt4YXp6MZ5AmZQnU/tyMTlRpaSejg==}
    engines: {node: '>= 0.4'}

  callsites@3.1.0:
    resolution: {integrity: sha512-P8BjAsXvZS+VIDUI11hHCQEv74YT67YUi5JJFNWIqL235sBmjX4+qx9Muvls5ivyNENctx46xQLQ3aTuE7ssaQ==}
    engines: {node: '>=6'}

  caniuse-lite@1.0.30001754:
    resolution: {integrity: sha512-x6OeBXueoAceOmotzx3PO4Zpt4rzpeIFsSr6AAePTZxSkXiYDUmpypEl7e2+8NCd9bD7bXjqyef8CJYPC1jfxg==}

  ccount@2.0.1:
    resolution: {integrity: sha512-eyrF0jiFpY+3drT6383f1qhkbGsLSifNAjA61IUjZjmLCWjItY6LB9ft9YhoDgwfmclB2zhu51Lc7+95b8NRAg==}

  chai@6.2.0:
    resolution: {integrity: sha512-aUTnJc/JipRzJrNADXVvpVqi6CO0dn3nx4EVPxijri+fj3LUUDyZQOgVeW54Ob3Y1Xh9Iz8f+CgaCl8v0mn9bA==}
    engines: {node: '>=18'}

  chalk@4.1.2:
    resolution: {integrity: sha512-oKnbhFyRIXpUuez8iBMmyEa4nbj4IOQyuhc/wy9kY7/WVPcwIO9VA668Pu8RkO7+0G76SLROeyw9CpQ061i4mA==}
    engines: {node: '>=10'}

  chalk@5.4.1:
    resolution: {integrity: sha512-zgVZuo2WcZgfUEmsn6eO3kINexW8RAE4maiQ8QNs8CtpPCSyMiYsULR3HQYkm3w8FIA3SberyMJMSldGsW+U3w==}
    engines: {node: ^12.17.0 || ^14.13 || >=16.0.0}

  character-entities-html4@2.1.0:
    resolution: {integrity: sha512-1v7fgQRj6hnSwFpq1Eu0ynr/CDEw0rXo2B61qXrLNdHZmPKgb7fqS1a2JwF0rISo9q77jDI8VMEHoApn8qDoZA==}

  character-entities-legacy@3.0.0:
    resolution: {integrity: sha512-RpPp0asT/6ufRm//AJVwpViZbGM/MkjQFxJccQRHmISF/22NBtsHqAWmL+/pmkPWoIUJdWyeVleTl1wydHATVQ==}

  character-entities@2.0.2:
    resolution: {integrity: sha512-shx7oQ0Awen/BRIdkjkvz54PnEEI/EjwXDSIZp86/KKdbafHh1Df/RYGBhn4hbe2+uKC9FnT5UCEdyPz3ai9hQ==}

  character-reference-invalid@2.0.1:
    resolution: {integrity: sha512-iBZ4F4wRbyORVsu0jPV7gXkOsGYjGHPmAyv+HiHG8gi5PtC9KI2j1+v8/tlibRvjoWX027ypmG/n0HtO5t7unw==}

  class-variance-authority@0.7.1:
    resolution: {integrity: sha512-Ka+9Trutv7G8M6WT6SeiRWz792K5qEqIGEGzXKhAE6xOWAY6pPH8U+9IY3oCMv6kqTmLsv7Xh/2w2RigkePMsg==}

  cli-cursor@3.1.0:
    resolution: {integrity: sha512-I/zHAwsKf9FqGoXM4WWRACob9+SNukZTd94DWF57E4toouRulbCxcUh6RKUEOQlYTHJnzkPMySvPNaaSLNfLZw==}
    engines: {node: '>=8'}

  cli-cursor@5.0.0:
    resolution: {integrity: sha512-aCj4O5wKyszjMmDT4tZj93kxyydN/K5zPWSCe6/0AV/AA1pqe5ZBIw0a2ZfPQV7lL5/yb5HsUreJ6UFAF1tEQw==}
    engines: {node: '>=18'}

  cli-spinners@2.6.1:
    resolution: {integrity: sha512-x/5fWmGMnbKQAaNwN+UZlV79qBLM9JFnJuJ03gIi5whrob0xV0ofNVHy9DhwGdsMJQc2OKv0oGmLzvaqvAVv+g==}
    engines: {node: '>=6'}

  cli-truncate@4.0.0:
    resolution: {integrity: sha512-nPdaFdQ0h/GEigbPClz11D0v/ZJEwxmeVZGeMo3Z5StPtUTkA9o1lD6QwoirYiSDzbcwn2XcjwmCp68W1IS4TA==}
    engines: {node: '>=18'}

  client-only@0.0.1:
    resolution: {integrity: sha512-IV3Ou0jSMzZrd3pZ48nLkT9DA7Ag1pnPzaiQhpW7c3RbcqqzvzzVu+L8gfqMp/8IM2MQtSiqaCxrrcfu8I8rMA==}

  cliui@8.0.1:
    resolution: {integrity: sha512-BSeNnyus75C4//NQ9gQt1/csTXyo/8Sb+afLAkzAptFuMsod9HFokGNudZpi/oQV73hnVK+sR+5PVRMd+Dr7YQ==}
    engines: {node: '>=12'}

  clone@1.0.4:
    resolution: {integrity: sha512-JQHZ2QMW6l3aH/j6xCqQThY/9OH4D/9ls34cgkUBiEeocRTU04tHfKPBsUK1PqZCUQM7GiA0IIXJSuXHI64Kbg==}
    engines: {node: '>=0.8'}

  clsx@2.1.1:
    resolution: {integrity: sha512-eYm0QWBtUrBWZWG0d386OGAw16Z995PiOVo2B7bjWSbHedGl5e0ZWaq65kOGgUSNesEIDkB9ISbTg/JK9dhCZA==}
    engines: {node: '>=6'}

  cmdk@1.1.1:
    resolution: {integrity: sha512-Vsv7kFaXm+ptHDMZ7izaRsP70GgrW9NBNGswt9OZaVBLlE0SNpDq8eu/VGXyF9r7M0azK3Wy7OlYXsuyYLFzHg==}
    peerDependencies:
      react: ^18 || ^19 || ^19.0.0-rc
      react-dom: ^18 || ^19 || ^19.0.0-rc

  collapse-white-space@2.1.0:
    resolution: {integrity: sha512-loKTxY1zCOuG4j9f6EPnuyyYkf58RnhhWTvRoZEokgB+WbdXehfjFviyOVYkqzEWz1Q5kRiZdBYS5SwxbQYwzw==}

  color-convert@2.0.1:
    resolution: {integrity: sha512-RRECPsj7iu/xb5oKYcsFHSppFNnsj/52OVTRKb4zP5onXwVF3zVmmToNcOfGC+CRDpfK/U584fMg38ZHCaElKQ==}
    engines: {node: '>=7.0.0'}

  color-name@1.1.4:
    resolution: {integrity: sha512-dOy+3AuW3a2wNbZHIuMZpTcgjGuLU/uBL/ubcZF9OXbDo8ff4O8yVp5Bf0efS8uEoYo5q4Fx7dY9OgQGXgAsQA==}

  color-string@1.9.1:
    resolution: {integrity: sha512-shrVawQFojnZv6xM40anx4CkoDP+fZsw/ZerEMsW/pyzsRbElpsL/DBVW7q3ExxwusdNXI3lXpuhEZkzs8p5Eg==}

  color@4.2.3:
    resolution: {integrity: sha512-1rXeuUUiGGrykh+CeBdu5Ie7OJwinCgQY0bc7GCRxy5xVHy+moaqkpL/jqQq0MtQOeYcrqEz4abc5f0KtU7W4A==}
    engines: {node: '>=12.5.0'}

  colorette@2.0.20:
    resolution: {integrity: sha512-IfEDxwoWIjkeXL1eXcDiow4UbKjhLdq6/EuSVR9GMN7KVH3r9gQ83e73hsz1Nd1T3ijd5xv1wcWRYO+D6kCI2w==}

  combined-stream@1.0.8:
    resolution: {integrity: sha512-FQN4MRfuJeHf7cBbBMJFXhKSDq+2kAArBlmRBvcvFE5BB1HZKXtSFASDhdlz9zOYwxh8lDdnvmMOe/+5cdoEdg==}
    engines: {node: '>= 0.8'}

  comma-separated-tokens@2.0.3:
    resolution: {integrity: sha512-Fu4hJdvzeylCfQPp9SGWidpzrMs7tTrlu6Vb8XGaRGck8QSNZJJp538Wrb60Lax4fPwR64ViY468OIUTbRlGZg==}

  commander@13.1.0:
    resolution: {integrity: sha512-/rFeCpNJQbhSZjGVwO9RFV3xPqbnERS8MmIQzCtD/zl6gpJuV/bMLuN92oG3F7d8oDEHHRrujSXNUr8fpjntKw==}
    engines: {node: '>=18'}

  comment-parser@1.4.1:
    resolution: {integrity: sha512-buhp5kePrmda3vhc5B9t7pUQXAb2Tnd0qgpkIhPhkHXxJpiPJ11H0ZEU0oBpJ2QztSbzG/ZxMj/CHsYJqRHmyg==}
    engines: {node: '>= 12.0.0'}

  concat-map@0.0.1:
    resolution: {integrity: sha512-/Srv4dswyQNBfohGpz9o6Yb3Gz3SrUDqBH5rTuhGR7ahtlbYKnVxw2bCFMRljaA7EXHaXZ8wsHdodFvbkhKmqg==}

  content-disposition@1.0.0:
    resolution: {integrity: sha512-Au9nRL8VNUut/XSzbQA38+M78dzP4D+eqg3gfJHMIHHYa3bg067xj1KxMUWj+VULbiZMowKngFFbKczUrNJ1mg==}
    engines: {node: '>= 0.6'}

  content-type@1.0.5:
    resolution: {integrity: sha512-nTjqfcBFEipKdXCv4YDQWCfmcLZKm81ldF0pAopTvyrFGVbcR6P/VAAd5G7N+0tTr8QqiU0tFadD6FK4NtJwOA==}
    engines: {node: '>= 0.6'}

  convert-source-map@2.0.0:
    resolution: {integrity: sha512-Kvp459HrV2FEJ1CAsi1Ku+MY3kasH19TFykTz2xWmMeq6bk2NU3XXvfJ+Q61m0xktWwt+1HSYf3JZsTms3aRJg==}

  convex-helpers@0.1.107:
    resolution: {integrity: sha512-TTyUbLygtPRpZRCPl+WIFJ8joGljIVuZ5r8MgyjPT0kNglWc/Tnvb2Apl3pNp7/1PNuzTtaoX/zU+7ImSQkMdA==}
    hasBin: true
    peerDependencies:
      '@standard-schema/spec': ^1.0.0
      convex: ^1.25.4
      hono: ^4.0.5
      react: ^17.0.2 || ^18.0.0 || ^19.0.0
      typescript: ^5.5
      zod: ^3.25.0 || ^4.0.0
    peerDependenciesMeta:
      '@standard-schema/spec':
        optional: true
      hono:
        optional: true
      react:
        optional: true
      typescript:
        optional: true
      zod:
        optional: true

  convex-test@0.0.41:
    resolution: {integrity: sha512-GPHeYFOi70n7UtW0eCEQFVhzl/+m8PvbWkDCbKpHLybI1MrScf4sVpGeM0cC2qmtxiduxa2nLPbehPalhh9oyQ==}
    peerDependencies:
      convex: ^1.16.4

  convex@1.31.0:
    resolution: {integrity: sha512-ht3dtpWQmxX62T8PT3p/5PDlRzSW5p2IDTP4exKjQ5dqmvhtn1wLFakJAX4CCeu1s0Ch0dKY5g2dk/wETTRAOw==}
    engines: {node: '>=18.0.0', npm: '>=7.0.0'}
    hasBin: true
    peerDependencies:
      '@auth0/auth0-react': ^2.0.1
      '@clerk/clerk-react': ^4.12.8 || ^5.0.0
      react: ^18.0.0 || ^19.0.0-0 || ^19.0.0
    peerDependenciesMeta:
      '@auth0/auth0-react':
        optional: true
      '@clerk/clerk-react':
        optional: true
      react:
        optional: true

  cookie-signature@1.2.2:
    resolution: {integrity: sha512-D76uU73ulSXrD1UXF4KE2TMxVVwhsnCgfAyTg9k8P6KGZjlXKrOLe4dJQKI3Bxi5wjesZoFXJWElNWBjPZMbhg==}
    engines: {node: '>=6.6.0'}

  cookie@0.7.2:
    resolution: {integrity: sha512-yki5XnKuf750l50uGTllt6kKILY4nQ1eNIQatoXEByZ5dWgnKqbnqmTrBE5B4N7lrMJKQ2ytWMiTO2o0v6Ew/w==}
    engines: {node: '>= 0.6'}

  cors@2.8.5:
    resolution: {integrity: sha512-KIHbLJqu73RGr/hnbrO9uBeixNGuvSQjul/jdFvS/KFSIH1hWVd1ng7zOHx+YrEfInLG7q4n6GHQ9cDtxv/P6g==}
    engines: {node: '>= 0.10'}

  crelt@1.0.6:
    resolution: {integrity: sha512-VQ2MBenTq1fWZUH9DJNGti7kKv6EeAuYr3cLwxUWhIu1baTaXh4Ib5W2CqHVqib4/MqbYGJqiL3Zb8GJZr3l4g==}

  cross-spawn@7.0.6:
    resolution: {integrity: sha512-uV2QOWP2nWzsy2aMp8aRibhi9dlzF5Hgh5SHaB9OiTGEyDTiJJyx0uy51QXdyWbtAHNua4XJzUKca3OzKUd3vA==}
    engines: {node: '>= 8'}

  css-tree@3.1.0:
    resolution: {integrity: sha512-0eW44TGN5SQXU1mWSkKwFstI/22X2bG1nYzZTYMAWjylYURhse752YgbE4Cx46AC+bAvI+/dYTPRk1LqSUnu6w==}
    engines: {node: ^10 || ^12.20.0 || ^14.13.0 || >=15.0.0}

  css.escape@1.5.1:
    resolution: {integrity: sha512-YUifsXXuknHlUsmlgyY0PKzgPOr7/FjCePfHNt0jxm83wHZi44VDMQ7/fGNkjY3/jV1MC+1CmZbaHzugyeRtpg==}

  cssesc@3.0.0:
    resolution: {integrity: sha512-/Tb/JcjK111nNScGob5MNtsntNM1aCNUDipB/TkwZFhyDrrE47SOx/18wF2bbjgc3ZzCSKW1T5nt5EbFoAz/Vg==}
    engines: {node: '>=4'}
    hasBin: true

  cssstyle@5.3.2:
    resolution: {integrity: sha512-zDMqXh8Vs1CdRYZQ2M633m/SFgcjlu8RB8b/1h82i+6vpArF507NSYIWJHGlJaTWoS+imcnctmEz43txhbVkOw==}
    engines: {node: '>=20'}

  csstype@3.2.3:
    resolution: {integrity: sha512-z1HGKcYy2xA8AGQfwrn0PAy+PB7X/GSj3UVJW9qKyn43xWa+gl5nXmU4qqLMRzWVLFC8KusUX8T/0kCiOYpAIQ==}

  damerau-levenshtein@1.0.8:
    resolution: {integrity: sha512-sdQSFB7+llfUcQHUQO3+B8ERRj0Oa4w9POWMI/puGtuf7gFywGmkaLCElnudfTiKZV+NvHqL0ifzdrI8Ro7ESA==}

  data-urls@6.0.0:
    resolution: {integrity: sha512-BnBS08aLUM+DKamupXs3w2tJJoqU+AkaE/+6vQxi/G/DPmIZFJJp9Dkb1kM03AZx8ADehDUZgsNxju3mPXZYIA==}
    engines: {node: '>=20'}

  data-view-buffer@1.0.2:
    resolution: {integrity: sha512-EmKO5V3OLXh1rtK2wgXRansaK1/mtVdTUEiEI0W8RkvgT05kfxaH29PliLnpLP73yYO6142Q72QNa8Wx/A5CqQ==}
    engines: {node: '>= 0.4'}

  data-view-byte-length@1.0.2:
    resolution: {integrity: sha512-tuhGbE6CfTM9+5ANGf+oQb72Ky/0+s3xKUpHvShfiz2RxMFgFPjsXuRLBVMtvMs15awe45SRb83D6wH4ew6wlQ==}
    engines: {node: '>= 0.4'}

  data-view-byte-offset@1.0.1:
    resolution: {integrity: sha512-BS8PfmtDGnrgYdOonGZQdLZslWIeCGFP9tpan0hi1Co2Zr2NKADsvGYA8XxuG/4UWgJ6Cjtv+YJnB6MM69QGlQ==}
    engines: {node: '>= 0.4'}

  date-fns@4.1.0:
    resolution: {integrity: sha512-Ukq0owbQXxa/U3EGtsdVBkR1w7KOQ5gIBqdH2hkvknzZPYvBxb/aa6E8L7tmjFtkwZBu3UXBbjIgPo/Ez4xaNg==}

  debug@3.2.7:
    resolution: {integrity: sha512-CFjzYYAi4ThfiQvizrFQevTTXHtnCqWfe7x1AhgEscTz6ZbLbfoLRLPugTQyBth6f8ZERVUSyWHFD/7Wu4t1XQ==}
    peerDependencies:
      supports-color: '*'
    peerDependenciesMeta:
      supports-color:
        optional: true

  debug@4.4.0:
    resolution: {integrity: sha512-6WTZ/IxCY/T6BALoZHaE4ctp9xm+Z5kY/pzYaCHRFeyVhojxlrm+46y68HA6hr0TcwEssoxNiDEUJQjfPZ/RYA==}
    engines: {node: '>=6.0'}
    peerDependencies:
      supports-color: '*'
    peerDependenciesMeta:
      supports-color:
        optional: true

  debug@4.4.3:
    resolution: {integrity: sha512-RGwwWnwQvkVfavKVt22FGLw+xYSdzARwm0ru6DhTVA3umU5hZc28V3kO4stgYryrTlLpuvgI9GiijltAjNbcqA==}
    engines: {node: '>=6.0'}
    peerDependencies:
      supports-color: '*'
    peerDependenciesMeta:
      supports-color:
        optional: true

  decimal.js@10.6.0:
    resolution: {integrity: sha512-YpgQiITW3JXGntzdUmyUR1V812Hn8T1YVXhCu+wO3OpS4eU9l4YdD3qjyiKdV6mvV29zapkMeD390UVEf2lkUg==}

  decode-named-character-reference@1.2.0:
    resolution: {integrity: sha512-c6fcElNV6ShtZXmsgNgFFV5tVX2PaV4g+MOAkb8eXHvn6sryJBrZa9r0zV6+dtTyoCKxtDy5tyQ5ZwQuidtd+Q==}

  deep-is@0.1.4:
    resolution: {integrity: sha512-oIPzksmTg4/MriiaYGO+okXDT7ztn/w3Eptv/+gSIdMdKsJo0u4CfYNFJPy+4SKMuCqGw2wxnA+URMg3t8a/bQ==}

  defaults@1.0.4:
    resolution: {integrity: sha512-eFuaLoy/Rxalv2kr+lqMlUnrDWV+3j4pljOIJgLIhI058IQfWJ7vXhyEIHu+HtC738klGALYxOKDO0bQP3tg8A==}

  define-data-property@1.1.4:
    resolution: {integrity: sha512-rBMvIzlpA8v6E+SJZoo++HAYqsLrkg7MSfIinMPFhmkorw7X+dOXVJQs+QT69zGkzMyfDnIMN2Wid1+NbL3T+A==}
    engines: {node: '>= 0.4'}

  define-lazy-prop@2.0.0:
    resolution: {integrity: sha512-Ds09qNh8yw3khSjiJjiUInaGX9xlqZDY7JVryGxdxV7NPeuqQfplOpQ66yJFZut3jLa5zOwkXw1g9EI2uKh4Og==}
    engines: {node: '>=8'}

  define-properties@1.2.1:
    resolution: {integrity: sha512-8QmQKqEASLd5nx0U1B1okLElbUuuttJ/AnYmRXbbbGDWh6uS208EjD4Xqq/I9wK7u0v6O08XhTWnt5XtEbR6Dg==}
    engines: {node: '>= 0.4'}

  delayed-stream@1.0.0:
    resolution: {integrity: sha512-ZySD7Nf91aLB0RxL4KGrKHBXl7Eds1DAmEdcoVawXnLD7SDhpNgtuII2aAkg7a7QS41jxPSZ17p4VdGnMHk3MQ==}
    engines: {node: '>=0.4.0'}

  depd@2.0.0:
    resolution: {integrity: sha512-g7nH6P6dyDioJogAAGprGpCtVImJhpPk/roCzdb3fIh61/s/nPsfR6onyMwkCAR/OlC3yBC0lESvUoQEAssIrw==}
    engines: {node: '>= 0.8'}

  dequal@2.0.3:
    resolution: {integrity: sha512-0je+qPKHEMohvfRTCEo3CrPG6cAzAYgmzKyxRiYSSDkS6eGJdyVJm7WaYA5ECaAD9wLB2T4EEeymA5aFVcYXCA==}
    engines: {node: '>=6'}

  detect-libc@2.0.4:
    resolution: {integrity: sha512-3UDv+G9CsCKO1WKMGw9fwq/SWJYbI0c5Y7LU1AXYoDdbhE2AHQ6N6Nb34sG8Fj7T5APy8qXDCKuuIHd1BR0tVA==}
    engines: {node: '>=8'}

  detect-libc@2.1.2:
    resolution: {integrity: sha512-Btj2BOOO83o3WyH59e8MgXsxEQVcarkUOpEYrubB0urwnN10yQ364rsiByU11nZlqWYZm05i/of7io4mzihBtQ==}
    engines: {node: '>=8'}

  detect-node-es@1.1.0:
    resolution: {integrity: sha512-ypdmJU/TbBby2Dxibuv7ZLW3Bs1QEmM7nHjEANfohJLvE0XVujisn1qPJcZxg+qDucsr+bP6fLD1rPS3AhJ7EQ==}

  devlop@1.1.0:
    resolution: {integrity: sha512-RWmIqhcFf1lRYBvNmr7qTNuyCt/7/ns2jbpp1+PalgE/rDQcBT0fioSMUpJ93irlUhC5hrg4cYqe6U+0ImW0rA==}

  doctrine@2.1.0:
    resolution: {integrity: sha512-35mSku4ZXK0vfCuHEDAwt55dg2jNajHZ1odvF+8SSr82EsZY4QmXfuWso8oEd8zRhVObSN18aM0CjSdoBX7zIw==}
    engines: {node: '>=0.10.0'}

  dom-accessibility-api@0.5.16:
    resolution: {integrity: sha512-X7BJ2yElsnOJ30pZF4uIIDfBEVgF4XEBxL9Bxhy6dnrm5hkzqmsWHGTiHqRiITNhMyFLyAiWndIJP7Z1NTteDg==}

  dom-accessibility-api@0.6.3:
    resolution: {integrity: sha512-7ZgogeTnjuHbo+ct10G9Ffp0mif17idi0IyWNVA/wcwcm7NPOD/WEHVP3n7n3MhXqxoIYm8d6MuZohYWIZ4T3w==}

  dompurify@3.3.0:
    resolution: {integrity: sha512-r+f6MYR1gGN1eJv0TVQbhA7if/U7P87cdPl3HN5rikqaBSBxLiCb/b9O+2eG0cxz0ghyU+mU1QkbsOwERMYlWQ==}

  dotenv-expand@11.0.7:
    resolution: {integrity: sha512-zIHwmZPRshsCdpMDyVsqGmgyP0yT8GAgXUnkdAoJisxvf33k7yO6OuoKmcTGuXPWSsm8Oh88nZicRLA9Y0rUeA==}
    engines: {node: '>=12'}

  dotenv@16.4.7:
    resolution: {integrity: sha512-47qPchRCykZC03FhkYAhrvwU4xDBFIj1QPqaarj6mdM/hgUzfPHcpkHJOn3mJAufFeeAxAzeGsr5X0M4k6fLZQ==}
    engines: {node: '>=12'}

  dunder-proto@1.0.1:
    resolution: {integrity: sha512-KIN/nDJBQRcXw0MLVhZE9iQHmG68qAVIBg9CqmUYjmQIhgij9U5MFvrqkUL5FbtyyzZuOeOt0zdeRe4UY7ct+A==}
    engines: {node: '>= 0.4'}

  ee-first@1.1.1:
    resolution: {integrity: sha512-WMwm9LhRUo+WUaRN+vRuETqG89IgZphVSNkdFgeb6sS/E4OrDIN7t48CAewSHXc6C8lefD8KKfr5vY61brQlow==}

  ejs@3.1.10:
    resolution: {integrity: sha512-UeJmFfOrAQS8OJWPZ4qtgHyWExa088/MtK5UEyoJGFH67cDEXkZSviOiKRCZ4Xij0zxI3JECgYs3oKx+AizQBA==}
    engines: {node: '>=0.10.0'}
    hasBin: true

  electron-to-chromium@1.5.244:
    resolution: {integrity: sha512-OszpBN7xZX4vWMPJwB9illkN/znA8M36GQqQxi6MNy9axWxhOfJyZZJtSLQCpEFLHP2xK33BiWx9aIuIEXVCcw==}

  emoji-regex@10.6.0:
    resolution: {integrity: sha512-toUI84YS5YmxW219erniWD0CIVOo46xGKColeNQRgOzDorgBi1v4D71/OFzgD9GO2UGKIv1C3Sp8DAn0+j5w7A==}

  emoji-regex@8.0.0:
    resolution: {integrity: sha512-MSjYzcWNOA0ewAHpz0MxpYFvwg6yjy1NG3xteoqz644VCo/RPgnr1/GGt+ic3iJTzQ8Eu3TdM14SawnVUmGE6A==}

  emoji-regex@9.2.2:
    resolution: {integrity: sha512-L18DaJsXSUk2+42pv8mLs5jJT2hqFkFE4j21wOmgbUqsZ2hL72NsUU785g9RXgo3s0ZNgVl42TiHp3ZtOv/Vyg==}

  encodeurl@2.0.0:
    resolution: {integrity: sha512-Q0n9HRi4m6JuGIV1eFlmvJB7ZEVxu93IrMyiMsGC0lrMJMWzRgx6WGquyfQgZVb31vhGgXnfmPNNXmxnOkRBrg==}
    engines: {node: '>= 0.8'}

  end-of-stream@1.4.4:
    resolution: {integrity: sha512-+uw1inIHVPQoaVuHzRyXd21icM+cnt4CzD5rW+NC1wjOUSTOs+Te7FOv7AhN7vS9x/oIyhLP5PR1H+phQAHu5Q==}

  enhanced-resolve@5.18.1:
    resolution: {integrity: sha512-ZSW3ma5GkcQBIpwZTSRAI8N71Uuwgs93IezB7mf7R60tC8ZbJideoDNKjHn2O9KIlx6rkGTTEk1xUCK2E1Y2Yg==}
    engines: {node: '>=10.13.0'}

  enquirer@2.3.6:
    resolution: {integrity: sha512-yjNnPr315/FjS4zIsUxYguYUPP2e1NK4d7E7ZOLiyYCcbFBiTMyID+2wvm2w6+pZ/odMA7cRkjhsPbltwBOrLg==}
    engines: {node: '>=8.6'}

  entities@4.5.0:
    resolution: {integrity: sha512-V0hjH4dGPh9Ao5p0MoRY6BVqtwCjhz6vI5LT8AJ55H+4g9/4vbHx1I54fS0XuclLhDHArPQCiMjDxjaL8fPxhw==}
    engines: {node: '>=0.12'}

  entities@6.0.1:
    resolution: {integrity: sha512-aN97NXWF6AWBTahfVOIrB/NShkzi5H7F9r1s9mD3cDj4Ko5f2qhhVoYMibXF7GlLveb/D2ioWay8lxI97Ven3g==}
    engines: {node: '>=0.12'}

  environment@1.1.0:
    resolution: {integrity: sha512-xUtoPkMggbz0MPyPiIWr1Kp4aeWJjDZ6SMvURhimjdZgsRuDplF5/s9hcgGhyXMhs+6vpnuoiZ2kFiu3FMnS8Q==}
    engines: {node: '>=18'}

  es-abstract@1.24.0:
    resolution: {integrity: sha512-WSzPgsdLtTcQwm4CROfS5ju2Wa1QQcVeT37jFjYzdFz1r9ahadC8B8/a4qxJxM+09F18iumCdRmlr96ZYkQvEg==}
    engines: {node: '>= 0.4'}

  es-define-property@1.0.1:
    resolution: {integrity: sha512-e3nRfgfUZ4rNGL232gUgX06QNyyez04KdjFrF+LTRoOXmrOgFKDg4BCdsjW8EnT69eqdYGmRpJwiPVYNrCaW3g==}
    engines: {node: '>= 0.4'}

  es-errors@1.3.0:
    resolution: {integrity: sha512-Zf5H2Kxt2xjTvbJvP2ZWLEICxA6j+hAmMzIlypy4xcBg1vKVnx89Wy0GbS+kf5cwCVFFzdCFh2XSCFNULS6csw==}
    engines: {node: '>= 0.4'}

  es-iterator-helpers@1.2.1:
    resolution: {integrity: sha512-uDn+FE1yrDzyC0pCo961B2IHbdM8y/ACZsKD4dG6WqrjV53BADjwa7D+1aom2rsNVfLyDgU/eigvlJGJ08OQ4w==}
    engines: {node: '>= 0.4'}

  es-module-lexer@1.7.0:
    resolution: {integrity: sha512-jEQoCwk8hyb2AZziIOLhDqpm5+2ww5uIE6lkO/6jcOCusfk6LhMHpXXfBLXTZ7Ydyt0j4VoUQv6uGNYbdW+kBA==}

  es-object-atoms@1.1.1:
    resolution: {integrity: sha512-FGgH2h8zKNim9ljj7dankFPcICIK9Cp5bm+c2gQSYePhpaG5+esrLODihIorn+Pe6FGJzWhXQotPv73jTaldXA==}
    engines: {node: '>= 0.4'}

  es-set-tostringtag@2.1.0:
    resolution: {integrity: sha512-j6vWzfrGVfyXxge+O0x5sh6cvxAog0a/4Rdd2K36zCMV5eJ+/+tOAngRO8cODMNWbVRdVlmGZQL2YS3yR8bIUA==}
    engines: {node: '>= 0.4'}

  es-shim-unscopables@1.1.0:
    resolution: {integrity: sha512-d9T8ucsEhh8Bi1woXCf+TIKDIROLG5WCkxg8geBCbvk22kzwC5G2OnXVMO6FUsvQlgUUXQ2itephWDLqDzbeCw==}
    engines: {node: '>= 0.4'}

  es-to-primitive@1.3.0:
    resolution: {integrity: sha512-w+5mJ3GuFL+NjVtJlvydShqE1eN3h3PbI7/5LAsYJP/2qtuMXjfL2LpHSRqo4b4eSF5K/DH1JXKUAHSB2UW50g==}
    engines: {node: '>= 0.4'}

  esast-util-from-estree@2.0.0:
    resolution: {integrity: sha512-4CyanoAudUSBAn5K13H4JhsMH6L9ZP7XbLVe/dKybkxMO7eDyLsT8UHl9TRNrU2Gr9nz+FovfSIjuXWJ81uVwQ==}

  esast-util-from-js@2.0.1:
    resolution: {integrity: sha512-8Ja+rNJ0Lt56Pcf3TAmpBZjmx8ZcK5Ts4cAzIOjsjevg9oSXJnl6SUQ2EevU8tv3h6ZLWmoKL5H4fgWvdvfETw==}

  esbuild@0.25.1:
    resolution: {integrity: sha512-BGO5LtrGC7vxnqucAe/rmvKdJllfGaYWdyABvyMoXQlfYMb2bbRuReWR5tEGE//4LcNJj9XrkovTqNYRFZHAMQ==}
    engines: {node: '>=18'}
    hasBin: true

  esbuild@0.25.4:
    resolution: {integrity: sha512-8pgjLUcUjcgDg+2Q4NYXnPbo/vncAY4UmyaCm0jZevERqCHZIaWwdJHkf8XQtu4AxSKCdvrUbT0XUr1IdZzI8Q==}
    engines: {node: '>=18'}
    hasBin: true

  escalade@3.2.0:
    resolution: {integrity: sha512-WUj2qlxaQtO4g6Pq5c29GTcWGDyd8itL8zTlipgECz3JesAiiOKotd8JU6otB3PACgG6xkJUyVhboMS+bje/jA==}
    engines: {node: '>=6'}

  escape-html@1.0.3:
    resolution: {integrity: sha512-NiSupZ4OeuGwr68lGIeym/ksIZMJodUGOSCZ/FSnTxcrekbvqrgdUxlJOMpijaKZVjAJrWrGs/6Jy8OMuyj9ow==}

  escape-string-regexp@1.0.5:
    resolution: {integrity: sha512-vbRorB5FUQWvla16U8R/qgaFIya2qGzwDrNmCZuYKrbdSUMG6I1ZCGQRefkRVhuOkIGVne7BQ35DSfo1qvJqFg==}
    engines: {node: '>=0.8.0'}

  escape-string-regexp@4.0.0:
    resolution: {integrity: sha512-TtpcNJ3XAzx3Gq8sWRzJaVajRs0uVxA2YAkdb1jm2YkPz4G6egUFAyA3n5vtEIZefPk5Wa4UXbKuS5fKkJWdgA==}
    engines: {node: '>=10'}

  escape-string-regexp@5.0.0:
    resolution: {integrity: sha512-/veY75JbMK4j1yjvuUxuVsiS/hr/4iHs9FTT6cgTexxdE0Ly/glccBAkloH/DofkjRbZU3bnoj38mOmhkZ0lHw==}
    engines: {node: '>=12'}

  eslint-config-next@16.0.10:
    resolution: {integrity: sha512-BxouZUm0I45K4yjOOIzj24nTi0H2cGo0y7xUmk+Po/PYtJXFBYVDS1BguE7t28efXjKdcN0tmiLivxQy//SsZg==}
    peerDependencies:
      eslint: '>=9.0.0'
      typescript: '>=3.3.1'
    peerDependenciesMeta:
      typescript:
        optional: true

  eslint-import-resolver-node@0.3.9:
    resolution: {integrity: sha512-WFj2isz22JahUv+B788TlO3N6zL3nNJGU8CcZbPZvVEkBPaJdCV4vy5wyghty5ROFbCRnm132v8BScu5/1BQ8g==}

  eslint-import-resolver-typescript@3.10.1:
    resolution: {integrity: sha512-A1rHYb06zjMGAxdLSkN2fXPBwuSaQ0iO5M/hdyS0Ajj1VBaRp0sPD3dn1FhME3c/JluGFbwSxyCfqdSbtQLAHQ==}
    engines: {node: ^14.18.0 || >=16.0.0}
    peerDependencies:
      eslint: '*'
      eslint-plugin-import: '*'
      eslint-plugin-import-x: '*'
    peerDependenciesMeta:
      eslint-plugin-import:
        optional: true
      eslint-plugin-import-x:
        optional: true

  eslint-module-utils@2.12.1:
    resolution: {integrity: sha512-L8jSWTze7K2mTg0vos/RuLRS5soomksDPoJLXIslC7c8Wmut3bx7CPpJijDcBZtxQ5lrbUdM+s0OlNbz0DCDNw==}
    engines: {node: '>=4'}
    peerDependencies:
      '@typescript-eslint/parser': '*'
      eslint: '*'
      eslint-import-resolver-node: '*'
      eslint-import-resolver-typescript: '*'
      eslint-import-resolver-webpack: '*'
    peerDependenciesMeta:
      '@typescript-eslint/parser':
        optional: true
      eslint:
        optional: true
      eslint-import-resolver-node:
        optional: true
      eslint-import-resolver-typescript:
        optional: true
      eslint-import-resolver-webpack:
        optional: true

  eslint-plugin-import@2.32.0:
    resolution: {integrity: sha512-whOE1HFo/qJDyX4SnXzP4N6zOWn79WhnCUY/iDR0mPfQZO8wcYE4JClzI2oZrhBnnMUCBCHZhO6VQyoBU95mZA==}
    engines: {node: '>=4'}
    peerDependencies:
      '@typescript-eslint/parser': '*'
      eslint: ^2 || ^3 || ^4 || ^5 || ^6 || ^7.2.0 || ^8 || ^9
    peerDependenciesMeta:
      '@typescript-eslint/parser':
        optional: true

  eslint-plugin-jsdoc@61.5.0:
    resolution: {integrity: sha512-PR81eOGq4S7diVnV9xzFSBE4CDENRQGP0Lckkek8AdHtbj+6Bm0cItwlFnxsLFriJHspiE3mpu8U20eODyToIg==}
    engines: {node: '>=20.11.0'}
    peerDependencies:
      eslint: ^7.0.0 || ^8.0.0 || ^9.0.0

  eslint-plugin-jsx-a11y@6.10.2:
    resolution: {integrity: sha512-scB3nz4WmG75pV8+3eRUQOHZlNSUhFNq37xnpgRkCCELU3XMvXAxLk1eqWWyE22Ki4Q01Fnsw9BA3cJHDPgn2Q==}
    engines: {node: '>=4.0'}
    peerDependencies:
      eslint: ^3 || ^4 || ^5 || ^6 || ^7 || ^8 || ^9

  eslint-plugin-react-hooks@7.0.1:
    resolution: {integrity: sha512-O0d0m04evaNzEPoSW+59Mezf8Qt0InfgGIBJnpC0h3NH/WjUAR7BIKUfysC6todmtiZ/A0oUVS8Gce0WhBrHsA==}
    engines: {node: '>=18'}
    peerDependencies:
      eslint: ^3.0.0 || ^4.0.0 || ^5.0.0 || ^6.0.0 || ^7.0.0 || ^8.0.0-0 || ^9.0.0

  eslint-plugin-react@7.37.5:
    resolution: {integrity: sha512-Qteup0SqU15kdocexFNAJMvCJEfa2xUKNV4CC1xsVMrIIqEy3SQ/rqyxCWNzfrd3/ldy6HMlD2e0JDVpDg2qIA==}
    engines: {node: '>=4'}
    peerDependencies:
      eslint: ^3 || ^4 || ^5 || ^6 || ^7 || ^8 || ^9.7

  eslint-scope@8.3.0:
    resolution: {integrity: sha512-pUNxi75F8MJ/GdeKtVLSbYg4ZI34J6C0C7sbL4YOp2exGwen7ZsuBqKzUhXd0qMQ362yET3z+uPwKeg/0C2XCQ==}
    engines: {node: ^18.18.0 || ^20.9.0 || >=21.1.0}

  eslint-visitor-keys@3.4.3:
    resolution: {integrity: sha512-wpc+LXeiyiisxPlEkUzU6svyS1frIO3Mgxj1fdy7Pm8Ygzguax2N3Fa/D/ag1WqbOprdI+uY6wMUl8/a2G+iag==}
    engines: {node: ^12.22.0 || ^14.17.0 || >=16.0.0}

  eslint-visitor-keys@4.2.1:
    resolution: {integrity: sha512-Uhdk5sfqcee/9H/rCOJikYz67o0a2Tw2hGRPOG2Y1R2dg7brRe1uG0yaNQDHu+TO/uQPF/5eCapvYSmHUjt7JQ==}
    engines: {node: ^18.18.0 || ^20.9.0 || >=21.1.0}

  eslint@9.26.0:
    resolution: {integrity: sha512-Hx0MOjPh6uK9oq9nVsATZKE/Wlbai7KFjfCuw9UHaguDW3x+HF0O5nIi3ud39TWgrTjTO5nHxmL3R1eANinWHQ==}
    engines: {node: ^18.18.0 || ^20.9.0 || >=21.1.0}
    hasBin: true
    peerDependencies:
      jiti: '*'
    peerDependenciesMeta:
      jiti:
        optional: true

  espree@10.3.0:
    resolution: {integrity: sha512-0QYC8b24HWY8zjRnDTL6RiHfDbAWn63qb4LMj1Z4b076A4une81+z03Kg7l7mn/48PUTqoLptSXez8oknU8Clg==}
    engines: {node: ^18.18.0 || ^20.9.0 || >=21.1.0}

  espree@10.4.0:
    resolution: {integrity: sha512-j6PAQ2uUr79PZhBjP5C5fhl8e39FmRnOjsD5lGnWrFU8i2G776tBK7+nP8KuQUTTyAZUwfQqXAgrVH5MbH9CYQ==}
    engines: {node: ^18.18.0 || ^20.9.0 || >=21.1.0}

  esprima@4.0.1:
    resolution: {integrity: sha512-eGuFFw7Upda+g4p+QHvnW0RyTX/SVeJBDM/gCtMARO0cLuT2HcEKnTPvhjV6aGeqrCB/sbNop0Kszm0jsaWU4A==}
    engines: {node: '>=4'}
    hasBin: true

  esquery@1.6.0:
    resolution: {integrity: sha512-ca9pw9fomFcKPvFLXhBKUK90ZvGibiGOvRJNbjljY7s7uq/5YO4BOzcYtJqExdx99rF6aAcnRxHmcUHcz6sQsg==}
    engines: {node: '>=0.10'}

  esrecurse@4.3.0:
    resolution: {integrity: sha512-KmfKL3b6G+RXvP8N1vr3Tq1kL/oCFgn2NYXEtqP8/L3pKapUA4G8cFVaoF3SU323CD4XypR/ffioHmkti6/Tag==}
    engines: {node: '>=4.0'}

  estraverse@5.3.0:
    resolution: {integrity: sha512-MMdARuVEQziNTeJD8DgMqmhwR11BRQ/cBP+pLtYdSTnf3MIO8fFeiINEbX36ZdNlfU/7A9f3gUw49B3oQsvwBA==}
    engines: {node: '>=4.0'}

  estree-util-attach-comments@3.0.0:
    resolution: {integrity: sha512-cKUwm/HUcTDsYh/9FgnuFqpfquUbwIqwKM26BVCGDPVgvaCl/nDCCjUfiLlx6lsEZ3Z4RFxNbOQ60pkaEwFxGw==}

  estree-util-build-jsx@3.0.1:
    resolution: {integrity: sha512-8U5eiL6BTrPxp/CHbs2yMgP8ftMhR5ww1eIKoWRMlqvltHF8fZn5LRDvTKuxD3DUn+shRbLGqXemcP51oFCsGQ==}

  estree-util-is-identifier-name@3.0.0:
    resolution: {integrity: sha512-hFtqIDZTIUZ9BXLb8y4pYGyk6+wekIivNVTcmvk8NoOh+VeRn5y6cEHzbURrWbfp1fIqdVipilzj+lfaadNZmg==}

  estree-util-scope@1.0.0:
    resolution: {integrity: sha512-2CAASclonf+JFWBNJPndcOpA8EMJwa0Q8LUFJEKqXLW6+qBvbFZuF5gItbQOs/umBUkjviCSDCbBwU2cXbmrhQ==}

  estree-util-to-js@2.0.0:
    resolution: {integrity: sha512-WDF+xj5rRWmD5tj6bIqRi6CkLIXbbNQUcxQHzGysQzvHmdYG2G7p/Tf0J0gpxGgkeMZNTIjT/AoSvC9Xehcgdg==}

  estree-util-visit@2.0.0:
    resolution: {integrity: sha512-m5KgiH85xAhhW8Wta0vShLcUvOsh3LLPI2YVwcbio1l7E09NTLL1EyMZFM1OyWowoH0skScNbhOPl4kcBgzTww==}

  estree-walker@3.0.3:
    resolution: {integrity: sha512-7RUKfXgSMMkzt6ZuXmqapOurLGPPfgj6l9uRZ7lRGolvk0y2yocc35LdcxKC5PQZdn2DMqioAQ2NoWcrTKmm6g==}

  esutils@2.0.3:
    resolution: {integrity: sha512-kVscqXk4OCp68SZ0dkgEKVi6/8ij300KBWTJq32P/dYeWTSwK41WyTxalN1eRmA5Z9UU/LX9D7FWSmV9SAYx6g==}
    engines: {node: '>=0.10.0'}

  etag@1.8.1:
    resolution: {integrity: sha512-aIL5Fx7mawVa300al2BnEE4iNvo1qETxLrPI/o05L7z6go7fCw1J6EQmbK4FmJ2AS7kgVF/KEZWufBfdClMcPg==}
    engines: {node: '>= 0.6'}

  eventemitter3@5.0.1:
    resolution: {integrity: sha512-GWkBvjiSZK87ELrYOSESUYeVIc9mvLLf/nXalMOS5dYrgZq9o5OVkbZAVM06CVxYsCwH9BDZFPlQTlPA1j4ahA==}

  eventsource-parser@3.0.1:
    resolution: {integrity: sha512-VARTJ9CYeuQYb0pZEPbzi740OWFgpHe7AYJ2WFZVnUDUQp5Dk2yJUgF36YsZ81cOyxT0QxmXD2EQpapAouzWVA==}
    engines: {node: '>=18.0.0'}

  eventsource@3.0.6:
    resolution: {integrity: sha512-l19WpE2m9hSuyP06+FbuUUf1G+R0SFLrtQfbRb9PRr+oimOfxQhgGCbVaXg5IvZyyTThJsxh6L/srkMiCeBPDA==}
    engines: {node: '>=18.0.0'}

  execa@8.0.1:
    resolution: {integrity: sha512-VyhnebXciFV2DESc+p6B+y0LjSm0krU4OgJN44qFAhBY0TJ+1V61tYD2+wHusZ6F9n5K+vl8k0sTy7PEfV4qpg==}
    engines: {node: '>=16.17'}

  expect-type@1.2.2:
    resolution: {integrity: sha512-JhFGDVJ7tmDJItKhYgJCGLOWjuK9vPxiXoUFLwLDc99NlmklilbiQJwoctZtt13+xMw91MCk/REan6MWHqDjyA==}
    engines: {node: '>=12.0.0'}

  express-rate-limit@7.5.0:
    resolution: {integrity: sha512-eB5zbQh5h+VenMPM3fh+nw1YExi5nMr6HUCR62ELSP11huvxm/Uir1H1QEyTkk5QX6A58pX6NmaTMceKZ0Eodg==}
    engines: {node: '>= 16'}
    peerDependencies:
      express: ^4.11 || 5 || ^5.0.0-beta.1

  express@5.1.0:
    resolution: {integrity: sha512-DT9ck5YIRU+8GYzzU5kT3eHGA5iL+1Zd0EutOmTE9Dtk+Tvuzd23VBU+ec7HPNSTxXYO55gPV/hq4pSBJDjFpA==}
    engines: {node: '>= 18'}

  extend@3.0.2:
    resolution: {integrity: sha512-fjquC59cD7CyW6urNXK0FBufkZcoiGG80wTuPujX590cB5Ttln20E2UB4S/WARVqhXffZl2LNgS+gQdPIIim/g==}

  fast-deep-equal@3.1.3:
    resolution: {integrity: sha512-f3qQ9oQy9j2AhBe/H9VC91wLmKBCCU/gDOnKNAYG5hswO7BLKj09Hc5HYNz9cGI++xlpDCIgDaitVs03ATR84Q==}

  fast-equals@5.3.3:
    resolution: {integrity: sha512-/boTcHZeIAQ2r/tL11voclBHDeP9WPxLt+tyAbVSyyXuUFyh0Tne7gJZTqGbxnvj79TjLdCXLOY7UIPhyG5MTw==}
    engines: {node: '>=6.0.0'}

  fast-glob@3.3.1:
    resolution: {integrity: sha512-kNFPyjhh5cKjrUltxs+wFx+ZkbRaxxmZ+X0ZU31SOsxCEtP9VPgtq2teZw1DebupL5GmDaNQ6yKMMVcM41iqDg==}
    engines: {node: '>=8.6.0'}

  fast-glob@3.3.3:
    resolution: {integrity: sha512-7MptL8U0cqcFdzIzwOTHoilX9x5BrNqye7Z/LuC7kCMRio1EMSyqRK3BEAUD7sXRq4iT4AzTVuZdhgQ2TCvYLg==}
    engines: {node: '>=8.6.0'}

  fast-json-stable-stringify@2.1.0:
    resolution: {integrity: sha512-lhd/wF+Lk98HZoTCtlVraHtfh5XYijIjalXck7saUtuanSDyLMxnHhSXEDJqHxD7msR8D0uCmqlkwjCV8xvwHw==}

  fast-levenshtein@2.0.6:
    resolution: {integrity: sha512-DCXu6Ifhqcks7TZKY3Hxp3y6qphY5SJZmrWMDrKcERSOXWQdMhU9Ig/PYrzyw/ul9jOIyh0N4M0tbC5hodg8dw==}

  fastq@1.19.1:
    resolution: {integrity: sha512-GwLTyxkCXjXbxqIhTsMI2Nui8huMPtnxg7krajPJAjnEG/iiOS7i+zCtWGZR9G0NBKbXKh6X9m9UIsYX/N6vvQ==}

  fdir@6.4.4:
    resolution: {integrity: sha512-1NZP+GK4GfuAv3PqKvxQRDMjdSRZjnkq7KfhlNrCNNlZ0ygQFpebfrnfnq/W7fpUnAv9aGWmY1zKx7FYL3gwhg==}
    peerDependencies:
      picomatch: ^3 || ^4
    peerDependenciesMeta:
      picomatch:
        optional: true

  fdir@6.5.0:
    resolution: {integrity: sha512-tIbYtZbucOs0BRGqPJkshJUYdL+SDH7dVM8gjy+ERp3WAUjLEFJE+02kanyHtwjWOnwrKYBiwAmM0p4kLJAnXg==}
    engines: {node: '>=12.0.0'}
    peerDependencies:
      picomatch: ^3 || ^4
    peerDependenciesMeta:
      picomatch:
        optional: true

  fflate@0.8.2:
    resolution: {integrity: sha512-cPJU47OaAoCbg0pBvzsgpTPhmhqI5eJjh/JIu8tPj5q+T7iLvW/JAYUqmE7KOB4R1ZyEhzBaIQpQpardBF5z8A==}

  figures@3.2.0:
    resolution: {integrity: sha512-yaduQFRKLXYOGgEn6AZau90j3ggSOyiqXU0F9JZfeXYhNa+Jk4X+s45A2zg5jns87GAFa34BBm2kXw4XpNcbdg==}
    engines: {node: '>=8'}

  file-entry-cache@8.0.0:
    resolution: {integrity: sha512-XXTUwCvisa5oacNGRP9SfNtYBNAMi+RPwBFmblZEF7N7swHYQS6/Zfk7SRwx4D5j3CH211YNRco1DEMNVfZCnQ==}
    engines: {node: '>=16.0.0'}

  filelist@1.0.4:
    resolution: {integrity: sha512-w1cEuf3S+DrLCQL7ET6kz+gmlJdbq9J7yXCSjK/OZCPA+qEN1WyF4ZAf0YYJa4/shHJra2t/d/r8SV4Ji+x+8Q==}

  fill-range@7.1.1:
    resolution: {integrity: sha512-YsGpe3WHLK8ZYi4tWDg2Jy3ebRz2rXowDxnld4bkQB00cc/1Zw9AWnC0i9ztDJitivtQvaI9KaLyKrc+hBW0yg==}
    engines: {node: '>=8'}

  finalhandler@2.1.0:
    resolution: {integrity: sha512-/t88Ty3d5JWQbWYgaOGCCYfXRwV1+be02WqYYlL6h0lEiUAMPM8o8qKGO01YIkOHzka2up08wvgYD0mDiI+q3Q==}
    engines: {node: '>= 0.8'}

  find-up@5.0.0:
    resolution: {integrity: sha512-78/PXT1wlLLDgTzDs7sjq9hzz0vXD+zn+7wypEe4fXQxCmdmqfGsEPQxmiCSQI3ajFV91bVSsvNtrJRiW6nGng==}
    engines: {node: '>=10'}

  flat-cache@4.0.1:
    resolution: {integrity: sha512-f7ccFPK3SXFHpx15UIGyRJ/FJQctuKZ0zVuN3frBo4HnK3cay9VEW0R6yPYFHC0AgqhukPzKjq22t5DmAyqGyw==}
    engines: {node: '>=16'}

  flat@5.0.2:
    resolution: {integrity: sha512-b6suED+5/3rTpUBdG1gupIl8MPFCAMA0QXwmljLhvCUKcUvdE4gWky9zpuGCcXHOsz4J9wPGNWq6OKpmIzz3hQ==}
    hasBin: true

  flatted@3.3.3:
    resolution: {integrity: sha512-GX+ysw4PBCz0PzosHDepZGANEuFCMLrnRTiEy9McGjmkCQYwRq4A/X786G/fjM/+OjsWSU1ZrY5qyARZmO/uwg==}

  follow-redirects@1.15.9:
    resolution: {integrity: sha512-gew4GsXizNgdoRyqmyfMHyAmXsZDk6mHkSxZFCzW9gwlbtOW44CDtYavM+y+72qD/Vq2l550kMF52DT8fOLJqQ==}
    engines: {node: '>=4.0'}
    peerDependencies:
      debug: '*'
    peerDependenciesMeta:
      debug:
        optional: true

  for-each@0.3.5:
    resolution: {integrity: sha512-dKx12eRCVIzqCxFGplyFKJMPvLEWgmNtUrpTiJIR5u97zEhRG8ySrtboPHZXx7daLxQVrl643cTzbab2tkQjxg==}
    engines: {node: '>= 0.4'}

  form-data@4.0.5:
    resolution: {integrity: sha512-8RipRLol37bNs2bhoV67fiTEvdTrbMUYcFTiy3+wuuOnUog2QBHCZWXDRijWQfAkhBj2Uf5UnVaiWwA5vdd82w==}
    engines: {node: '>= 6'}

  forwarded@0.2.0:
    resolution: {integrity: sha512-buRG0fpBtRHSTCOASe6hD258tEubFoRLb4ZNA6NxMVHNw2gOcwHo9wyablzMzOA5z9xA9L1KNjk/Nt6MT9aYow==}
    engines: {node: '>= 0.6'}

  fresh@2.0.0:
    resolution: {integrity: sha512-Rx/WycZ60HOaqLKAi6cHRKKI7zxWbJ31MhntmtwMoaTeF7XFH9hhBp8vITaMidfljRQ6eYWCKkaTK+ykVJHP2A==}
    engines: {node: '>= 0.8'}

  front-matter@4.0.2:
    resolution: {integrity: sha512-I8ZuJ/qG92NWX8i5x1Y8qyj3vizhXS31OxjKDu3LKP+7/qBgfIKValiZIEwoVoJKUHlhWtYrktkxV1XsX+pPlg==}

  fs-constants@1.0.0:
    resolution: {integrity: sha512-y6OAwoSIf7FyjMIv94u+b5rdheZEjzR63GTyZJm5qh4Bi+2YgwLCcI/fPFZkL5PSixOt6ZNKm+w+Hfp/Bciwow==}

  fsevents@2.3.3:
    resolution: {integrity: sha512-5xoDfX+fL7faATnagmWPpbFtwh/R77WmMMqqHGS65C3vvB0YHrgF+B1YmZ3441tMj5n63k0212XNoJwzlhffQw==}
    engines: {node: ^8.16.0 || ^10.6.0 || >=11.0.0}
    os: [darwin]

  function-bind@1.1.2:
    resolution: {integrity: sha512-7XHNxH7qX9xG5mIwxkhumTox/MIRNcOgDrxWsMt2pAr23WHp6MrRlN7FBSFpCpr+oVO0F744iUgR82nJMfG2SA==}

  function.prototype.name@1.1.8:
    resolution: {integrity: sha512-e5iwyodOHhbMr/yNrc7fDYG4qlbIvI5gajyzPnb5TCwyhjApznQh1BMFou9b30SevY43gCJKXycoCBjMbsuW0Q==}
    engines: {node: '>= 0.4'}

  functions-have-names@1.2.3:
    resolution: {integrity: sha512-xckBUXyTIqT97tq2x2AMb+g163b5JFysYk0x4qxNFwbfQkmNZoiRHb6sPzI9/QV33WeuvVYBUIiD4NzNIyqaRQ==}

  generator-function@2.0.1:
    resolution: {integrity: sha512-SFdFmIJi+ybC0vjlHN0ZGVGHc3lgE0DxPAT0djjVg+kjOnSqclqmj0KQ7ykTOLP6YxoqOvuAODGdcHJn+43q3g==}
    engines: {node: '>= 0.4'}

  gensync@1.0.0-beta.2:
    resolution: {integrity: sha512-3hN7NaskYvMDLQY55gnW3NQ+mesEAepTqlg+VEbj7zzqEMBVNhzcGYYeqFo/TlYz6eQiFcp1HcsCZO+nGgS8zg==}
    engines: {node: '>=6.9.0'}

  get-caller-file@2.0.5:
    resolution: {integrity: sha512-DyFP3BM/3YHTQOCUL/w0OZHR0lpKeGrxotcHWcqNEdnltqFwXVfhEBQ94eIo34AfQpo0rGki4cyIiftY06h2Fg==}
    engines: {node: 6.* || 8.* || >= 10.*}

  get-east-asian-width@1.3.0:
    resolution: {integrity: sha512-vpeMIQKxczTD/0s2CdEWHcb0eeJe6TFjxb+J5xgX7hScxqrGuyjmv4c1D4A/gelKfyox0gJJwIHF+fLjeaM8kQ==}
    engines: {node: '>=18'}

  get-intrinsic@1.3.0:
    resolution: {integrity: sha512-9fSjSaos/fRIVIp+xSJlE6lfwhES7LNtKaCBIamHsjr2na1BiABJPo0mOjjz8GJDURarmCPGqaiVg5mfjb98CQ==}
    engines: {node: '>= 0.4'}

  get-nonce@1.0.1:
    resolution: {integrity: sha512-FJhYRoDaiatfEkUK8HKlicmu/3SGFD51q3itKDGoSTysQJBnfOcxU5GxnhE1E6soB76MbT0MBtnKJuXyAx+96Q==}
    engines: {node: '>=6'}

  get-proto@1.0.1:
    resolution: {integrity: sha512-sTSfBjoXBp89JvIKIefqw7U2CCebsc74kiY6awiGogKtoSGbgjYE/G/+l9sF3MWFPNc9IcoOC4ODfKHfxFmp0g==}
    engines: {node: '>= 0.4'}

  get-stream@8.0.1:
    resolution: {integrity: sha512-VaUJspBffn/LMCJVoMvSAdmscJyS1auj5Zulnn5UoYcY531UWmdwhRWkcGKnGU93m5HSXP9LP2usOryrBtQowA==}
    engines: {node: '>=16'}

  get-symbol-description@1.1.0:
    resolution: {integrity: sha512-w9UMqWwJxHNOvoNzSJ2oPF5wvYcvP7jUvYzhp67yEhTi17ZDBBC1z9pTdGuzjD+EFIqLSYRweZjqfiPzQ06Ebg==}
    engines: {node: '>= 0.4'}

  get-tsconfig@4.13.0:
    resolution: {integrity: sha512-1VKTZJCwBrvbd+Wn3AOgQP/2Av+TfTCOlE4AcRJE72W1ksZXbAx8PPBR9RzgTeSPzlPMHrbANMH3LbltH73wxQ==}

  glob-parent@5.1.2:
    resolution: {integrity: sha512-AOIgSQCepiJYwP3ARnGx+5VnTu2HBYdzbGP45eLw1vr3zB3vZLeyed1sC9hnbcOc9/SrMyM5RPQrkGz4aS9Zow==}
    engines: {node: '>= 6'}

  glob-parent@6.0.2:
    resolution: {integrity: sha512-XxwI8EOhVQgWp6iDL+3b0r86f4d6AX6zSU55HfB4ydCEuXLXc5FcYeOu+nnGftS4TEju/11rt4KJPTMgbfmv4A==}
    engines: {node: '>=10.13.0'}

  globals@14.0.0:
    resolution: {integrity: sha512-oahGvuMGQlPw/ivIYBjVSrWAfWLBeku5tpPE2fOPLi+WHffIWbuh2tCjhyQhTBPMf5E9jDEH4FOmTYgYwbKwtQ==}
    engines: {node: '>=18'}

  globals@16.4.0:
    resolution: {integrity: sha512-ob/2LcVVaVGCYN+r14cnwnoDPUufjiYgSqRhiFD0Q1iI4Odora5RE8Iv1D24hAz5oMophRGkGz+yuvQmmUMnMw==}
    engines: {node: '>=18'}

  globals@16.5.0:
    resolution: {integrity: sha512-c/c15i26VrJ4IRt5Z89DnIzCGDn9EcebibhAOjw5ibqEHsE1wLUgkPn9RDmNcUKyU87GeaL633nyJ+pplFR2ZQ==}
    engines: {node: '>=18'}

  globalthis@1.0.4:
    resolution: {integrity: sha512-DpLKbNU4WylpxJykQujfCcwYWiV/Jhm50Goo0wrVILAv5jOr9d+H+UR3PhSCD2rCCEIg0uc+G+muBTwD54JhDQ==}
    engines: {node: '>= 0.4'}

  gopd@1.2.0:
    resolution: {integrity: sha512-ZUKRh6/kUFoAiTAtTYPZJ3hw9wNxx+BIBOijnlG9PnrJsCcSjs1wyyD6vJpaYtgnzDrKYRSqf3OO6Rfa93xsRg==}
    engines: {node: '>= 0.4'}

  graceful-fs@4.2.11:
    resolution: {integrity: sha512-RbJ5/jmFcNNCcDV5o9eTnBLJ/HszWV0P73bc+Ff4nS/rJj+YaS6IGyiOL0VoBYX+l1Wrl3k63h/KrH+nhJ0XvQ==}

  graphemer@1.4.0:
    resolution: {integrity: sha512-EtKwoO6kxCL9WO5xipiHTZlSzBm7WLT627TqC/uVRd0HKmq8NXyebnNYxDoBi7wt8eTWrUrKXCOVaFq9x1kgag==}

  has-bigints@1.1.0:
    resolution: {integrity: sha512-R3pbpkcIqv2Pm3dUwgjclDRVmWpTJW2DcMzcIhEXEx1oh/CEMObMm3KLmRJOdvhM7o4uQBnwr8pzRK2sJWIqfg==}
    engines: {node: '>= 0.4'}

  has-flag@4.0.0:
    resolution: {integrity: sha512-EykJT/Q1KjTWctppgIAgfSO0tKVuZUjhgMr17kqTumMl6Afv3EISleU7qZUzoXDFTAHTDC4NOoG/ZxU3EvlMPQ==}
    engines: {node: '>=8'}

  has-property-descriptors@1.0.2:
    resolution: {integrity: sha512-55JNKuIW+vq4Ke1BjOTjM2YctQIvCT7GFzHwmfZPGo5wnrgkid0YQtnAleFSqumZm4az3n2BS+erby5ipJdgrg==}

  has-proto@1.2.0:
    resolution: {integrity: sha512-KIL7eQPfHQRC8+XluaIw7BHUwwqL19bQn4hzNgdr+1wXoU0KKj6rufu47lhY7KbJR2C6T6+PfyN0Ea7wkSS+qQ==}
    engines: {node: '>= 0.4'}

  has-symbols@1.1.0:
    resolution: {integrity: sha512-1cDNdwJ2Jaohmb3sg4OmKaMBwuC48sYni5HUw2DvsC8LjGTLK9h+eb1X6RyuOHe4hT0ULCW68iomhjUoKUqlPQ==}
    engines: {node: '>= 0.4'}

  has-tostringtag@1.0.2:
    resolution: {integrity: sha512-NqADB8VjPFLM2V0VvHUewwwsw0ZWBaIdgo+ieHtK3hasLz4qeCRjYcqfB6AQrBggRKppKF8L52/VqdVsO47Dlw==}
    engines: {node: '>= 0.4'}

  hasown@2.0.2:
    resolution: {integrity: sha512-0hJU9SCPvmMzIBdZFqNPXWa6dqh7WdH0cII9y+CyS8rG3nL48Bclra9HmKhVVUHyPWNH5Y7xDwAB7bfgSjkUMQ==}
    engines: {node: '>= 0.4'}

  hast-util-to-estree@3.1.3:
    resolution: {integrity: sha512-48+B/rJWAp0jamNbAAf9M7Uf//UVqAoMmgXhBdxTDJLGKY+LRnZ99qcG+Qjl5HfMpYNzS5v4EAwVEF34LeAj7w==}

  hast-util-to-jsx-runtime@2.3.6:
    resolution: {integrity: sha512-zl6s8LwNyo1P9uw+XJGvZtdFF1GdAkOg8ujOw+4Pyb76874fLps4ueHXDhXWdk6YHQ6OgUtinliG7RsYvCbbBg==}

  hast-util-whitespace@3.0.0:
    resolution: {integrity: sha512-88JUN06ipLwsnv+dVn+OIYOvAuvBMy/Qoi6O7mQHxdPXpjy+Cd6xRkWwux7DKO+4sYILtLBRIKgsdpS2gQc7qw==}

  hermes-estree@0.25.1:
    resolution: {integrity: sha512-0wUoCcLp+5Ev5pDW2OriHC2MJCbwLwuRx+gAqMTOkGKJJiBCLjtrvy4PWUGn6MIVefecRpzoOZ/UV6iGdOr+Cw==}

  hermes-parser@0.25.1:
    resolution: {integrity: sha512-6pEjquH3rqaI6cYAXYPcz9MS4rY6R4ngRgrgfDshRptUZIc3lw0MCIJIGDj9++mfySOuPTHB4nrSW99BCvOPIA==}

  html-encoding-sniffer@4.0.0:
    resolution: {integrity: sha512-Y22oTqIU4uuPgEemfz7NDJz6OeKf12Lsu+QC+s3BVpda64lTiMYCyGwg5ki4vFxkMwQdeZDl2adZoqUgdFuTgQ==}
    engines: {node: '>=18'}

  html-entities@2.6.0:
    resolution: {integrity: sha512-kig+rMn/QOVRvr7c86gQ8lWXq+Hkv6CbAH1hLu+RG338StTpE8Z0b44SDVaqVu7HGKf27frdmUYEs9hTUX/cLQ==}

  http-errors@2.0.0:
    resolution: {integrity: sha512-FtwrG/euBzaEjYeRqOgly7G0qviiXoJWnvEH2Z1plBdXgbyjv34pHTSb9zoeHMyDy33+DWy5Wt9Wo+TURtOYSQ==}
    engines: {node: '>= 0.8'}

  http-proxy-agent@7.0.2:
    resolution: {integrity: sha512-T1gkAiYYDWYx3V5Bmyu7HcfcvL7mUrTWiM6yOfa3PIphViJ/gFPbvidQ+veqSOHci/PxBcDabeUNCzpOODJZig==}
    engines: {node: '>= 14'}

  https-proxy-agent@7.0.6:
    resolution: {integrity: sha512-vK9P5/iUfdl95AI+JVyUuIcVtd4ofvtrOr3HNtM2yxC9bnMbEdp3x01OhQNnjb8IJYi38VlTE3mBXwcfvywuSw==}
    engines: {node: '>= 14'}

  human-signals@5.0.0:
    resolution: {integrity: sha512-AXcZb6vzzrFAUE61HnN4mpLqd/cSIwNQjtNWR0euPm6y0iqx3G4gOXaIDdtdDwZmhwe82LA6+zinmW4UBWVePQ==}
    engines: {node: '>=16.17.0'}

  husky@9.1.7:
    resolution: {integrity: sha512-5gs5ytaNjBrh5Ow3zrvdUUY+0VxIuWVL4i9irt6friV+BqdCfmV11CQTWMiBYWHbXhco+J1kHfTOUkePhCDvMA==}
    engines: {node: '>=18'}
    hasBin: true

  iconv-lite@0.6.3:
    resolution: {integrity: sha512-4fCk79wshMdzMp2rH06qWrJE4iolqLhCUH+OiuIgU++RB0+94NlDL81atO7GX55uUKueo0txHNtvEyI6D7WdMw==}
    engines: {node: '>=0.10.0'}

  ieee754@1.2.1:
    resolution: {integrity: sha512-dcyqhDvX1C46lXZcVqCpK+FtMRQVdIMN6/Df5js2zouUsqG7I6sFxitIC+7KYK29KdXOLHdu9zL4sFnoVQnqaA==}

  ignore@5.3.2:
    resolution: {integrity: sha512-hsBTNUqQTDwkWtcdYI2i06Y/nUBEsNEDJKjWdigLvegy8kDuJAS8uRlpkkcQpyEXL0Z/pjDy5HBmMjRCJ2gq+g==}
    engines: {node: '>= 4'}

  ignore@7.0.5:
    resolution: {integrity: sha512-Hs59xBNfUIunMFgWAbGX5cq6893IbWg4KnrjbYwX3tx0ztorVgTDA6B2sxf8ejHJ4wz8BqGUMYlnzNBer5NvGg==}
    engines: {node: '>= 4'}

  import-fresh@3.3.1:
    resolution: {integrity: sha512-TR3KfrTZTYLPB6jUjfx6MF9WcWrHL9su5TObK4ZkYgBdWKPOFoSoQIdEuTuR82pmtxH2spWG9h6etwfr1pLBqQ==}
    engines: {node: '>=6'}

  imurmurhash@0.1.4:
    resolution: {integrity: sha512-JmXMZ6wuvDmLiHEml9ykzqO6lwFbof0GG4IkcGaENdCRDDmMVnny7s5HsIgHCbaq0w2MyPhDqkhTUgS2LU2PHA==}
    engines: {node: '>=0.8.19'}

  indent-string@4.0.0:
    resolution: {integrity: sha512-EdDDZu4A2OyIK7Lr/2zG+w5jmbuk1DVBnEwREQvBzspBJkCEbRa8GxU1lghYcaGJCnRWibjDXlq779X1/y5xwg==}
    engines: {node: '>=8'}

  inherits@2.0.4:
    resolution: {integrity: sha512-k/vGaX4/Yla3WzyMCvTQOXYeIHvqOKtnqBduzTHpzpQZzAskKMhZ2K+EnBiSM9zGSoIFeMpXKxa4dYeZIQqewQ==}

  inline-style-parser@0.2.4:
    resolution: {integrity: sha512-0aO8FkhNZlj/ZIbNi7Lxxr12obT7cL1moPfE4tg1LkX7LlLfC6DeX4l2ZEud1ukP9jNQyNnfzQVqwbwmAATY4Q==}

  internal-slot@1.1.0:
    resolution: {integrity: sha512-4gd7VpWNQNB4UKKCFFVcp1AVv+FMOgs9NKzjHKusc8jTMhd5eL1NqQqOpE0KzMds804/yHlglp3uxgluOqAPLw==}
    engines: {node: '>= 0.4'}

  ipaddr.js@1.9.1:
    resolution: {integrity: sha512-0KI/607xoxSToH7GjN1FfSbLoU0+btTicjsQSWQlh/hZykN8KpmMf7uYwPW3R+akZ6R/w18ZlXSHBYXiYUPO3g==}
    engines: {node: '>= 0.10'}

  is-alphabetical@2.0.1:
    resolution: {integrity: sha512-FWyyY60MeTNyeSRpkM2Iry0G9hpr7/9kD40mD/cGQEuilcZYS4okz8SN2Q6rLCJ8gbCt6fN+rC+6tMGS99LaxQ==}

  is-alphanumerical@2.0.1:
    resolution: {integrity: sha512-hmbYhX/9MUMF5uh7tOXyK/n0ZvWpad5caBA17GsC6vyuCqaWliRG5K1qS9inmUhEMaOBIW7/whAnSwveW/LtZw==}

  is-array-buffer@3.0.5:
    resolution: {integrity: sha512-DDfANUiiG2wC1qawP66qlTugJeL5HyzMpfr8lLK+jMQirGzNod0B12cFB/9q838Ru27sBwfw78/rdoU7RERz6A==}
    engines: {node: '>= 0.4'}

  is-arrayish@0.3.2:
    resolution: {integrity: sha512-eVRqCvVlZbuw3GrM63ovNSNAeA1K16kaR/LRY/92w0zxQ5/1YzwblUX652i4Xs9RwAGjW9d9y6X88t8OaAJfWQ==}

  is-async-function@2.1.1:
    resolution: {integrity: sha512-9dgM/cZBnNvjzaMYHVoxxfPj2QXt22Ev7SuuPrs+xav0ukGB0S6d4ydZdEiM48kLx5kDV+QBPrpVnFyefL8kkQ==}
    engines: {node: '>= 0.4'}

  is-bigint@1.1.0:
    resolution: {integrity: sha512-n4ZT37wG78iz03xPRKJrHTdZbe3IicyucEtdRsV5yglwc3GyUfbAfpSeD0FJ41NbUNSt5wbhqfp1fS+BgnvDFQ==}
    engines: {node: '>= 0.4'}

  is-boolean-object@1.2.2:
    resolution: {integrity: sha512-wa56o2/ElJMYqjCjGkXri7it5FbebW5usLw/nPmCMs5DeZ7eziSYZhSmPRn0txqeW4LnAmQQU7FgqLpsEFKM4A==}
    engines: {node: '>= 0.4'}

  is-bun-module@2.0.0:
    resolution: {integrity: sha512-gNCGbnnnnFAUGKeZ9PdbyeGYJqewpmc2aKHUEMO5nQPWU9lOmv7jcmQIv+qHD8fXW6W7qfuCwX4rY9LNRjXrkQ==}

  is-callable@1.2.7:
    resolution: {integrity: sha512-1BC0BVFhS/p0qtw6enp8e+8OD0UrK0oFLztSjNzhcKA3WDuJxxAPXzPuPtKkjEY9UUoEWlX/8fgKeu2S8i9JTA==}
    engines: {node: '>= 0.4'}

  is-core-module@2.16.1:
    resolution: {integrity: sha512-UfoeMA6fIJ8wTYFEUjelnaGI67v6+N7qXJEvQuIGa99l4xsCruSYOVSQ0uPANn4dAzm8lkYPaKLrrijLq7x23w==}
    engines: {node: '>= 0.4'}

  is-data-view@1.0.2:
    resolution: {integrity: sha512-RKtWF8pGmS87i2D6gqQu/l7EYRlVdfzemCJN/P3UOs//x1QE7mfhvzHIApBTRf7axvT6DMGwSwBXYCT0nfB9xw==}
    engines: {node: '>= 0.4'}

  is-date-object@1.1.0:
    resolution: {integrity: sha512-PwwhEakHVKTdRNVOw+/Gyh0+MzlCl4R6qKvkhuvLtPMggI1WAHt9sOwZxQLSGpUaDnrdyDsomoRgNnCfKNSXXg==}
    engines: {node: '>= 0.4'}

  is-decimal@2.0.1:
    resolution: {integrity: sha512-AAB9hiomQs5DXWcRB1rqsxGUstbRroFOPPVAomNk/3XHR5JyEZChOyTWe2oayKnsSsr/kcGqF+z6yuH6HHpN0A==}

  is-docker@2.2.1:
    resolution: {integrity: sha512-F+i2BKsFrH66iaUFc0woD8sLy8getkwTwtOBjvs56Cx4CgJDeKQeqfz8wAYiSb8JOprWhHH5p77PbmYCvvUuXQ==}
    engines: {node: '>=8'}
    hasBin: true

  is-extglob@2.1.1:
    resolution: {integrity: sha512-SbKbANkN603Vi4jEZv49LeVJMn4yGwsbzZworEoyEiutsN3nJYdbO36zfhGJ6QEDpOZIFkDtnq5JRxmvl3jsoQ==}
    engines: {node: '>=0.10.0'}

  is-finalizationregistry@1.1.1:
    resolution: {integrity: sha512-1pC6N8qWJbWoPtEjgcL2xyhQOP491EQjeUo3qTKcmV8YSDDJrOepfG8pcC7h/QgnQHYSv0mJ3Z/ZWxmatVrysg==}
    engines: {node: '>= 0.4'}

  is-fullwidth-code-point@3.0.0:
    resolution: {integrity: sha512-zymm5+u+sCsSWyD9qNaejV3DFvhCKclKdizYaJUuHA83RLjb7nSuGnddCHGv0hk+KY7BMAlsWeK4Ueg6EV6XQg==}
    engines: {node: '>=8'}

  is-fullwidth-code-point@4.0.0:
    resolution: {integrity: sha512-O4L094N2/dZ7xqVdrXhh9r1KODPJpFms8B5sGdJLPy664AgvXsreZUyCQQNItZRDlYug4xStLjNp/sz3HvBowQ==}
    engines: {node: '>=12'}

  is-fullwidth-code-point@5.0.0:
    resolution: {integrity: sha512-OVa3u9kkBbw7b8Xw5F9P+D/T9X+Z4+JruYVNapTjPYZYUznQ5YfWeFkOj606XYYW8yugTfC8Pj0hYqvi4ryAhA==}
    engines: {node: '>=18'}

  is-generator-function@1.1.2:
    resolution: {integrity: sha512-upqt1SkGkODW9tsGNG5mtXTXtECizwtS2kA161M+gJPc1xdb/Ax629af6YrTwcOeQHbewrPNlE5Dx7kzvXTizA==}
    engines: {node: '>= 0.4'}

  is-glob@4.0.3:
    resolution: {integrity: sha512-xelSayHH36ZgE7ZWhli7pW34hNbNl8Ojv5KVmkJD4hBdD3th8Tfk9vYasLM+mXWOZhFkgZfxhLSnrwRr4elSSg==}
    engines: {node: '>=0.10.0'}

  is-hexadecimal@2.0.1:
    resolution: {integrity: sha512-DgZQp241c8oO6cA1SbTEWiXeoxV42vlcJxgH+B3hi1AiqqKruZR3ZGF8In3fj4+/y/7rHvlOZLZtgJ/4ttYGZg==}

  is-interactive@1.0.0:
    resolution: {integrity: sha512-2HvIEKRoqS62guEC+qBjpvRubdX910WCMuJTZ+I9yvqKU2/12eSL549HMwtabb4oupdj2sMP50k+XJfB/8JE6w==}
    engines: {node: '>=8'}

  is-map@2.0.3:
    resolution: {integrity: sha512-1Qed0/Hr2m+YqxnM09CjA2d/i6YZNfF6R2oRAOj36eUdS6qIV/huPJNSEpKbupewFs+ZsJlxsjjPbc0/afW6Lw==}
    engines: {node: '>= 0.4'}

  is-negative-zero@2.0.3:
    resolution: {integrity: sha512-5KoIu2Ngpyek75jXodFvnafB6DJgr3u8uuK0LEZJjrU19DrMD3EVERaR8sjz8CCGgpZvxPl9SuE1GMVPFHx1mw==}
    engines: {node: '>= 0.4'}

  is-number-object@1.1.1:
    resolution: {integrity: sha512-lZhclumE1G6VYD8VHe35wFaIif+CTy5SJIi5+3y4psDgWu4wPDoBhF8NxUOinEc7pHgiTsT6MaBb92rKhhD+Xw==}
    engines: {node: '>= 0.4'}

  is-number@7.0.0:
    resolution: {integrity: sha512-41Cifkg6e8TylSpdtTpeLVMqvSBEVzTttHvERD741+pnZ8ANv0004MRL43QKPDlK9cGvNp6NZWZUBlbGXYxxng==}
    engines: {node: '>=0.12.0'}

  is-plain-obj@4.1.0:
    resolution: {integrity: sha512-+Pgi+vMuUNkJyExiMBt5IlFoMyKnr5zhJ4Uspz58WOhBF5QoIZkFyNHIbBAtHwzVAgk5RtndVNsDRN61/mmDqg==}
    engines: {node: '>=12'}

  is-potential-custom-element-name@1.0.1:
    resolution: {integrity: sha512-bCYeRA2rVibKZd+s2625gGnGF/t7DSqDs4dP7CrLA1m7jKWz6pps0LpYLJN8Q64HtmPKJ1hrN3nzPNKFEKOUiQ==}

  is-promise@4.0.0:
    resolution: {integrity: sha512-hvpoI6korhJMnej285dSg6nu1+e6uxs7zG3BYAm5byqDsgJNWwxzM6z6iZiAgQR4TJ30JmBTOwqZUw3WlyH3AQ==}

  is-regex@1.2.1:
    resolution: {integrity: sha512-MjYsKHO5O7mCsmRGxWcLWheFqN9DJ/2TmngvjKXihe6efViPqc274+Fx/4fYj/r03+ESvBdTXK0V6tA3rgez1g==}
    engines: {node: '>= 0.4'}

  is-set@2.0.3:
    resolution: {integrity: sha512-iPAjerrse27/ygGLxw+EBR9agv9Y6uLeYVJMu+QNCoouJ1/1ri0mGrcWpfCqFZuzzx3WjtwxG098X+n4OuRkPg==}
    engines: {node: '>= 0.4'}

  is-shared-array-buffer@1.0.4:
    resolution: {integrity: sha512-ISWac8drv4ZGfwKl5slpHG9OwPNty4jOWPRIhBpxOoD+hqITiwuipOQ2bNthAzwA3B4fIjO4Nln74N0S9byq8A==}
    engines: {node: '>= 0.4'}

  is-stream@3.0.0:
    resolution: {integrity: sha512-LnQR4bZ9IADDRSkvpqMGvt/tEJWclzklNgSw48V5EAaAeDd6qGvN8ei6k5p0tvxSR171VmGyHuTiAOfxAbr8kA==}
    engines: {node: ^12.20.0 || ^14.13.1 || >=16.0.0}

  is-string@1.1.1:
    resolution: {integrity: sha512-BtEeSsoaQjlSPBemMQIrY1MY0uM6vnS1g5fmufYOtnxLGUZM2178PKbhsk7Ffv58IX+ZtcvoGwccYsh0PglkAA==}
    engines: {node: '>= 0.4'}

  is-symbol@1.1.1:
    resolution: {integrity: sha512-9gGx6GTtCQM73BgmHQXfDmLtfjjTUDSyoxTCbp5WtoixAhfgsDirWIcVQ/IHpvI5Vgd5i/J5F7B9cN/WlVbC/w==}
    engines: {node: '>= 0.4'}

  is-typed-array@1.1.15:
    resolution: {integrity: sha512-p3EcsicXjit7SaskXHs1hA91QxgTw46Fv6EFKKGS5DRFLD8yKnohjF3hxoju94b/OcMZoQukzpPpBE9uLVKzgQ==}
    engines: {node: '>= 0.4'}

  is-unicode-supported@0.1.0:
    resolution: {integrity: sha512-knxG2q4UC3u8stRGyAVJCOdxFmv5DZiRcdlIaAQXAbSfJya+OhopNotLQrstBhququ4ZpuKbDc/8S6mgXgPFPw==}
    engines: {node: '>=10'}

  is-weakmap@2.0.2:
    resolution: {integrity: sha512-K5pXYOm9wqY1RgjpL3YTkF39tni1XajUIkawTLUo9EZEVUFga5gSQJF8nNS7ZwJQ02y+1YCNYcMh+HIf1ZqE+w==}
    engines: {node: '>= 0.4'}

  is-weakref@1.1.1:
    resolution: {integrity: sha512-6i9mGWSlqzNMEqpCp93KwRS1uUOodk2OJ6b+sq7ZPDSy2WuI5NFIxp/254TytR8ftefexkWn5xNiHUNpPOfSew==}
    engines: {node: '>= 0.4'}

  is-weakset@2.0.4:
    resolution: {integrity: sha512-mfcwb6IzQyOKTs84CQMrOwW4gQcaTOAWJ0zzJCl2WSPDrWk/OzDaImWFH3djXhb24g4eudZfLRozAvPGw4d9hQ==}
    engines: {node: '>= 0.4'}

  is-wsl@2.2.0:
    resolution: {integrity: sha512-fKzAra0rGJUUBwGBgNkHZuToZcn+TtXHpeCgmkMJMMYx1sQDYaCSyjJBSCa2nH1DGm7s3n1oBnohoVTBaN7Lww==}
    engines: {node: '>=8'}

  isarray@2.0.5:
    resolution: {integrity: sha512-xHjhDr3cNBK0BzdUJSPXZntQUx/mwMS5Rw4A7lPJ90XGAO6ISP/ePDNuo0vhqOZU+UD5JoodwCAAoZQd3FeAKw==}

  isexe@2.0.0:
    resolution: {integrity: sha512-RHxMLp9lnKHGHRng9QFhRCMbYAcVpn69smSGcq3f36xjgVVWThj4qqLbTLlq7Ssj8B+fIQ1EuCEGI2lKsyQeIw==}

  iterator.prototype@1.1.5:
    resolution: {integrity: sha512-H0dkQoCa3b2VEeKQBOxFph+JAbcrQdE7KC0UkqwpLmv2EC4P41QXP+rqo9wYodACiG5/WM5s9oDApTU8utwj9g==}
    engines: {node: '>= 0.4'}

  jake@10.9.2:
    resolution: {integrity: sha512-2P4SQ0HrLQ+fw6llpLnOaGAvN2Zu6778SJMrCUwns4fOoG9ayrTiZk3VV8sCPkVZF8ab0zksVpS8FDY5pRCNBA==}
    engines: {node: '>=10'}
    hasBin: true

  jest-diff@30.1.2:
    resolution: {integrity: sha512-4+prq+9J61mOVXCa4Qp8ZjavdxzrWQXrI80GNxP8f4tkI2syPuPrJgdRPZRrfUTRvIoUwcmNLbqEJy9W800+NQ==}
    engines: {node: ^18.14.0 || ^20.0.0 || ^22.0.0 || >=24.0.0}

  jiti@2.4.2:
    resolution: {integrity: sha512-rg9zJN+G4n2nfJl5MW3BMygZX56zKPNVEYYqq7adpmMh4Jn2QNEwhvQlFy6jPVdcod7txZtKHWnyZiA3a0zP7A==}
    hasBin: true

  js-tokens@4.0.0:
    resolution: {integrity: sha512-RdJUflcE3cUzKiMqQgsCu06FPu9UdIJO0beYbPhHN4k6apgJtifcoCtT9bcxOpYBtpD2kCM6Sbzg4CausW/PKQ==}

  js-yaml@3.14.1:
    resolution: {integrity: sha512-okMH7OXXJ7YrN9Ok3/SXrnu4iX9yOk+25nqX4imS2npuvTYDmo/QEZoqwZkYaIDk3jVvBOTOIEgEhaLOynBS9g==}
    hasBin: true

  js-yaml@4.1.0:
    resolution: {integrity: sha512-wpxZs9NoxZaJESJGIZTyDEaYpl0FKSA+FB9aJiyemKhMwkxQg63h4T1KJgUGHpTqPDNRcmmYLugrRjJlBtWvRA==}
    hasBin: true

  jsdoc-type-pratt-parser@6.10.0:
    resolution: {integrity: sha512-+LexoTRyYui5iOhJGn13N9ZazL23nAHGkXsa1p/C8yeq79WRfLBag6ZZ0FQG2aRoc9yfo59JT9EYCQonOkHKkQ==}
    engines: {node: '>=20.0.0'}

  jsdom@27.1.0:
    resolution: {integrity: sha512-Pcfm3eZ+eO4JdZCXthW9tCDT3nF4K+9dmeZ+5X39n+Kqz0DDIABRP5CAEOHRFZk8RGuC2efksTJxrjp8EXCunQ==}
    engines: {node: ^20.19.0 || ^22.12.0 || >=24.0.0}
    peerDependencies:
      canvas: ^3.0.0
    peerDependenciesMeta:
      canvas:
        optional: true

  jsesc@3.1.0:
    resolution: {integrity: sha512-/sM3dO2FOzXjKQhJuo0Q173wf2KOo8t4I8vHy6lF9poUp7bKT0/NHE8fPX23PwfhnykfqnC2xRxOnVw5XuGIaA==}
    engines: {node: '>=6'}
    hasBin: true

  json-buffer@3.0.1:
    resolution: {integrity: sha512-4bV5BfR2mqfQTJm+V5tPPdf+ZpuhiIvTuAB5g8kcrXOZpTT/QwwVRWBywX1ozr6lEuPdbHxwaJlm9G6mI2sfSQ==}

  json-schema-traverse@0.4.1:
    resolution: {integrity: sha512-xbbCH5dCYU5T8LcEhhuh7HJ88HXuW3qsI3Y0zOZFKfZEHcpWiHU/Jxzk629Brsab/mMiHQti9wMP+845RPe3Vg==}

  json-stable-stringify-without-jsonify@1.0.1:
    resolution: {integrity: sha512-Bdboy+l7tA3OGW6FjyFHWkP5LuByj1Tk33Ljyq0axyzdk9//JSi2u3fP1QSmd1KNwq6VOKYGlAu87CisVir6Pw==}

  json5@1.0.2:
    resolution: {integrity: sha512-g1MWMLBiz8FKi1e4w0UyVL3w+iJceWAFBAaBnnGKOpNa5f8TLktkbre1+s6oICydWAm+HRUGTmI+//xv2hvXYA==}
    hasBin: true

  json5@2.2.3:
    resolution: {integrity: sha512-XmOWe7eyHYH14cLdVPoyg+GOH3rYX++KpzrylJwSW98t3Nk+U8XOl8FWKOgwtzdb8lXGf6zYwDUzeHMWfxasyg==}
    engines: {node: '>=6'}
    hasBin: true

  jsonc-parser@3.2.0:
    resolution: {integrity: sha512-gfFQZrcTc8CnKXp6Y4/CBT3fTc0OVuDofpre4aEeEpSBPV5X5v4+Vmx+8snU7RLPrNHPKSgLxGo9YuQzz20o+w==}

  jsx-ast-utils@3.3.5:
    resolution: {integrity: sha512-ZZow9HBI5O6EPgSJLUb8n2NKgmVWTwCvHGwFuJlMjvLFqlGG6pjirPhtdsseaLZjSibD8eegzmYpUZwoIlj2cQ==}
    engines: {node: '>=4.0'}

  keyv@4.5.4:
    resolution: {integrity: sha512-oxVHkHR/EJf2CNXnWxRLW6mg7JyCCUcG0DtEGmL2ctUo1PNTin1PUil+r/+4r5MpVgC/fn1kjsx7mjSujKqIpw==}

  language-subtag-registry@0.3.23:
    resolution: {integrity: sha512-0K65Lea881pHotoGEa5gDlMxt3pctLi2RplBb7Ezh4rRdLEOtgi7n4EwK9lamnUCkKBqaeKRVebTq6BAxSkpXQ==}

  language-tags@1.0.9:
    resolution: {integrity: sha512-MbjN408fEndfiQXbFQ1vnd+1NoLDsnQW41410oQBXiyXDMYH5z505juWa4KUE1LqxRC7DgOgZDbKLxHIwm27hA==}
    engines: {node: '>=0.10'}

  levn@0.4.1:
    resolution: {integrity: sha512-+bT2uH4E5LGE7h/n3evcS/sQlJXCpIp6ym8OWJ5eV6+67Dsql/LaaT7qJBAt2rzfoa/5QBGBhxDix1dMt2kQKQ==}
    engines: {node: '>= 0.8.0'}

  lightningcss-darwin-arm64@1.29.2:
    resolution: {integrity: sha512-cK/eMabSViKn/PG8U/a7aCorpeKLMlK0bQeNHmdb7qUnBkNPnL+oV5DjJUo0kqWsJUapZsM4jCfYItbqBDvlcA==}
    engines: {node: '>= 12.0.0'}
    cpu: [arm64]
    os: [darwin]

  lightningcss-darwin-x64@1.29.2:
    resolution: {integrity: sha512-j5qYxamyQw4kDXX5hnnCKMf3mLlHvG44f24Qyi2965/Ycz829MYqjrVg2H8BidybHBp9kom4D7DR5VqCKDXS0w==}
    engines: {node: '>= 12.0.0'}
    cpu: [x64]
    os: [darwin]

  lightningcss-freebsd-x64@1.29.2:
    resolution: {integrity: sha512-wDk7M2tM78Ii8ek9YjnY8MjV5f5JN2qNVO+/0BAGZRvXKtQrBC4/cn4ssQIpKIPP44YXw6gFdpUF+Ps+RGsCwg==}
    engines: {node: '>= 12.0.0'}
    cpu: [x64]
    os: [freebsd]

  lightningcss-linux-arm-gnueabihf@1.29.2:
    resolution: {integrity: sha512-IRUrOrAF2Z+KExdExe3Rz7NSTuuJ2HvCGlMKoquK5pjvo2JY4Rybr+NrKnq0U0hZnx5AnGsuFHjGnNT14w26sg==}
    engines: {node: '>= 12.0.0'}
    cpu: [arm]
    os: [linux]

  lightningcss-linux-arm64-gnu@1.29.2:
    resolution: {integrity: sha512-KKCpOlmhdjvUTX/mBuaKemp0oeDIBBLFiU5Fnqxh1/DZ4JPZi4evEH7TKoSBFOSOV3J7iEmmBaw/8dpiUvRKlQ==}
    engines: {node: '>= 12.0.0'}
    cpu: [arm64]
    os: [linux]

  lightningcss-linux-arm64-musl@1.29.2:
    resolution: {integrity: sha512-Q64eM1bPlOOUgxFmoPUefqzY1yV3ctFPE6d/Vt7WzLW4rKTv7MyYNky+FWxRpLkNASTnKQUaiMJ87zNODIrrKQ==}
    engines: {node: '>= 12.0.0'}
    cpu: [arm64]
    os: [linux]

  lightningcss-linux-x64-gnu@1.29.2:
    resolution: {integrity: sha512-0v6idDCPG6epLXtBH/RPkHvYx74CVziHo6TMYga8O2EiQApnUPZsbR9nFNrg2cgBzk1AYqEd95TlrsL7nYABQg==}
    engines: {node: '>= 12.0.0'}
    cpu: [x64]
    os: [linux]

  lightningcss-linux-x64-musl@1.29.2:
    resolution: {integrity: sha512-rMpz2yawkgGT8RULc5S4WiZopVMOFWjiItBT7aSfDX4NQav6M44rhn5hjtkKzB+wMTRlLLqxkeYEtQ3dd9696w==}
    engines: {node: '>= 12.0.0'}
    cpu: [x64]
    os: [linux]

  lightningcss-win32-arm64-msvc@1.29.2:
    resolution: {integrity: sha512-nL7zRW6evGQqYVu/bKGK+zShyz8OVzsCotFgc7judbt6wnB2KbiKKJwBE4SGoDBQ1O94RjW4asrCjQL4i8Fhbw==}
    engines: {node: '>= 12.0.0'}
    cpu: [arm64]
    os: [win32]

  lightningcss-win32-x64-msvc@1.29.2:
    resolution: {integrity: sha512-EdIUW3B2vLuHmv7urfzMI/h2fmlnOQBk1xlsDxkN1tCWKjNFjfLhGxYk8C8mzpSfr+A6jFFIi8fU6LbQGsRWjA==}
    engines: {node: '>= 12.0.0'}
    cpu: [x64]
    os: [win32]

  lightningcss@1.29.2:
    resolution: {integrity: sha512-6b6gd/RUXKaw5keVdSEtqFVdzWnU5jMxTUjA2bVcMNPLwSQ08Sv/UodBVtETLCn7k4S1Ibxwh7k68IwLZPgKaA==}
    engines: {node: '>= 12.0.0'}

  lilconfig@3.1.3:
    resolution: {integrity: sha512-/vlFKAoH5Cgt3Ie+JLhRbwOsCQePABiU3tJ1egGvyQ+33R/vcwM2Zl2QR/LzjsBeItPt3oSVXapn+m4nQDvpzw==}
    engines: {node: '>=14'}

  lines-and-columns@2.0.3:
    resolution: {integrity: sha512-cNOjgCnLB+FnvWWtyRTzmB3POJ+cXxTA81LoW7u8JdmhfXzriropYwpjShnz1QLLWsQwY7nIxoDmcPTwphDK9w==}
    engines: {node: ^12.20.0 || ^14.13.1 || >=16.0.0}

  linkify-it@5.0.0:
    resolution: {integrity: sha512-5aHCbzQRADcdP+ATqnDuhhJ/MRIqDkZX5pyjFHRRysS8vZ5AbqGEoFIb6pYHPZ+L/OC2Lc+xT8uHVVR5CAK/wQ==}

  linkifyjs@4.3.2:
    resolution: {integrity: sha512-NT1CJtq3hHIreOianA8aSXn6Cw0JzYOuDQbOrSPe7gqFnCpKP++MQe3ODgO3oh2GJFORkAAdqredOa60z63GbA==}

  lint-staged@15.5.1:
    resolution: {integrity: sha512-6m7u8mue4Xn6wK6gZvSCQwBvMBR36xfY24nF5bMTf2MHDYG6S3yhJuOgdYVw99hsjyDt2d4z168b3naI8+NWtQ==}
    engines: {node: '>=18.12.0'}
    hasBin: true

  listr2@8.2.5:
    resolution: {integrity: sha512-iyAZCeyD+c1gPyE9qpFu8af0Y+MRtmKOncdGoA2S5EY8iFq99dmmvkNnHiWo+pj0s7yH7l3KPIgee77tKpXPWQ==}
    engines: {node: '>=18.0.0'}

  locate-path@6.0.0:
    resolution: {integrity: sha512-iPZK6eYjbxRu3uB4/WZ3EsEIMJFMqAoopl3R+zuq0UjcAm/MO6KCweDgPfP3elTztoKP3KtnVHxTn2NHBSDVUw==}
    engines: {node: '>=10'}

  lodash.castarray@4.4.0:
    resolution: {integrity: sha512-aVx8ztPv7/2ULbArGJ2Y42bG1mEQ5mGjpdvrbJcJFU3TbYybe+QlLS4pst9zV52ymy2in1KpFPiZnAOATxD4+Q==}

  lodash.isplainobject@4.0.6:
    resolution: {integrity: sha512-oSXzaWypCMHkPC3NvBEaPHf0KsA5mvPrOPgQWDsbg8n7orZ290M0BmC/jgRZ4vcJ6DTAhjrsSYgdsW/F+MFOBA==}

  lodash.merge@4.6.2:
    resolution: {integrity: sha512-0KpjqXRVvrYyCsX1swR/XTK0va6VQkQM6MNo7PqW77ByjAhoARA8EfrP1N4+KlKj8YS0ZUCtRT/YUuhyYDujIQ==}

  log-symbols@4.1.0:
    resolution: {integrity: sha512-8XPvpAA8uyhfteu8pIvQxpJZ7SYYdpUivZpGy6sFsBuKRY/7rQGavedeB8aK+Zkyq6upMFVL/9AW6vOYzfRyLg==}
    engines: {node: '>=10'}

  log-update@6.1.0:
    resolution: {integrity: sha512-9ie8ItPR6tjY5uYJh8K/Zrv/RMZ5VOlOWvtZdEHYSTFKZfIBPQa9tOAEeAWhd+AnIneLJ22w5fjOYtoutpWq5w==}
    engines: {node: '>=18'}

  longest-streak@3.1.0:
    resolution: {integrity: sha512-9Ri+o0JYgehTaVBBDoMqIl8GXtbWg711O3srftcHhZ0dqnETqLaoIK0x17fUw9rFSlK/0NlsKe0Ahhyl5pXE2g==}

  loose-envify@1.4.0:
    resolution: {integrity: sha512-lyuxPGr/Wfhrlem2CL/UcnUc1zcqKAImBDzukY7Y5F/yQiNdko6+fRLevlw1HgMySw7f611UIY408EtxRSoK3Q==}
    hasBin: true

  lru-cache@11.2.2:
    resolution: {integrity: sha512-F9ODfyqML2coTIsQpSkRHnLSZMtkU8Q+mSfcaIyKwy58u+8k5nvAYeiNhsyMARvzNcXJ9QfWVrcPsC9e9rAxtg==}
    engines: {node: 20 || >=22}

  lru-cache@5.1.1:
    resolution: {integrity: sha512-KpNARQA3Iwv+jTA0utUVVbrh+Jlrr1Fv0e56GGzAFOXN7dk/FviaDW8LHmK52DlcH4WP2n6gI8vN1aesBFgo9w==}

  lucide-react@0.511.0:
    resolution: {integrity: sha512-VK5a2ydJ7xm8GvBeKLS9mu1pVK6ucef9780JVUjw6bAjJL/QXnd4Y0p7SPeOUMC27YhzNCZvm5d/QX0Tp3rc0w==}
    peerDependencies:
      react: ^16.5.1 || ^17.0.0 || ^18.0.0 || ^19.0.0

  luxon@3.6.1:
    resolution: {integrity: sha512-tJLxrKJhO2ukZ5z0gyjY1zPh3Rh88Ej9P7jNrZiHMUXHae1yvI2imgOZtL1TO8TW6biMMKfTtAOoEJANgtWBMQ==}
    engines: {node: '>=12'}

  lz-string@1.5.0:
    resolution: {integrity: sha512-h5bgJWpxJNswbU7qCrV0tIKQCaS3blPDrqKWx+QxzuzL1zGUzij9XCWLrSLsJPu5t+eWA/ycetzYAO5IOMcWAQ==}
    hasBin: true

  magic-string@0.30.21:
    resolution: {integrity: sha512-vd2F4YUyEXKGcLHoq+TEyCjxueSeHnFxyyjNp80yg0XV4vUhnDer/lvvlqM/arB5bXQN5K2/3oinyCRyx8T2CQ==}

  markdown-extensions@2.0.0:
    resolution: {integrity: sha512-o5vL7aDWatOTX8LzaS1WMoaoxIiLRQJuIKKe2wAw6IeULDHaqbiqiggmx+pKvZDb1Sj+pE46Sn1T7lCqfFtg1Q==}
    engines: {node: '>=16'}

  markdown-it@14.1.0:
    resolution: {integrity: sha512-a54IwgWPaeBCAAsv13YgmALOF1elABB08FxO9i+r4VFk5Vl4pKokRPeX8u5TCgSsPi6ec1otfLjdOpVcgbpshg==}
    hasBin: true

  markdown-table@3.0.4:
    resolution: {integrity: sha512-wiYz4+JrLyb/DqW2hkFJxP7Vd7JuTDm77fvbM8VfEQdmSMqcImWeeRbHwZjBjIFki/VaMK2BhFi7oUUZeM5bqw==}

  math-intrinsics@1.1.0:
    resolution: {integrity: sha512-/IXtbwEk5HTPyEwyKX6hGkYXxM9nbj64B+ilVJnC/R6B0pH5G4V3b0pVbL7DBj4tkhBAppbQUlf6F6Xl9LHu1g==}
    engines: {node: '>= 0.4'}

  mdast-util-find-and-replace@3.0.2:
    resolution: {integrity: sha512-Tmd1Vg/m3Xz43afeNxDIhWRtFZgM2VLyaf4vSTYwudTyeuTneoL3qtWMA5jeLyz/O1vDJmmV4QuScFCA2tBPwg==}

  mdast-util-from-markdown@2.0.2:
    resolution: {integrity: sha512-uZhTV/8NBuw0WHkPTrCqDOl0zVe1BIng5ZtHoDk49ME1qqcjYmmLmOf0gELgcRMxN4w2iuIeVso5/6QymSrgmA==}

  mdast-util-gfm-autolink-literal@2.0.1:
    resolution: {integrity: sha512-5HVP2MKaP6L+G6YaxPNjuL0BPrq9orG3TsrZ9YXbA3vDw/ACI4MEsnoDpn6ZNm7GnZgtAcONJyPhOP8tNJQavQ==}

  mdast-util-gfm-footnote@2.1.0:
    resolution: {integrity: sha512-sqpDWlsHn7Ac9GNZQMeUzPQSMzR6Wv0WKRNvQRg0KqHh02fpTz69Qc1QSseNX29bhz1ROIyNyxExfawVKTm1GQ==}

  mdast-util-gfm-strikethrough@2.0.0:
    resolution: {integrity: sha512-mKKb915TF+OC5ptj5bJ7WFRPdYtuHv0yTRxK2tJvi+BDqbkiG7h7u/9SI89nRAYcmap2xHQL9D+QG/6wSrTtXg==}

  mdast-util-gfm-table@2.0.0:
    resolution: {integrity: sha512-78UEvebzz/rJIxLvE7ZtDd/vIQ0RHv+3Mh5DR96p7cS7HsBhYIICDBCu8csTNWNO6tBWfqXPWekRuj2FNOGOZg==}

  mdast-util-gfm-task-list-item@2.0.0:
    resolution: {integrity: sha512-IrtvNvjxC1o06taBAVJznEnkiHxLFTzgonUdy8hzFVeDun0uTjxxrRGVaNFqkU1wJR3RBPEfsxmU6jDWPofrTQ==}

  mdast-util-gfm@3.1.0:
    resolution: {integrity: sha512-0ulfdQOM3ysHhCJ1p06l0b0VKlhU0wuQs3thxZQagjcjPrlFRqY215uZGHHJan9GEAXd9MbfPjFJz+qMkVR6zQ==}

  mdast-util-mdx-expression@2.0.1:
    resolution: {integrity: sha512-J6f+9hUp+ldTZqKRSg7Vw5V6MqjATc+3E4gf3CFNcuZNWD8XdyI6zQ8GqH7f8169MM6P7hMBRDVGnn7oHB9kXQ==}

  mdast-util-mdx-jsx@3.2.0:
    resolution: {integrity: sha512-lj/z8v0r6ZtsN/cGNNtemmmfoLAFZnjMbNyLzBafjzikOM+glrjNHPlf6lQDOTccj9n5b0PPihEBbhneMyGs1Q==}

  mdast-util-mdx@3.0.0:
    resolution: {integrity: sha512-JfbYLAW7XnYTTbUsmpu0kdBUVe+yKVJZBItEjwyYJiDJuZ9w4eeaqks4HQO+R7objWgS2ymV60GYpI14Ug554w==}

  mdast-util-mdxjs-esm@2.0.1:
    resolution: {integrity: sha512-EcmOpxsZ96CvlP03NghtH1EsLtr0n9Tm4lPUJUBccV9RwUOneqSycg19n5HGzCf+10LozMRSObtVr3ee1WoHtg==}

  mdast-util-phrasing@4.1.0:
    resolution: {integrity: sha512-TqICwyvJJpBwvGAMZjj4J2n0X8QWp21b9l0o7eXyVJ25YNWYbJDVIyD1bZXE6WtV6RmKJVYmQAKWa0zWOABz2w==}

  mdast-util-to-hast@13.2.0:
    resolution: {integrity: sha512-QGYKEuUsYT9ykKBCMOEDLsU5JRObWQusAolFMeko/tYPufNkRffBAQjIE+99jbA87xv6FgmjLtwjh9wBWajwAA==}

  mdast-util-to-markdown@2.1.2:
    resolution: {integrity: sha512-xj68wMTvGXVOKonmog6LwyJKrYXZPvlwabaryTjLh9LuvovB/KAH+kvi8Gjj+7rJjsFi23nkUxRQv1KqSroMqA==}

  mdast-util-to-string@4.0.0:
    resolution: {integrity: sha512-0H44vDimn51F0YwvxSJSm0eCDOJTRlmN0R1yBh4HLj9wiV1Dn0QoXGbvFAWj2hSItVTlCmBF1hqKlIyUBVFLPg==}

  mdn-data@2.12.2:
    resolution: {integrity: sha512-IEn+pegP1aManZuckezWCO+XZQDplx1366JoVhTpMpBB1sPey/SbveZQUosKiKiGYjg1wH4pMlNgXbCiYgihQA==}

  mdurl@2.0.0:
    resolution: {integrity: sha512-Lf+9+2r+Tdp5wXDXC4PcIBjTDtq4UKjCPMQhKIuzpJNW0b96kVqSwW0bT7FhRSfmAiFYgP+SCRvdrDozfh0U5w==}

  media-typer@1.1.0:
    resolution: {integrity: sha512-aisnrDP4GNe06UcKFnV5bfMNPBUw4jsLGaWwWfnH3v02GnBuXX2MCVn5RbrWo0j3pczUilYblq7fQ7Nw2t5XKw==}
    engines: {node: '>= 0.8'}

  merge-descriptors@2.0.0:
    resolution: {integrity: sha512-Snk314V5ayFLhp3fkUREub6WtjBfPdCPY1Ln8/8munuLuiYhsABgBVWsozAG+MWMbVEvcdcpbi9R7ww22l9Q3g==}
    engines: {node: '>=18'}

  merge-stream@2.0.0:
    resolution: {integrity: sha512-abv/qOcuPfk3URPfDzmZU1LKmuw8kT+0nIHvKrKgFrwifol/doWcdA4ZqsWQ8ENrFKkd67Mfpo/LovbIUsbt3w==}

  merge2@1.4.1:
    resolution: {integrity: sha512-8q7VEgMJW4J8tcfVPy8g09NcQwZdbwFEqhe/WZkoIzjn/3TGDwtOCYtXGxA3O8tPzpczCCDgv+P2P5y00ZJOOg==}
    engines: {node: '>= 8'}

  micromark-core-commonmark@2.0.3:
    resolution: {integrity: sha512-RDBrHEMSxVFLg6xvnXmb1Ayr2WzLAWjeSATAoxwKYJV94TeNavgoIdA0a9ytzDSVzBy2YKFK+emCPOEibLeCrg==}

  micromark-extension-gfm-autolink-literal@2.1.0:
    resolution: {integrity: sha512-oOg7knzhicgQ3t4QCjCWgTmfNhvQbDDnJeVu9v81r7NltNCVmhPy1fJRX27pISafdjL+SVc4d3l48Gb6pbRypw==}

  micromark-extension-gfm-footnote@2.1.0:
    resolution: {integrity: sha512-/yPhxI1ntnDNsiHtzLKYnE3vf9JZ6cAisqVDauhp4CEHxlb4uoOTxOCJ+9s51bIB8U1N1FJ1RXOKTIlD5B/gqw==}

  micromark-extension-gfm-strikethrough@2.1.0:
    resolution: {integrity: sha512-ADVjpOOkjz1hhkZLlBiYA9cR2Anf8F4HqZUO6e5eDcPQd0Txw5fxLzzxnEkSkfnD0wziSGiv7sYhk/ktvbf1uw==}

  micromark-extension-gfm-table@2.1.1:
    resolution: {integrity: sha512-t2OU/dXXioARrC6yWfJ4hqB7rct14e8f7m0cbI5hUmDyyIlwv5vEtooptH8INkbLzOatzKuVbQmAYcbWoyz6Dg==}

  micromark-extension-gfm-tagfilter@2.0.0:
    resolution: {integrity: sha512-xHlTOmuCSotIA8TW1mDIM6X2O1SiX5P9IuDtqGonFhEK0qgRI4yeC6vMxEV2dgyr2TiD+2PQ10o+cOhdVAcwfg==}

  micromark-extension-gfm-task-list-item@2.1.0:
    resolution: {integrity: sha512-qIBZhqxqI6fjLDYFTBIa4eivDMnP+OZqsNwmQ3xNLE4Cxwc+zfQEfbs6tzAo2Hjq+bh6q5F+Z8/cksrLFYWQQw==}

  micromark-extension-gfm@3.0.0:
    resolution: {integrity: sha512-vsKArQsicm7t0z2GugkCKtZehqUm31oeGBV/KVSorWSy8ZlNAv7ytjFhvaryUiCUJYqs+NoE6AFhpQvBTM6Q4w==}

  micromark-extension-mdx-expression@3.0.1:
    resolution: {integrity: sha512-dD/ADLJ1AeMvSAKBwO22zG22N4ybhe7kFIZ3LsDI0GlsNr2A3KYxb0LdC1u5rj4Nw+CHKY0RVdnHX8vj8ejm4Q==}

  micromark-extension-mdx-jsx@3.0.2:
    resolution: {integrity: sha512-e5+q1DjMh62LZAJOnDraSSbDMvGJ8x3cbjygy2qFEi7HCeUT4BDKCvMozPozcD6WmOt6sVvYDNBKhFSz3kjOVQ==}

  micromark-extension-mdx-md@2.0.0:
    resolution: {integrity: sha512-EpAiszsB3blw4Rpba7xTOUptcFeBFi+6PY8VnJ2hhimH+vCQDirWgsMpz7w1XcZE7LVrSAUGb9VJpG9ghlYvYQ==}

  micromark-extension-mdxjs-esm@3.0.0:
    resolution: {integrity: sha512-DJFl4ZqkErRpq/dAPyeWp15tGrcrrJho1hKK5uBS70BCtfrIFg81sqcTVu3Ta+KD1Tk5vAtBNElWxtAa+m8K9A==}

  micromark-extension-mdxjs@3.0.0:
    resolution: {integrity: sha512-A873fJfhnJ2siZyUrJ31l34Uqwy4xIFmvPY1oj+Ean5PHcPBYzEsvqvWGaWcfEIr11O5Dlw3p2y0tZWpKHDejQ==}

  micromark-factory-destination@2.0.1:
    resolution: {integrity: sha512-Xe6rDdJlkmbFRExpTOmRj9N3MaWmbAgdpSrBQvCFqhezUn4AHqJHbaEnfbVYYiexVSs//tqOdY/DxhjdCiJnIA==}

  micromark-factory-label@2.0.1:
    resolution: {integrity: sha512-VFMekyQExqIW7xIChcXn4ok29YE3rnuyveW3wZQWWqF4Nv9Wk5rgJ99KzPvHjkmPXF93FXIbBp6YdW3t71/7Vg==}

  micromark-factory-mdx-expression@2.0.3:
    resolution: {integrity: sha512-kQnEtA3vzucU2BkrIa8/VaSAsP+EJ3CKOvhMuJgOEGg9KDC6OAY6nSnNDVRiVNRqj7Y4SlSzcStaH/5jge8JdQ==}

  micromark-factory-space@2.0.1:
    resolution: {integrity: sha512-zRkxjtBxxLd2Sc0d+fbnEunsTj46SWXgXciZmHq0kDYGnck/ZSGj9/wULTV95uoeYiK5hRXP2mJ98Uo4cq/LQg==}

  micromark-factory-title@2.0.1:
    resolution: {integrity: sha512-5bZ+3CjhAd9eChYTHsjy6TGxpOFSKgKKJPJxr293jTbfry2KDoWkhBb6TcPVB4NmzaPhMs1Frm9AZH7OD4Cjzw==}

  micromark-factory-whitespace@2.0.1:
    resolution: {integrity: sha512-Ob0nuZ3PKt/n0hORHyvoD9uZhr+Za8sFoP+OnMcnWK5lngSzALgQYKMr9RJVOWLqQYuyn6ulqGWSXdwf6F80lQ==}

  micromark-util-character@2.1.1:
    resolution: {integrity: sha512-wv8tdUTJ3thSFFFJKtpYKOYiGP2+v96Hvk4Tu8KpCAsTMs6yi+nVmGh1syvSCsaxz45J6Jbw+9DD6g97+NV67Q==}

  micromark-util-chunked@2.0.1:
    resolution: {integrity: sha512-QUNFEOPELfmvv+4xiNg2sRYeS/P84pTW0TCgP5zc9FpXetHY0ab7SxKyAQCNCc1eK0459uoLI1y5oO5Vc1dbhA==}

  micromark-util-classify-character@2.0.1:
    resolution: {integrity: sha512-K0kHzM6afW/MbeWYWLjoHQv1sgg2Q9EccHEDzSkxiP/EaagNzCm7T/WMKZ3rjMbvIpvBiZgwR3dKMygtA4mG1Q==}

  micromark-util-combine-extensions@2.0.1:
    resolution: {integrity: sha512-OnAnH8Ujmy59JcyZw8JSbK9cGpdVY44NKgSM7E9Eh7DiLS2E9RNQf0dONaGDzEG9yjEl5hcqeIsj4hfRkLH/Bg==}

  micromark-util-decode-numeric-character-reference@2.0.2:
    resolution: {integrity: sha512-ccUbYk6CwVdkmCQMyr64dXz42EfHGkPQlBj5p7YVGzq8I7CtjXZJrubAYezf7Rp+bjPseiROqe7G6foFd+lEuw==}

  micromark-util-decode-string@2.0.1:
    resolution: {integrity: sha512-nDV/77Fj6eH1ynwscYTOsbK7rR//Uj0bZXBwJZRfaLEJ1iGBR6kIfNmlNqaqJf649EP0F3NWNdeJi03elllNUQ==}

  micromark-util-encode@2.0.1:
    resolution: {integrity: sha512-c3cVx2y4KqUnwopcO9b/SCdo2O67LwJJ/UyqGfbigahfegL9myoEFoDYZgkT7f36T0bLrM9hZTAaAyH+PCAXjw==}

  micromark-util-events-to-acorn@2.0.3:
    resolution: {integrity: sha512-jmsiEIiZ1n7X1Rr5k8wVExBQCg5jy4UXVADItHmNk1zkwEVhBuIUKRu3fqv+hs4nxLISi2DQGlqIOGiFxgbfHg==}

  micromark-util-html-tag-name@2.0.1:
    resolution: {integrity: sha512-2cNEiYDhCWKI+Gs9T0Tiysk136SnR13hhO8yW6BGNyhOC4qYFnwF1nKfD3HFAIXA5c45RrIG1ub11GiXeYd1xA==}

  micromark-util-normalize-identifier@2.0.1:
    resolution: {integrity: sha512-sxPqmo70LyARJs0w2UclACPUUEqltCkJ6PhKdMIDuJ3gSf/Q+/GIe3WKl0Ijb/GyH9lOpUkRAO2wp0GVkLvS9Q==}

  micromark-util-resolve-all@2.0.1:
    resolution: {integrity: sha512-VdQyxFWFT2/FGJgwQnJYbe1jjQoNTS4RjglmSjTUlpUMa95Htx9NHeYW4rGDJzbjvCsl9eLjMQwGeElsqmzcHg==}

  micromark-util-sanitize-uri@2.0.1:
    resolution: {integrity: sha512-9N9IomZ/YuGGZZmQec1MbgxtlgougxTodVwDzzEouPKo3qFWvymFHWcnDi2vzV1ff6kas9ucW+o3yzJK9YB1AQ==}

  micromark-util-subtokenize@2.1.0:
    resolution: {integrity: sha512-XQLu552iSctvnEcgXw6+Sx75GflAPNED1qx7eBJ+wydBb2KCbRZe+NwvIEEMM83uml1+2WSXpBAcp9IUCgCYWA==}

  micromark-util-symbol@2.0.1:
    resolution: {integrity: sha512-vs5t8Apaud9N28kgCrRUdEed4UJ+wWNvicHLPxCa9ENlYuAY31M0ETy5y1vA33YoNPDFTghEbnh6efaE8h4x0Q==}

  micromark-util-types@2.0.2:
    resolution: {integrity: sha512-Yw0ECSpJoViF1qTU4DC6NwtC4aWGt1EkzaQB8KPPyCRR8z9TWeV0HbEFGTO+ZY1wB22zmxnJqhPyTpOVCpeHTA==}

  micromark@4.0.2:
    resolution: {integrity: sha512-zpe98Q6kvavpCr1NPVSCMebCKfD7CA2NqZ+rykeNhONIJBpc1tFKt9hucLGwha3jNTNI8lHpctWJWoimVF4PfA==}

  micromatch@4.0.8:
    resolution: {integrity: sha512-PXwfBhYu0hBCPw8Dn0E+WDYb7af3dSLVWKi3HGv84IdF4TyFoC0ysxFd0Goxw7nSv4T/PzEJQxsYsEiFCKo2BA==}
    engines: {node: '>=8.6'}

  mime-db@1.52.0:
    resolution: {integrity: sha512-sPU4uV7dYlvtWJxwwxHD0PuihVNiE7TyAbQ5SWxDCB9mUYvOgroQOwYQQOKPJ8CIbE+1ETVlOoK1UC2nU3gYvg==}
    engines: {node: '>= 0.6'}

  mime-db@1.54.0:
    resolution: {integrity: sha512-aU5EJuIN2WDemCcAp2vFBfp/m4EAhWJnUNSSw0ixs7/kXbd6Pg64EmwJkNdFhB8aWt1sH2CTXrLxo/iAGV3oPQ==}
    engines: {node: '>= 0.6'}

  mime-types@2.1.35:
    resolution: {integrity: sha512-ZDY+bPm5zTTF+YpCrAU9nK0UgICYPT0QtT1NZWFv4s++TNkcgVaT0g6+4R2uI4MjQjzysHB1zxuWL50hzaeXiw==}
    engines: {node: '>= 0.6'}

  mime-types@3.0.1:
    resolution: {integrity: sha512-xRc4oEhT6eaBpU1XF7AjpOFD+xQmXNB5OVKwp4tqCuBpHLS/ZbBDrc07mYTDqVMg6PfxUjjNp85O6Cd2Z/5HWA==}
    engines: {node: '>= 0.6'}

  mimic-fn@2.1.0:
    resolution: {integrity: sha512-OqbOk5oEQeAZ8WXWydlu9HJjz9WVdEIvamMCcXmuqUYjTknH/sqsWvhQ3vgwKFRR1HpjvNBKQ37nbJgYzGqGcg==}
    engines: {node: '>=6'}

  mimic-fn@4.0.0:
    resolution: {integrity: sha512-vqiC06CuhBTUdZH+RYl8sFrL096vA45Ok5ISO6sE/Mr1jRbGH4Csnhi8f3wKVl7x8mO4Au7Ir9D3Oyv1VYMFJw==}
    engines: {node: '>=12'}

  mimic-function@5.0.1:
    resolution: {integrity: sha512-VP79XUPxV2CigYP3jWwAUFSku2aKqBH7uTAapFWCBqutsbmDo96KY5o8uh6U+/YSIn5OxJnXp73beVkpqMIGhA==}
    engines: {node: '>=18'}

  min-indent@1.0.1:
    resolution: {integrity: sha512-I9jwMn07Sy/IwOj3zVkVik2JTvgpaykDZEigL6Rx6N9LbMywwUSMtxET+7lVoDLLd3O3IXwJwvuuns8UB/HeAg==}
    engines: {node: '>=4'}

  minimatch@3.1.2:
    resolution: {integrity: sha512-J7p63hRiAjw1NDEww1W7i37+ByIrOWO5XQQAzZ3VOcL0PNybwpfmV/N05zFAzwQ9USyEcX6t3UO+K5aqBQOIHw==}

  minimatch@5.1.6:
    resolution: {integrity: sha512-lKwV/1brpG6mBUFHtb7NUmtABCb2WZZmm2wNiOA5hAb8VdCS4B3dtMWyvcoViccwAW/COERjXLt0zP1zXUN26g==}
    engines: {node: '>=10'}

  minimatch@9.0.3:
    resolution: {integrity: sha512-RHiac9mvaRw0x3AYRgDC1CxAP7HTcNrrECeA8YYJeWnpo+2Q5CegtZjaotWTWxDG3UeGA1coE05iH1mPjT/2mg==}
    engines: {node: '>=16 || 14 >=14.17'}

  minimatch@9.0.5:
    resolution: {integrity: sha512-G6T0ZX48xgozx7587koeX9Ys2NYy6Gmv//P89sEte9V9whIapMNF4idKxnW2QtCcLiTWlb/wfCabAtAFWhhBow==}
    engines: {node: '>=16 || 14 >=14.17'}

  minimist@1.2.8:
    resolution: {integrity: sha512-2yyAR8qBkN3YuheJanUpWC5U3bb5osDywNB8RzDVlDwDHbocAJveqqj1u8+SVD7jkWT4yvsHCpWqqWqAxb0zCA==}

  mrmime@2.0.1:
    resolution: {integrity: sha512-Y3wQdFg2Va6etvQ5I82yUhGdsKrcYox6p7FfL1LbK2J4V01F9TGlepTIhnK24t7koZibmg82KGglhA1XK5IsLQ==}
    engines: {node: '>=10'}

  ms@2.1.3:
    resolution: {integrity: sha512-6FlzubTLZG3J2a/NVCAleEhjzq5oxgHyaCU9yYXvcLsvoVaHJq/s5xXI6/XXP6tz7R9xAOtHnSO/tXtF3WRTlA==}

  nanoid@3.3.11:
    resolution: {integrity: sha512-N8SpfPUnUp1bK+PMYW8qSWdl9U+wwNWI4QKxOYDy9JAro3WMX7p2OeVRF9v+347pnakNevPmiHhNmZ2HbFA76w==}
    engines: {node: ^10 || ^12 || ^13.7 || ^14 || >=15.0.1}
    hasBin: true

  nanoid@3.3.9:
    resolution: {integrity: sha512-SppoicMGpZvbF1l3z4x7No3OlIjP7QJvC9XR7AhZr1kL133KHnKPztkKDc+Ir4aJ/1VhTySrtKhrsycmrMQfvg==}
    engines: {node: ^10 || ^12 || ^13.7 || ^14 || >=15.0.1}
    hasBin: true

  napi-postinstall@0.3.4:
    resolution: {integrity: sha512-PHI5f1O0EP5xJ9gQmFGMS6IZcrVvTjpXjz7Na41gTE7eE2hK11lg04CECCYEEjdc17EV4DO+fkGEtt7TpTaTiQ==}
    engines: {node: ^12.20.0 || ^14.18.0 || >=16.0.0}
    hasBin: true

  natural-compare@1.4.0:
    resolution: {integrity: sha512-OWND8ei3VtNC9h7V60qff3SVobHr996CTwgxubgyQYEpg290h9J0buyECNNJexkFm5sOajh5G116RYA1c8ZMSw==}

  negotiator@1.0.0:
    resolution: {integrity: sha512-8Ofs/AUQh8MaEcrlq5xOX0CQ9ypTF5dl78mjlMNfOK08fzpgTHQRQPBxcPlEtIw0yRpws+Zo/3r+5WRby7u3Gg==}
    engines: {node: '>= 0.6'}

  next-themes@0.4.6:
    resolution: {integrity: sha512-pZvgD5L0IEvX5/9GWyHMf3m8BKiVQwsCMHfoFosXtXBMnaS0ZnIJ9ST4b4NqLVKDEm8QBxoNNGNaBv2JNF6XNA==}
    peerDependencies:
      react: ^16.8 || ^17 || ^18 || ^19 || ^19.0.0-rc
      react-dom: ^16.8 || ^17 || ^18 || ^19 || ^19.0.0-rc

  next@16.0.10:
    resolution: {integrity: sha512-RtWh5PUgI+vxlV3HdR+IfWA1UUHu0+Ram/JBO4vWB54cVPentCD0e+lxyAYEsDTqGGMg7qpjhKh6dc6aW7W/sA==}
    engines: {node: '>=20.9.0'}
    hasBin: true
    peerDependencies:
      '@opentelemetry/api': ^1.1.0
      '@playwright/test': ^1.51.1
      babel-plugin-react-compiler: '*'
      react: ^18.2.0 || 19.0.0-rc-de68d2f4-20241204 || ^19.0.0
      react-dom: ^18.2.0 || 19.0.0-rc-de68d2f4-20241204 || ^19.0.0
      sass: ^1.3.0
    peerDependenciesMeta:
      '@opentelemetry/api':
        optional: true
      '@playwright/test':
        optional: true
      babel-plugin-react-compiler:
        optional: true
      sass:
        optional: true

  node-machine-id@1.1.12:
    resolution: {integrity: sha512-QNABxbrPa3qEIfrE6GOJ7BYIuignnJw7iQ2YPbc3Nla1HzRJjXzZOiikfF8m7eAMfichLt3M4VgLOetqgDmgGQ==}

  node-releases@2.0.27:
    resolution: {integrity: sha512-nmh3lCkYZ3grZvqcCH+fjmQ7X+H0OeZgP40OierEaAptX4XofMh5kwNbWh7lBduUzCcV/8kZ+NDLCwm2iorIlA==}

  npm-run-path@4.0.1:
    resolution: {integrity: sha512-S48WzZW777zhNIrn7gxOlISNAqi9ZC/uQFnRdbeIHhZhCA6UqpkOT8T1G7BvfdgP4Er8gF4sUbaS0i7QvIfCWw==}
    engines: {node: '>=8'}

  npm-run-path@5.3.0:
    resolution: {integrity: sha512-ppwTtiJZq0O/ai0z7yfudtBpWIoxM8yE6nHi1X47eFR2EWORqfbu6CnPlNsjeN683eT0qG6H/Pyf9fCcvjnnnQ==}
    engines: {node: ^12.20.0 || ^14.13.1 || >=16.0.0}

  nx@22.1.2:
    resolution: {integrity: sha512-sD1CoYFPMsoiRG095qUhEhzL6ZbSY1a68dw9gJNRg60gM06O7l6X2Kyu+dEEwIZ5PutD82Pt4/S2nzK6mdhfew==}
    hasBin: true
    peerDependencies:
      '@swc-node/register': ^1.8.0
      '@swc/core': ^1.3.85
    peerDependenciesMeta:
      '@swc-node/register':
        optional: true
      '@swc/core':
        optional: true

  object-assign@4.1.1:
    resolution: {integrity: sha512-rJgTQnkUnH1sFw8yT6VSU3zD3sWmu6sZhIseY8VX+GRu3P6F7Fu+JNDoXfklElbLJSnc3FUQHVe4cU5hj+BcUg==}
    engines: {node: '>=0.10.0'}

  object-deep-merge@2.0.0:
    resolution: {integrity: sha512-3DC3UMpeffLTHiuXSy/UG4NOIYTLlY9u3V82+djSCLYClWobZiS4ivYzpIUWrRY/nfsJ8cWsKyG3QfyLePmhvg==}

  object-inspect@1.13.4:
    resolution: {integrity: sha512-W67iLl4J2EXEGTbfeHCffrjDfitvLANg0UlX3wFUUSTx92KXRFegMHUVgSqE+wvhAbi4WqjGg9czysTV2Epbew==}
    engines: {node: '>= 0.4'}

  object-keys@1.1.1:
    resolution: {integrity: sha512-NuAESUOUMrlIXOfHKzD6bpPu3tYt3xvjNdRIQ+FeT0lNb4K8WR70CaDxhuNguS2XG+GjkyMwOzsN5ZktImfhLA==}
    engines: {node: '>= 0.4'}

  object.assign@4.1.7:
    resolution: {integrity: sha512-nK28WOo+QIjBkDduTINE4JkF/UJJKyf2EJxvJKfblDpyg0Q+pkOHNTL0Qwy6NP6FhE/EnzV73BxxqcJaXY9anw==}
    engines: {node: '>= 0.4'}

  object.entries@1.1.9:
    resolution: {integrity: sha512-8u/hfXFRBD1O0hPUjioLhoWFHRmt6tKA4/vZPyckBr18l1KE9uHrFaFaUi8MDRTpi4uak2goyPTSNJLXX2k2Hw==}
    engines: {node: '>= 0.4'}

  object.fromentries@2.0.8:
    resolution: {integrity: sha512-k6E21FzySsSK5a21KRADBd/NGneRegFO5pLHfdQLpRDETUNJueLXs3WCzyQ3tFRDYgbq3KHGXfTbi2bs8WQ6rQ==}
    engines: {node: '>= 0.4'}

  object.groupby@1.0.3:
    resolution: {integrity: sha512-+Lhy3TQTuzXI5hevh8sBGqbmurHbbIjAi0Z4S63nthVLmLxfbj4T54a4CfZrXIrt9iP4mVAPYMo/v99taj3wjQ==}
    engines: {node: '>= 0.4'}

  object.values@1.2.1:
    resolution: {integrity: sha512-gXah6aZrcUxjWg2zR2MwouP2eHlCBzdV4pygudehaKXSGW4v2AsRQUK+lwwXhii6KFZcunEnmSUoYp5CXibxtA==}
    engines: {node: '>= 0.4'}

  on-finished@2.4.1:
    resolution: {integrity: sha512-oVlzkg3ENAhCk2zdv7IJwd/QUD4z2RxRwpkcGY8psCVcCYZNq4wYnVWALHM+brtuJjePWiYF/ClmuDr8Ch5+kg==}
    engines: {node: '>= 0.8'}

  once@1.4.0:
    resolution: {integrity: sha512-lNaJgI+2Q5URQBkccEKHTQOPaXdUxnZZElQTZY0MFUAuaEqe1E+Nyvgdz/aIyNi6Z9MzO5dv1H8n58/GELp3+w==}

  onetime@5.1.2:
    resolution: {integrity: sha512-kbpaSSGJTWdAY5KPVeMOKXSrPtr8C8C7wodJbcsd51jRnmD+GZu8Y0VoU6Dm5Z4vWr0Ig/1NKuWRKf7j5aaYSg==}
    engines: {node: '>=6'}

  onetime@6.0.0:
    resolution: {integrity: sha512-1FlR+gjXK7X+AsAHso35MnyN5KqGwJRi/31ft6x0M194ht7S+rWAvd7PHss9xSKMzE0asv1pyIHaJYq+BbacAQ==}
    engines: {node: '>=12'}

  onetime@7.0.0:
    resolution: {integrity: sha512-VXJjc87FScF88uafS3JllDgvAm+c/Slfz06lorj2uAY34rlUu0Nt+v8wreiImcrgAjjIHp1rXpTDlLOGw29WwQ==}
    engines: {node: '>=18'}

  open@8.4.2:
    resolution: {integrity: sha512-7x81NCL719oNbsq/3mh+hVrAWmFuEYUqrq/Iw3kUzH8ReypT9QQ0BLoJS7/G9k6N81XjW4qHWtjWwe/9eLy1EQ==}
    engines: {node: '>=12'}

  optionator@0.9.4:
    resolution: {integrity: sha512-6IpQ7mKUxRcZNLIObR0hz7lxsapSSIYNZJwXPGeF0mTVqGKFIXj1DQcMoT22S3ROcLyY/rz0PWaWZ9ayWmad9g==}
    engines: {node: '>= 0.8.0'}

  ora@5.3.0:
    resolution: {integrity: sha512-zAKMgGXUim0Jyd6CXK9lraBnD3H5yPGBPPOkC23a2BG6hsm4Zu6OQSjQuEtV0BHDf4aKHcUFvJiGRrFuW3MG8g==}
    engines: {node: '>=10'}

  orderedmap@2.1.1:
    resolution: {integrity: sha512-TvAWxi0nDe1j/rtMcWcIj94+Ffe6n7zhow33h40SKxmsmozs6dz/e+EajymfoFcHd7sxNn8yHM8839uixMOV6g==}

  own-keys@1.0.1:
    resolution: {integrity: sha512-qFOyK5PjiWZd+QQIh+1jhdb9LpxTF0qs7Pm8o5QHYZ0M3vKqSqzsZaEB6oWlxZ+q2sJBMI/Ktgd2N5ZwQoRHfg==}
    engines: {node: '>= 0.4'}

  p-limit@3.1.0:
    resolution: {integrity: sha512-TYOanM3wGwNGsZN2cVTYPArw454xnXj5qmWF1bEoAc4+cU/ol7GVh7odevjp1FNHduHc3KZMcFduxU5Xc6uJRQ==}
    engines: {node: '>=10'}

  p-locate@5.0.0:
    resolution: {integrity: sha512-LaNjtRWUBY++zB5nE/NwcaoMylSPk+S+ZHNB1TzdbMJMny6dynpAGt7X/tl/QYq3TIeE6nxHppbo2LGymrG5Pw==}
    engines: {node: '>=10'}

  parent-module@1.0.1:
    resolution: {integrity: sha512-GQ2EWRpQV8/o+Aw8YqtfZZPfNRWZYkbidE9k5rpl/hC3vtHHBfGm2Ifi6qWV+coDGkrUKZAxE3Lot5kcsRlh+g==}
    engines: {node: '>=6'}

  parse-entities@4.0.2:
    resolution: {integrity: sha512-GG2AQYWoLgL877gQIKeRPGO1xF9+eG1ujIb5soS5gPvLQ1y2o8FL90w2QWNdf9I361Mpp7726c+lj3U0qK1uGw==}

  parse-imports-exports@0.2.4:
    resolution: {integrity: sha512-4s6vd6dx1AotCx/RCI2m7t7GCh5bDRUtGNvRfHSP2wbBQdMi67pPe7mtzmgwcaQ8VKK/6IB7Glfyu3qdZJPybQ==}

  parse-statements@1.0.11:
    resolution: {integrity: sha512-HlsyYdMBnbPQ9Jr/VgJ1YF4scnldvJpJxCVx6KgqPL4dxppsWrJHCIIxQXMJrqGnsRkNPATbeMJ8Yxu7JMsYcA==}

  parse5@8.0.0:
    resolution: {integrity: sha512-9m4m5GSgXjL4AjumKzq1Fgfp3Z8rsvjRNbnkVwfu2ImRqE5D0LnY2QfDen18FSY9C573YU5XxSapdHZTZ2WolA==}

  parseurl@1.3.3:
    resolution: {integrity: sha512-CiyeOxFT/JZyN5m0z9PfXw4SCBJ6Sygz1Dpl0wqjlhDEGGBP1GnsUVEL0p63hoG1fcj3fHynXi9NYO4nWOL+qQ==}
    engines: {node: '>= 0.8'}

  path-exists@4.0.0:
    resolution: {integrity: sha512-ak9Qy5Q7jYb2Wwcey5Fpvg2KoAc/ZIhLSLOSBmRmygPsGwkVVt0fZa0qrtMz+m6tJTAHfZQ8FnmB4MG4LWy7/w==}
    engines: {node: '>=8'}

  path-key@3.1.1:
    resolution: {integrity: sha512-ojmeN0qd+y0jszEtoY48r0Peq5dwMEkIlCOu6Q5f41lfkswXuKtYrhgoTpLnyIcHm24Uhqx+5Tqm2InSwLhE6Q==}
    engines: {node: '>=8'}

  path-key@4.0.0:
    resolution: {integrity: sha512-haREypq7xkM7ErfgIyA0z+Bj4AGKlMSdlQE2jvJo6huWD1EdkKYV+G/T4nq0YEF2vgTT8kqMFKo1uHn950r4SQ==}
    engines: {node: '>=12'}

  path-parse@1.0.7:
    resolution: {integrity: sha512-LDJzPVEEEPR+y48z93A0Ed0yXb8pAByGWo/k5YYdYgpY2/2EsOsksJrq7lOHxryrVOn1ejG6oAp8ahvOIQD8sw==}

  path-to-regexp@8.2.0:
    resolution: {integrity: sha512-TdrF7fW9Rphjq4RjrW0Kp2AW0Ahwu9sRGTkS6bvDi0SCwZlEZYmcfDbEsTz8RVk0EHIS/Vd1bv3JhG+1xZuAyQ==}
    engines: {node: '>=16'}

  pathe@2.0.3:
    resolution: {integrity: sha512-WUjGcAqP1gQacoQe+OBJsFA7Ld4DyXuUIjZ5cc75cLHvJ7dtNsTugphxIADwspS+AraAUePCKrSVtPLFj/F88w==}

  picocolors@1.1.1:
    resolution: {integrity: sha512-xceH2snhtb5M9liqDsmEw56le376mTZkEX/jEb/RxNFyegNul7eNslCXP9FDj/Lcu0X8KEyMceP2ntpaHrDEVA==}

  picomatch@2.3.1:
    resolution: {integrity: sha512-JU3teHTNjmE2VCGFzuY8EXzCDVwEqB2a8fsIvwaStHhAWJEeVd1o1QD80CU6+ZdEXXSLbSsuLwJjkCBWqRQUVA==}
    engines: {node: '>=8.6'}

  picomatch@4.0.2:
    resolution: {integrity: sha512-M7BAV6Rlcy5u+m6oPhAPFgJTzAioX/6B0DxyvDlo9l8+T3nLKbrczg2WLUyzd45L8RqfUMyGPzekbMvX2Ldkwg==}
    engines: {node: '>=12'}

  picomatch@4.0.3:
    resolution: {integrity: sha512-5gTmgEY/sqK6gFXLIsQNH19lWb4ebPDLA4SdLP7dsWkIXHWlG66oPuVvXSGFPppYZz8ZDZq0dYYrbHfBCVUb1Q==}
    engines: {node: '>=12'}

  pidtree@0.6.0:
    resolution: {integrity: sha512-eG2dWTVw5bzqGRztnHExczNxt5VGsE6OwTeCG3fdUf9KBsZzO3R5OIIIzWR+iZA0NtZ+RDVdaoE2dK1cn6jH4g==}
    engines: {node: '>=0.10'}
    hasBin: true

  pkce-challenge@5.0.0:
    resolution: {integrity: sha512-ueGLflrrnvwB3xuo/uGob5pd5FN7l0MsLf0Z87o/UQmRtwjvfylfc9MurIxRAWywCYTgrvpXBcqjV4OfCYGCIQ==}
    engines: {node: '>=16.20.0'}

  png-to-ico@2.1.8:
    resolution: {integrity: sha512-Nf+IIn/cZ/DIZVdGveJp86NG5uNib1ZXMiDd/8x32HCTeKSvgpyg6D/6tUBn1QO/zybzoMK0/mc3QRgAyXdv9w==}
    engines: {node: '>=8'}
    hasBin: true

  pngjs@6.0.0:
    resolution: {integrity: sha512-TRzzuFRRmEoSW/p1KVAmiOgPco2Irlah+bGFCeNfJXxxYGwSw7YwAOAcd7X28K/m5bjBWKsC29KyoMfHbypayg==}
    engines: {node: '>=12.13.0'}

  possible-typed-array-names@1.1.0:
    resolution: {integrity: sha512-/+5VFTchJDoVj3bhoqi6UeymcD00DAwb1nJwamzPvHEszJ4FpF6SNNbUbOS8yI56qHzdV8eK0qEfOSiodkTdxg==}
    engines: {node: '>= 0.4'}

  postcss-selector-parser@6.0.10:
    resolution: {integrity: sha512-IQ7TZdoaqbT+LCpShg46jnZVlhWD2w6iQYAcYXfHARZ7X1t/UGhhceQDs5X0cGqKvYlHNOuv7Oa1xmb0oQuA3w==}
    engines: {node: '>=4'}

  postcss@8.4.31:
    resolution: {integrity: sha512-PS08Iboia9mts/2ygV3eLpY5ghnUcfLV/EXTOW1E2qYxJKGGBUtNjN76FYHnMs36RmARn41bC0AZmn+rR0OVpQ==}
    engines: {node: ^10 || ^12 || >=14}

  postcss@8.5.3:
    resolution: {integrity: sha512-dle9A3yYxlBSrt8Fu+IpjGT8SY8hN0mlaA6GY8t0P5PjIOZemULz/E2Bnm/2dcUOena75OTNkHI76uZBNUUq3A==}
    engines: {node: ^10 || ^12 || >=14}

  prelude-ls@1.2.1:
    resolution: {integrity: sha512-vkcDPrRZo1QZLbn5RLGPpg/WmIQ65qoWWhcGKf/b5eplkkarX0m9z8ppCat4mlOqUsWpyNuYgO3VRyrYHSzX5g==}
    engines: {node: '>= 0.8.0'}

  prettier@3.6.2:
    resolution: {integrity: sha512-I7AIg5boAr5R0FFtJ6rCfD+LFsWHp81dolrFD8S79U9tb8Az2nGrJncnMSnys+bpQJfRUzqs9hnA81OAA3hCuQ==}
    engines: {node: '>=14'}
    hasBin: true

  pretty-format@27.5.1:
    resolution: {integrity: sha512-Qb1gy5OrP5+zDf2Bvnzdl3jsTf1qXVMazbvCoKhtKqVs4/YK4ozX4gKQJJVyNe+cajNPn0KoC0MC3FUmaHWEmQ==}
    engines: {node: ^10.13.0 || ^12.13.0 || ^14.15.0 || >=15.0.0}

  pretty-format@30.0.5:
    resolution: {integrity: sha512-D1tKtYvByrBkFLe2wHJl2bwMJIiT8rW+XA+TiataH79/FszLQMrpGEvzUVkzPau7OCO0Qnrhpe87PqtOAIB8Yw==}
    engines: {node: ^18.14.0 || ^20.0.0 || ^22.0.0 || >=24.0.0}

  prop-types@15.8.1:
    resolution: {integrity: sha512-oj87CgZICdulUohogVAR7AjlC0327U4el4L6eAvOqCeudMDVU0NThNaV+b9Df4dXgSP1gXMTnPdhfe/2qDH5cg==}

  property-information@7.1.0:
    resolution: {integrity: sha512-TwEZ+X+yCJmYfL7TPUOcvBZ4QfoT5YenQiJuX//0th53DE6w0xxLEtfK3iyryQFddXuvkIk51EEgrJQ0WJkOmQ==}

  prosemirror-changeset@2.3.1:
    resolution: {integrity: sha512-j0kORIBm8ayJNl3zQvD1TTPHJX3g042et6y/KQhZhnPrruO8exkTgG8X+NRpj7kIyMMEx74Xb3DyMIBtO0IKkQ==}

  prosemirror-collab@1.3.1:
    resolution: {integrity: sha512-4SnynYR9TTYaQVXd/ieUvsVV4PDMBzrq2xPUWutHivDuOshZXqQ5rGbZM84HEaXKbLdItse7weMGOUdDVcLKEQ==}

  prosemirror-commands@1.7.1:
    resolution: {integrity: sha512-rT7qZnQtx5c0/y/KlYaGvtG411S97UaL6gdp6RIZ23DLHanMYLyfGBV5DtSnZdthQql7W+lEVbpSfwtO8T+L2w==}

  prosemirror-dropcursor@1.8.2:
    resolution: {integrity: sha512-CCk6Gyx9+Tt2sbYk5NK0nB1ukHi2ryaRgadV/LvyNuO3ena1payM2z6Cg0vO1ebK8cxbzo41ku2DE5Axj1Zuiw==}

  prosemirror-gapcursor@1.4.0:
    resolution: {integrity: sha512-z00qvurSdCEWUIulij/isHaqu4uLS8r/Fi61IbjdIPJEonQgggbJsLnstW7Lgdk4zQ68/yr6B6bf7sJXowIgdQ==}

  prosemirror-history@1.5.0:
    resolution: {integrity: sha512-zlzTiH01eKA55UAf1MEjtssJeHnGxO0j4K4Dpx+gnmX9n+SHNlDqI2oO1Kv1iPN5B1dm5fsljCfqKF9nFL6HRg==}

  prosemirror-inputrules@1.5.1:
    resolution: {integrity: sha512-7wj4uMjKaXWAQ1CDgxNzNtR9AlsuwzHfdFH1ygEHA2KHF2DOEaXl1CJfNPAKCg9qNEh4rum975QLaCiQPyY6Fw==}

  prosemirror-keymap@1.2.3:
    resolution: {integrity: sha512-4HucRlpiLd1IPQQXNqeo81BGtkY8Ai5smHhKW9jjPKRc2wQIxksg7Hl1tTI2IfT2B/LgX6bfYvXxEpJl7aKYKw==}

  prosemirror-markdown@1.13.2:
    resolution: {integrity: sha512-FPD9rHPdA9fqzNmIIDhhnYQ6WgNoSWX9StUZ8LEKapaXU9i6XgykaHKhp6XMyXlOWetmaFgGDS/nu/w9/vUc5g==}

  prosemirror-menu@1.2.5:
    resolution: {integrity: sha512-qwXzynnpBIeg1D7BAtjOusR+81xCp53j7iWu/IargiRZqRjGIlQuu1f3jFi+ehrHhWMLoyOQTSRx/IWZJqOYtQ==}

  prosemirror-model@1.25.4:
    resolution: {integrity: sha512-PIM7E43PBxKce8OQeezAs9j4TP+5yDpZVbuurd1h5phUxEKIu+G2a+EUZzIC5nS1mJktDJWzbqS23n1tsAf5QA==}

  prosemirror-schema-basic@1.2.4:
    resolution: {integrity: sha512-ELxP4TlX3yr2v5rM7Sb70SqStq5NvI15c0j9j/gjsrO5vaw+fnnpovCLEGIcpeGfifkuqJwl4fon6b+KdrODYQ==}

  prosemirror-schema-list@1.5.1:
    resolution: {integrity: sha512-927lFx/uwyQaGwJxLWCZRkjXG0p48KpMj6ueoYiu4JX05GGuGcgzAy62dfiV8eFZftgyBUvLx76RsMe20fJl+Q==}

  prosemirror-state@1.4.4:
    resolution: {integrity: sha512-6jiYHH2CIGbCfnxdHbXZ12gySFY/fz/ulZE333G6bPqIZ4F+TXo9ifiR86nAHpWnfoNjOb3o5ESi7J8Uz1jXHw==}

  prosemirror-tables@1.8.3:
    resolution: {integrity: sha512-wbqCR/RlRPRe41a4LFtmhKElzBEfBTdtAYWNIGHM6X2e24NN/MTNUKyXjjphfAfdQce37Kh/5yf765mLPYDe7Q==}

  prosemirror-trailing-node@3.0.0:
    resolution: {integrity: sha512-xiun5/3q0w5eRnGYfNlW1uU9W6x5MoFKWwq/0TIRgt09lv7Hcser2QYV8t4muXbEr+Fwo0geYn79Xs4GKywrRQ==}
    peerDependencies:
      prosemirror-model: ^1.22.1
      prosemirror-state: ^1.4.2
      prosemirror-view: ^1.33.8

  prosemirror-transform@1.10.5:
    resolution: {integrity: sha512-RPDQCxIDhIBb1o36xxwsaeAvivO8VLJcgBtzmOwQ64bMtsVFh5SSuJ6dWSxO1UsHTiTXPCgQm3PDJt7p6IOLbw==}

  prosemirror-view@1.41.4:
    resolution: {integrity: sha512-WkKgnyjNncri03Gjaz3IFWvCAE94XoiEgvtr0/r2Xw7R8/IjK3sKLSiDoCHWcsXSAinVaKlGRZDvMCsF1kbzjA==}

  proxy-addr@2.0.7:
    resolution: {integrity: sha512-llQsMLSUDUPT44jdrU/O37qlnifitDP+ZwrmmZcoSKyLKvtZxpyV0n2/bD/N4tBAAZ/gJEdZU7KMraoK1+XYAg==}
    engines: {node: '>= 0.10'}

  proxy-from-env@1.1.0:
    resolution: {integrity: sha512-D+zkORCbA9f1tdWRK0RaCR3GPv50cMxcrz4X8k5LTSUD1Dkw47mKJEZQNunItRTkWwgtaUSo1RVFRIG9ZXiFYg==}

  punycode.js@2.3.1:
    resolution: {integrity: sha512-uxFIHU0YlHYhDQtV4R9J6a52SLx28BCjT+4ieh7IGbgwVJWO+km431c4yRlREUAsAmt/uMjQUyQHNEPf0M39CA==}
    engines: {node: '>=6'}

  punycode@2.3.1:
    resolution: {integrity: sha512-vYt7UD1U9Wg6138shLtLOvdAu+8DsC/ilFtEVHcH+wydcSpNE20AfSOduf6MkRFahL5FY7X1oU7nKVZFtfq8Fg==}
    engines: {node: '>=6'}

  qs@6.14.0:
    resolution: {integrity: sha512-YWWTjgABSKcvs/nWBi9PycY/JiPJqOD4JA6o9Sej2AtvSGarXxKC3OQSk4pAarbdQlKAh5D4FCQkJNkW+GAn3w==}
    engines: {node: '>=0.6'}

  queue-microtask@1.2.3:
    resolution: {integrity: sha512-NuaNSa6flKT5JaSYQzJok04JzTL1CA6aGhv5rfLW3PgqA+M2ChpZQnAC8h8i4ZFkBS8X5RqkDBHA7r4hej3K9A==}

  range-parser@1.2.1:
    resolution: {integrity: sha512-Hrgsx+orqoygnmhFbKaHE6c296J+HTAQXoxEF6gNupROmmGJRoyzfG3ccAveqCBrwr/2yxQ5BVd/GTl5agOwSg==}
    engines: {node: '>= 0.6'}

  raw-body@3.0.0:
    resolution: {integrity: sha512-RmkhL8CAyCRPXCE28MMH0z2PNWQBNk2Q09ZdxM9IOOXwxwZbN+qbWaatPkdkWIKL2ZVDImrN/pK5HTRz2PcS4g==}
    engines: {node: '>= 0.8'}

  react-day-picker@8.10.1:
    resolution: {integrity: sha512-TMx7fNbhLk15eqcMt+7Z7S2KF7mfTId/XJDjKE8f+IUcFn0l08/kI4FiYTL/0yuOLmEcbR4Fwe3GJf/NiiMnPA==}
    peerDependencies:
      date-fns: ^2.28.0 || ^3.0.0
      react: ^16.8.0 || ^17.0.0 || ^18.0.0

  react-dom@19.2.3:
    resolution: {integrity: sha512-yELu4WmLPw5Mr/lmeEpox5rw3RETacE++JgHqQzd2dg+YbJuat3jH4ingc+WPZhxaoFzdv9y33G+F7Nl5O0GBg==}
    peerDependencies:
      react: ^19.2.3

  react-hook-form@7.57.0:
    resolution: {integrity: sha512-RbEks3+cbvTP84l/VXGUZ+JMrKOS8ykQCRYdm5aYsxnDquL0vspsyNhGRO7pcH6hsZqWlPOjLye7rJqdtdAmlg==}
    engines: {node: '>=18.0.0'}
    peerDependencies:
      react: ^16.8.0 || ^17 || ^18 || ^19

  react-icons@5.5.0:
    resolution: {integrity: sha512-MEFcXdkP3dLo8uumGI5xN3lDFNsRtrjbOEKDLD7yv76v4wpnEq2Lt2qeHaQOr34I/wPN3s3+N08WkQ+CW37Xiw==}
    peerDependencies:
      react: '*'

  react-is@16.13.1:
    resolution: {integrity: sha512-24e6ynE2H+OKt4kqsOvNd8kBpV65zoxbA4BVsEOB3ARVWQki/DHzaUoC5KuON/BiccDaCCTZBuOcfZs70kR8bQ==}

  react-is@17.0.2:
    resolution: {integrity: sha512-w2GsyukL62IJnlaff/nRegPQR94C/XXamvMWmSHRJ4y7Ts/4ocGRmTHvOs8PSE6pB3dWOrD/nueuU5sduBsQ4w==}

  react-is@18.3.1:
    resolution: {integrity: sha512-/LLMVyas0ljjAtoYiPqYiL8VWXzUUdThrmU5+n20DZv+a+ClRoevUzw5JxU+Ieh5/c87ytoTBV9G1FiKfNJdmg==}

  react-refresh@0.18.0:
    resolution: {integrity: sha512-QgT5//D3jfjJb6Gsjxv0Slpj23ip+HtOpnNgnb2S5zU3CB26G/IDPGoy4RJB42wzFE46DRsstbW6tKHoKbhAxw==}
    engines: {node: '>=0.10.0'}

  react-remove-scroll-bar@2.3.8:
    resolution: {integrity: sha512-9r+yi9+mgU33AKcj6IbT9oRCO78WriSj6t/cF8DWBZJ9aOGPOTEDvdUDz1FwKim7QXWwmHqtdHnRJfhAxEG46Q==}
    engines: {node: '>=10'}
    peerDependencies:
      '@types/react': '*'
      react: ^16.8.0 || ^17.0.0 || ^18.0.0 || ^19.0.0
    peerDependenciesMeta:
      '@types/react':
        optional: true

  react-remove-scroll@2.6.3:
    resolution: {integrity: sha512-pnAi91oOk8g8ABQKGF5/M9qxmmOPxaAnopyTHYfqYEwJhyFrbbBtHuSgtKEoH0jpcxx5o3hXqH1mNd9/Oi+8iQ==}
    engines: {node: '>=10'}
    peerDependencies:
      '@types/react': '*'
      react: ^16.8.0 || ^17.0.0 || ^18.0.0 || ^19.0.0 || ^19.0.0-rc
    peerDependenciesMeta:
      '@types/react':
        optional: true

  react-style-singleton@2.2.3:
    resolution: {integrity: sha512-b6jSvxvVnyptAiLjbkWLE/lOnR4lfTtDAl+eUC7RZy+QQWc6wRzIV2CE6xBuMmDxc2qIihtDCZD5NPOFl7fRBQ==}
    engines: {node: '>=10'}
    peerDependencies:
      '@types/react': '*'
      react: ^16.8.0 || ^17.0.0 || ^18.0.0 || ^19.0.0 || ^19.0.0-rc
    peerDependenciesMeta:
      '@types/react':
        optional: true

  react@19.2.3:
    resolution: {integrity: sha512-Ku/hhYbVjOQnXDZFv2+RibmLFGwFdeeKHFcOTlrt7xplBnya5OGn/hIRDsqDiSUcfORsDC7MPxwork8jBwsIWA==}
    engines: {node: '>=0.10.0'}

  readable-stream@3.6.2:
    resolution: {integrity: sha512-9u/sniCrY3D5WdsERHzHE4G2YCXqoG5FTHUiCC4SIbr6XcLZBY05ya9EKjYek9O5xOAwjGq+1JdGBAS7Q9ScoA==}
    engines: {node: '>= 6'}

  recma-build-jsx@1.0.0:
    resolution: {integrity: sha512-8GtdyqaBcDfva+GUKDr3nev3VpKAhup1+RvkMvUxURHpW7QyIvk9F5wz7Vzo06CEMSilw6uArgRqhpiUcWp8ew==}

  recma-jsx@1.0.1:
    resolution: {integrity: sha512-huSIy7VU2Z5OLv6oFLosQGGDqPqdO1iq6bWNAdhzMxSJP7RAso4fCZ1cKu8j9YHCZf3TPrq4dw3okhrylgcd7w==}
    peerDependencies:
      acorn: ^6.0.0 || ^7.0.0 || ^8.0.0

  recma-parse@1.0.0:
    resolution: {integrity: sha512-OYLsIGBB5Y5wjnSnQW6t3Xg7q3fQ7FWbw/vcXtORTnyaSFscOtABg+7Pnz6YZ6c27fG1/aN8CjfwoUEUIdwqWQ==}

  recma-stringify@1.0.0:
    resolution: {integrity: sha512-cjwII1MdIIVloKvC9ErQ+OgAtwHBmcZ0Bg4ciz78FtbT8In39aAYbaA7zvxQ61xVMSPE8WxhLwLbhif4Js2C+g==}

  redent@3.0.0:
    resolution: {integrity: sha512-6tDA8g98We0zd0GvVeMT9arEOnTw9qM03L9cJXaCjrip1OO764RDBLBfrB4cwzNGDj5OA5ioymC9GkizgWJDUg==}
    engines: {node: '>=8'}

  reflect.getprototypeof@1.0.10:
    resolution: {integrity: sha512-00o4I+DVrefhv+nX0ulyi3biSHCPDe+yLv5o/p6d/UVlirijB8E16FtfwSAi4g3tcqrQ4lRAqQSoFEZJehYEcw==}
    engines: {node: '>= 0.4'}

  regexp.prototype.flags@1.5.4:
    resolution: {integrity: sha512-dYqgNSZbDwkaJ2ceRd9ojCGjBq+mOm9LmtXnAnEGyHhN/5R7iDW2TRw3h+o/jCFxus3P2LfWIIiwowAjANm7IA==}
    engines: {node: '>= 0.4'}

  rehype-recma@1.0.0:
    resolution: {integrity: sha512-lqA4rGUf1JmacCNWWZx0Wv1dHqMwxzsDWYMTowuplHF3xH0N/MmrZ/G3BDZnzAkRmxDadujCjaKM2hqYdCBOGw==}

  remark-gfm@4.0.1:
    resolution: {integrity: sha512-1quofZ2RQ9EWdeN34S79+KExV1764+wCUGop5CPL1WGdD0ocPpu91lzPGbwWMECpEpd42kJGQwzRfyov9j4yNg==}

  remark-mdx@3.1.0:
    resolution: {integrity: sha512-Ngl/H3YXyBV9RcRNdlYsZujAmhsxwzxpDzpDEhFBVAGthS4GDgnctpDjgFl/ULx5UEDzqtW1cyBSNKqYYrqLBA==}

  remark-parse@11.0.0:
    resolution: {integrity: sha512-FCxlKLNGknS5ba/1lmpYijMUzX2esxW5xQqjWxw2eHFfS2MSdaHVINFmhjo+qN1WhZhNimq0dZATN9pH0IDrpA==}

  remark-rehype@11.1.2:
    resolution: {integrity: sha512-Dh7l57ianaEoIpzbp0PC9UKAdCSVklD8E5Rpw7ETfbTl3FqcOOgq5q2LVDhgGCkaBv7p24JXikPdvhhmHvKMsw==}

  remark-stringify@11.0.0:
    resolution: {integrity: sha512-1OSmLd3awB/t8qdoEOMazZkNsfVTeY4fTsgzcQFdXNq8ToTN4ZGwrMnlda4K6smTFKD+GRV6O48i6Z4iKgPPpw==}

  require-directory@2.1.1:
    resolution: {integrity: sha512-fGxEI7+wsG9xrvdjsrlmL22OMTTiHRwAMroiEeMgq8gzoLC/PQr7RsRDSTLUg/bZAZtF+TVIkHc6/4RIKrui+Q==}
    engines: {node: '>=0.10.0'}

  require-from-string@2.0.2:
    resolution: {integrity: sha512-Xf0nWe6RseziFMu+Ap9biiUbmplq6S9/p+7w7YXP/JBHhrUDDUhwa+vANyubuqfZWTveU//DYVGsDG7RKL/vEw==}
    engines: {node: '>=0.10.0'}

  reserved-identifiers@1.2.0:
    resolution: {integrity: sha512-yE7KUfFvaBFzGPs5H3Ops1RevfUEsDc5Iz65rOwWg4lE8HJSYtle77uul3+573457oHvBKuHYDl/xqUkKpEEdw==}
    engines: {node: '>=18'}

  resolve-from@4.0.0:
    resolution: {integrity: sha512-pb/MYmXstAkysRFx8piNI1tGFNQIFA3vkE3Gq4EuA1dF6gHp/+vgZqsCGJapvy8N3Q+4o7FwvquPJcnZ7RYy4g==}
    engines: {node: '>=4'}

  resolve-pkg-maps@1.0.0:
    resolution: {integrity: sha512-seS2Tj26TBVOC2NIc2rOe2y2ZO7efxITtLZcGSOnHHNOQ7CkiUBfw0Iw2ck6xkIhPwLhKNLS8BO+hEpngQlqzw==}

  resolve.exports@2.0.3:
    resolution: {integrity: sha512-OcXjMsGdhL4XnbShKpAcSqPMzQoYkYyhbEaeSko47MjRP9NfEQMhZkXL1DoFlt9LWQn4YttrdnV6X2OiyzBi+A==}
    engines: {node: '>=10'}

  resolve@1.22.11:
    resolution: {integrity: sha512-RfqAvLnMl313r7c9oclB1HhUEAezcpLjz95wFH4LVuhk9JF/r22qmVP9AMmOU4vMX7Q8pN8jwNg/CSpdFnMjTQ==}
    engines: {node: '>= 0.4'}
    hasBin: true

  resolve@2.0.0-next.5:
    resolution: {integrity: sha512-U7WjGVG9sH8tvjW5SmGbQuui75FiyjAX72HX15DwBBwF9dNiQZRQAg9nnPhYy+TUnE0+VcrttuvNI8oSxZcocA==}
    hasBin: true

  restore-cursor@3.1.0:
    resolution: {integrity: sha512-l+sSefzHpj5qimhFSE5a8nufZYAM3sBSVMAPtYkmC+4EH2anSGaEMXSD0izRQbu9nfyQ9y5JrVmp7E8oZrUjvA==}
    engines: {node: '>=8'}

  restore-cursor@5.1.0:
    resolution: {integrity: sha512-oMA2dcrw6u0YfxJQXm342bFKX/E4sG9rbTzO9ptUcR/e8A33cHuvStiYOwH7fszkZlZ1z/ta9AAoPk2F4qIOHA==}
    engines: {node: '>=18'}

  reusify@1.1.0:
    resolution: {integrity: sha512-g6QUff04oZpHs0eG5p83rFLhHeV00ug/Yf9nZM6fLeUrPguBTkTQOdpAWWspMh55TZfVQDPaN3NQJfbVRAxdIw==}
    engines: {iojs: '>=1.0.0', node: '>=0.10.0'}

  rfdc@1.4.1:
    resolution: {integrity: sha512-q1b3N5QkRUWUl7iyylaaj3kOpIT0N2i9MqIEQXP73GVsN9cw3fdx8X63cEmWhJGi2PPCF23Ijp7ktmd39rawIA==}

  rollup@4.40.1:
    resolution: {integrity: sha512-C5VvvgCCyfyotVITIAv+4efVytl5F7wt+/I2i9q9GZcEXW9BP52YYOXC58igUi+LFZVHukErIIqQSWwv/M3WRw==}
    engines: {node: '>=18.0.0', npm: '>=8.0.0'}
    hasBin: true

  rope-sequence@1.3.4:
    resolution: {integrity: sha512-UT5EDe2cu2E/6O4igUr5PSFs23nvvukicWHx6GnOPlHAiiYbzNuCRQCuiUdHJQcqKalLKlrYJnjY0ySGsXNQXQ==}

  router@2.2.0:
    resolution: {integrity: sha512-nLTrUKm2UyiL7rlhapu/Zl45FwNgkZGaCpZbIHajDYgwlJCOzLSk+cIPAnsEqV955GjILJnKbdQC1nVPz+gAYQ==}
    engines: {node: '>= 18'}

  run-parallel@1.2.0:
    resolution: {integrity: sha512-5l4VyZR86LZ/lDxZTR6jqL8AFE2S0IFLMP26AbjsLVADxHdhB/c0GUsH+y39UfCi3dzz8OlQuPmnaJOMoDHQBA==}

  safe-array-concat@1.1.3:
    resolution: {integrity: sha512-AURm5f0jYEOydBj7VQlVvDrjeFgthDdEF5H1dP+6mNpoXOMo1quQqJ4wvJDyRZ9+pO3kGWoOdmV08cSv2aJV6Q==}
    engines: {node: '>=0.4'}

  safe-buffer@5.2.1:
    resolution: {integrity: sha512-rp3So07KcdmmKbGvgaNxQSJr7bGVSVk5S9Eq1F+ppbRo70+YeaDxkw5Dd8NPN+GD6bjnYm2VuPuCXmpuYvmCXQ==}

  safe-push-apply@1.0.0:
    resolution: {integrity: sha512-iKE9w/Z7xCzUMIZqdBsp6pEQvwuEebH4vdpjcDWnyzaI6yl6O9FHvVpmGelvEHNsoY6wGblkxR6Zty/h00WiSA==}
    engines: {node: '>= 0.4'}

  safe-regex-test@1.1.0:
    resolution: {integrity: sha512-x/+Cz4YrimQxQccJf5mKEbIa1NzeCRNI5Ecl/ekmlYaampdNLPalVyIcCZNNH3MvmqBugV5TMYZXv0ljslUlaw==}
    engines: {node: '>= 0.4'}

  safer-buffer@2.1.2:
    resolution: {integrity: sha512-YZo3K82SD7Riyi0E1EQPojLz7kpepnSQI9IyPbHHg1XXXevb5dJI7tpyN2ADxGcQbHG7vcyRHk0cbwqcQriUtg==}

  saxes@6.0.0:
    resolution: {integrity: sha512-xAg7SOnEhrm5zI3puOOKyy1OMcMlIJZYNJY7xLBwSze0UjhPLnWfj2GF2EpT0jmzaJKIWKHLsaSSajf35bcYnA==}
    engines: {node: '>=v12.22.7'}

  scheduler@0.27.0:
    resolution: {integrity: sha512-eNv+WrVbKu1f3vbYJT/xtiF5syA5HPIMtf9IgY/nKg0sWqzAUEvqY/xm7OcZc/qafLx/iO9FgOmeSAp4v5ti/Q==}

  semver@6.3.1:
    resolution: {integrity: sha512-BR7VvDCVHO+q2xBEWskxS6DJE1qRnb7DxzUrogb71CWoSficBxYsiAGd+Kl0mmq/MprG9yArRkyrQxTO6XjMzA==}
    hasBin: true

  semver@7.7.2:
    resolution: {integrity: sha512-RF0Fw+rO5AMf9MAyaRXI4AV0Ulj5lMHqVxxdSgiVbixSCXoEmmX/jk0CuJw4+3SqroYO9VoUh+HcuJivvtJemA==}
    engines: {node: '>=10'}
    hasBin: true

  semver@7.7.3:
    resolution: {integrity: sha512-SdsKMrI9TdgjdweUSR9MweHA4EJ8YxHn8DFaDisvhVlUOe4BF1tLD7GAj0lIqWVl+dPb/rExr0Btby5loQm20Q==}
    engines: {node: '>=10'}
    hasBin: true

  send@1.2.0:
    resolution: {integrity: sha512-uaW0WwXKpL9blXE2o0bRhoL2EGXIrZxQ2ZQ4mgcfoBxdFmQold+qWsD2jLrfZ0trjKL6vOw0j//eAwcALFjKSw==}
    engines: {node: '>= 18'}

  serve-static@2.2.0:
    resolution: {integrity: sha512-61g9pCh0Vnh7IutZjtLGGpTA355+OPn2TyDv/6ivP2h/AdAVX9azsoxmg2/M6nZeQZNYBEwIcsne1mJd9oQItQ==}
    engines: {node: '>= 18'}

  set-function-length@1.2.2:
    resolution: {integrity: sha512-pgRc4hJ4/sNjWCSS9AmnS40x3bNMDTknHgL5UaMBTMyJnU90EgWh1Rz+MC9eFu4BuN/UwZjKQuY/1v3rM7HMfg==}
    engines: {node: '>= 0.4'}

  set-function-name@2.0.2:
    resolution: {integrity: sha512-7PGFlmtwsEADb0WYyvCMa1t+yke6daIG4Wirafur5kcf+MhUnPms1UeR0CKQdTZD81yESwMHbtn+TR+dMviakQ==}
    engines: {node: '>= 0.4'}

  set-proto@1.0.0:
    resolution: {integrity: sha512-RJRdvCo6IAnPdsvP/7m6bsQqNnn1FCBX5ZNtFL98MmFF/4xAIJTIg1YbHW5DC2W5SKZanrC6i4HsJqlajw/dZw==}
    engines: {node: '>= 0.4'}

  setprototypeof@1.2.0:
    resolution: {integrity: sha512-E5LDX7Wrp85Kil5bhZv46j8jOeboKq5JMmYM3gVGdGH8xFpPWXUMsNrlODCrkoxMEeNi/XZIwuRvY4XNwYMJpw==}

  sharp@0.34.3:
    resolution: {integrity: sha512-eX2IQ6nFohW4DbvHIOLRB3MHFpYqaqvXd3Tp5e/T/dSH83fxaNJQRvDMhASmkNTsNTVF2/OOopzRCt7xokgPfg==}
    engines: {node: ^18.17.0 || ^20.3.0 || >=21.0.0}

  sharp@0.34.5:
    resolution: {integrity: sha512-Ou9I5Ft9WNcCbXrU9cMgPBcCK8LiwLqcbywW3t4oDV37n1pzpuNLsYiAV8eODnjbtQlSDwZ2cUEeQz4E54Hltg==}
    engines: {node: ^18.17.0 || ^20.3.0 || >=21.0.0}

  shebang-command@2.0.0:
    resolution: {integrity: sha512-kHxr2zZpYtdmrN1qDjrrX/Z1rR1kG8Dx+gkpK1G4eXmvXswmcE1hTWBWYUzlraYw1/yZp6YuDY77YtvbN0dmDA==}
    engines: {node: '>=8'}

  shebang-regex@3.0.0:
    resolution: {integrity: sha512-7++dFhtcx3353uBaq8DDR4NuxBetBzC7ZQOhmTQInHEd6bSrXdiEyzCvG07Z44UYdLShWUyXt5M/yhz8ekcb1A==}
    engines: {node: '>=8'}

  side-channel-list@1.0.0:
    resolution: {integrity: sha512-FCLHtRD/gnpCiCHEiJLOwdmFP+wzCmDEkc9y7NsYxeF4u7Btsn1ZuwgwJGxImImHicJArLP4R0yX4c2KCrMrTA==}
    engines: {node: '>= 0.4'}

  side-channel-map@1.0.1:
    resolution: {integrity: sha512-VCjCNfgMsby3tTdo02nbjtM/ewra6jPHmpThenkTYh8pG9ucZ/1P8So4u4FGBek/BjpOVsDCMoLA/iuBKIFXRA==}
    engines: {node: '>= 0.4'}

  side-channel-weakmap@1.0.2:
    resolution: {integrity: sha512-WPS/HvHQTYnHisLo9McqBHOJk2FkHO/tlpvldyrnem4aeQp4hai3gythswg6p01oSoTl58rcpiFAjF2br2Ak2A==}
    engines: {node: '>= 0.4'}

  side-channel@1.1.0:
    resolution: {integrity: sha512-ZX99e6tRweoUXqR+VBrslhda51Nh5MTQwou5tnUDgbtyM0dBgmhEDtWGP/xbKn6hqfPRHujUNwz5fy/wbbhnpw==}
    engines: {node: '>= 0.4'}

  siginfo@2.0.0:
    resolution: {integrity: sha512-ybx0WO1/8bSBLEWXZvEd7gMW3Sn3JFlW3TvX1nREbDLRNQNaeNN8WK0meBwPdAaOI7TtRRRJn/Es1zhrrCHu7g==}

  signal-exit@3.0.7:
    resolution: {integrity: sha512-wnD2ZE+l+SPC/uoS0vXeE9L1+0wuaMqKlfz9AMUo38JsyLSBWSFcHR1Rri62LZc12vLr1gb3jl7iwQhgwpAbGQ==}

  signal-exit@4.1.0:
    resolution: {integrity: sha512-bzyZ1e88w9O1iNJbKnOlvYTrWPDl46O1bG0D3XInv+9tkPrxrN8jUUTiFlDkkmKWgn1M6CfIA13SuGqOa9Korw==}
    engines: {node: '>=14'}

  simple-swizzle@0.2.2:
    resolution: {integrity: sha512-JA//kQgZtbuY83m+xT+tXJkmJncGMTFT+C+g2h2R9uxkYIrE2yy9sgmcLhCnw57/WSD+Eh3J97FPEDFnbXnDUg==}

  sirv@3.0.2:
    resolution: {integrity: sha512-2wcC/oGxHis/BoHkkPwldgiPSYcpZK3JU28WoMVv55yHJgcZ8rlXvuG9iZggz+sU1d4bRgIGASwyWqjxu3FM0g==}
    engines: {node: '>=18'}

  slice-ansi@5.0.0:
    resolution: {integrity: sha512-FC+lgizVPfie0kkhqUScwRu1O/lF6NOgJmlCgK+/LYxDCTk8sGelYaHDhFcDN+Sn3Cv+3VSa4Byeo+IMCzpMgQ==}
    engines: {node: '>=12'}

  slice-ansi@7.1.0:
    resolution: {integrity: sha512-bSiSngZ/jWeX93BqeIAbImyTbEihizcwNjFoRUIY/T1wWQsfsm2Vw1agPKylXvQTU7iASGdHhyqRlqQzfz+Htg==}
    engines: {node: '>=18'}

  sonner@2.0.3:
    resolution: {integrity: sha512-njQ4Hht92m0sMqqHVDL32V2Oun9W1+PHO9NDv9FHfJjT3JT22IG4Jpo3FPQy+mouRKCXFWO+r67v6MrHX2zeIA==}
    peerDependencies:
      react: ^18.0.0 || ^19.0.0 || ^19.0.0-rc
      react-dom: ^18.0.0 || ^19.0.0 || ^19.0.0-rc

  source-map-js@1.2.1:
    resolution: {integrity: sha512-UXWMKhLOwVKb728IUtQPXxfYU+usdybtUrK/8uGE8CQMvrhOpwvzDBwj0QhSL7MQc7vIsISBG8VQ8+IDQxpfQA==}
    engines: {node: '>=0.10.0'}

  source-map@0.7.6:
    resolution: {integrity: sha512-i5uvt8C3ikiWeNZSVZNWcfZPItFQOsYTUAOkcUPGd8DqDy1uOUikjt5dG+uRlwyvR108Fb9DOd4GvXfT0N2/uQ==}
    engines: {node: '>= 12'}

  space-separated-tokens@2.0.2:
    resolution: {integrity: sha512-PEGlAwrG8yXGXRjW32fGbg66JAlOAwbObuqVoJpv/mRgoWDQfgH1wDPvtzWyUSNAXBGSk8h755YDbbcEy3SH2Q==}

  spdx-exceptions@2.5.0:
    resolution: {integrity: sha512-PiU42r+xO4UbUS1buo3LPJkjlO7430Xn5SVAhdpzzsPHsjbYVflnnFdATgabnLude+Cqu25p6N+g2lw/PFsa4w==}

  spdx-expression-parse@4.0.0:
    resolution: {integrity: sha512-Clya5JIij/7C6bRR22+tnGXbc4VKlibKSVj2iHvVeX5iMW7s1SIQlqu699JkODJJIhh/pUu8L0/VLh8xflD+LQ==}

  spdx-license-ids@3.0.22:
    resolution: {integrity: sha512-4PRT4nh1EImPbt2jASOKHX7PB7I+e4IWNLvkKFDxNhJlfjbYlleYQh285Z/3mPTHSAK/AvdMmw5BNNuYH8ShgQ==}

  sprintf-js@1.0.3:
    resolution: {integrity: sha512-D9cPgkvLlV3t3IzL0D0YLvGA9Ahk4PcvVwUbN0dSGr1aP0Nrt4AEnTUbuGvquEC0mA64Gqt1fzirlRs5ibXx8g==}

  stable-hash@0.0.5:
    resolution: {integrity: sha512-+L3ccpzibovGXFK+Ap/f8LOS0ahMrHTf3xu7mMLSpEGU0EO9ucaysSylKo9eRDFNhWve/y275iPmIZ4z39a9iA==}

  stackback@0.0.2:
    resolution: {integrity: sha512-1XMJE5fQo1jGH6Y/7ebnwPOBEkIEnT4QF32d5R1+VXdXveM0IBMJt8zfaxX1P3QhVwrYe+576+jkANtSS2mBbw==}

  statuses@2.0.1:
    resolution: {integrity: sha512-RwNA9Z/7PrK06rYLIzFMlaF+l73iwpzsqRIFgbMLbTcLD6cOao82TaWefPXQvB2fOC4AjuYSEndS7N/mTCbkdQ==}
    engines: {node: '>= 0.8'}

  std-env@3.9.0:
    resolution: {integrity: sha512-UGvjygr6F6tpH7o2qyqR6QYpwraIjKSdtzyBdyytFOHmPZY917kwdwLG0RbOjWOnKmnm3PeHjaoLLMie7kPLQw==}

  stop-iteration-iterator@1.1.0:
    resolution: {integrity: sha512-eLoXW/DHyl62zxY4SCaIgnRhuMr6ri4juEYARS8E6sCEqzKpOiE521Ucofdx+KnDZl5xmvGYaaKCk5FEOxJCoQ==}
    engines: {node: '>= 0.4'}

  string-argv@0.3.2:
    resolution: {integrity: sha512-aqD2Q0144Z+/RqG52NeHEkZauTAUWJO8c6yTftGJKO3Tja5tUgIfmIl6kExvhtxSDP7fXB6DvzkfMpCd/F3G+Q==}
    engines: {node: '>=0.6.19'}

  string-width@4.2.3:
    resolution: {integrity: sha512-wKyQRQpjJ0sIp62ErSZdGsjMJWsap5oRNihHhu6G7JVO/9jIB6UyevL+tXuOqrng8j/cxKTWyWUwvSTriiZz/g==}
    engines: {node: '>=8'}

  string-width@7.2.0:
    resolution: {integrity: sha512-tsaTIkKW9b4N+AEj+SVA+WhJzV7/zMhcSu78mLKWSk7cXMOSHsBKFWUs0fWwq8QyK3MgJBQRX6Gbi4kYbdvGkQ==}
    engines: {node: '>=18'}

  string.prototype.includes@2.0.1:
    resolution: {integrity: sha512-o7+c9bW6zpAdJHTtujeePODAhkuicdAryFsfVKwA+wGw89wJ4GTY484WTucM9hLtDEOpOvI+aHnzqnC5lHp4Rg==}
    engines: {node: '>= 0.4'}

  string.prototype.matchall@4.0.12:
    resolution: {integrity: sha512-6CC9uyBL+/48dYizRf7H7VAYCMCNTBeM78x/VTUe9bFEaxBepPJDa1Ow99LqI/1yF7kuy7Q3cQsYMrcjGUcskA==}
    engines: {node: '>= 0.4'}

  string.prototype.repeat@1.0.0:
    resolution: {integrity: sha512-0u/TldDbKD8bFCQ/4f5+mNRrXwZ8hg2w7ZR8wa16e8z9XpePWl3eGEcUD0OXpEH/VJH/2G3gjUtR3ZOiBe2S/w==}

  string.prototype.trim@1.2.10:
    resolution: {integrity: sha512-Rs66F0P/1kedk5lyYyH9uBzuiI/kNRmwJAR9quK6VOtIpZ2G+hMZd+HQbbv25MgCA6gEffoMZYxlTod4WcdrKA==}
    engines: {node: '>= 0.4'}

  string.prototype.trimend@1.0.9:
    resolution: {integrity: sha512-G7Ok5C6E/j4SGfyLCloXTrngQIQU3PWtXGst3yM7Bea9FRURf1S42ZHlZZtsNque2FN2PoUhfZXYLNWwEr4dLQ==}
    engines: {node: '>= 0.4'}

  string.prototype.trimstart@1.0.8:
    resolution: {integrity: sha512-UXSH262CSZY1tfu3G3Secr6uGLCFVPMhIqHjlgCUtCCcgihYc/xKs9djMTMUOb2j1mVSeU8EU6NWc/iQKU6Gfg==}
    engines: {node: '>= 0.4'}

  string_decoder@1.3.0:
    resolution: {integrity: sha512-hkRX8U1WjJFd8LsDJ2yQ/wWWxaopEsABU1XfkM8A+j0+85JAGppt16cr1Whg6KIbb4okU6Mql6BOj+uup/wKeA==}

  stringify-entities@4.0.4:
    resolution: {integrity: sha512-IwfBptatlO+QCJUo19AqvrPNqlVMpW9YEL2LIVY+Rpv2qsjCGxaDLNRgeGsQWJhfItebuJhsGSLjaBbNSQ+ieg==}

  strip-ansi@6.0.1:
    resolution: {integrity: sha512-Y38VPSHcqkFrCpFnQ9vuSXmquuv5oXOKpGeT6aGrr3o3Gc9AlVa6JBfUSOCnbxGGZF+/0ooI7KrPuUSztUdU5A==}
    engines: {node: '>=8'}

  strip-ansi@7.1.0:
    resolution: {integrity: sha512-iq6eVVI64nQQTRYq2KtEg2d2uU7LElhTJwsH4YzIHZshxlgZms/wIc4VoDQTlG/IvVIrBKG06CrZnp0qv7hkcQ==}
    engines: {node: '>=12'}

  strip-bom@3.0.0:
    resolution: {integrity: sha512-vavAMRXOgBVNF6nyEEmL3DBK19iRpDcoIwW+swQ+CbGiu7lju6t+JklA1MHweoWtadgt4ISVUsXLyDq34ddcwA==}
    engines: {node: '>=4'}

  strip-final-newline@3.0.0:
    resolution: {integrity: sha512-dOESqjYr96iWYylGObzd39EuNTa5VJxyvVAEm5Jnh7KGo75V43Hk1odPQkNDyXNmUR6k+gEiDVXnjB8HJ3crXw==}
    engines: {node: '>=12'}

  strip-indent@3.0.0:
    resolution: {integrity: sha512-laJTa3Jb+VQpaC6DseHhF7dXVqHTfJPCRDaEbid/drOhgitgYku/letMUqOXFoWV0zIIUbjpdH2t+tYj4bQMRQ==}
    engines: {node: '>=8'}

  strip-json-comments@3.1.1:
    resolution: {integrity: sha512-6fPc+R4ihwqP6N/aIv2f1gMH8lOVtWQHoqC4yK6oSDVVocumAsfCqjkXnqiYMhmMwS/mEHLp7Vehlt3ql6lEig==}
    engines: {node: '>=8'}

  style-to-js@1.1.17:
    resolution: {integrity: sha512-xQcBGDxJb6jjFCTzvQtfiPn6YvvP2O8U1MDIPNfJQlWMYfktPy+iGsHE7cssjs7y84d9fQaK4UF3RIJaAHSoYA==}

  style-to-object@1.0.9:
    resolution: {integrity: sha512-G4qppLgKu/k6FwRpHiGiKPaPTFcG3g4wNVX/Qsfu+RqQM30E7Tyu/TEgxcL9PNLF5pdRLwQdE3YKKf+KF2Dzlw==}

  styled-jsx@5.1.6:
    resolution: {integrity: sha512-qSVyDTeMotdvQYoHWLNGwRFJHC+i+ZvdBRYosOFgC+Wg1vx4frN2/RG/NA7SYqqvKNLf39P2LSRA2pu6n0XYZA==}
    engines: {node: '>= 12.0.0'}
    peerDependencies:
      '@babel/core': '*'
      babel-plugin-macros: '*'
      react: '>= 16.8.0 || 17.x.x || ^18.0.0-0 || ^19.0.0-0'
    peerDependenciesMeta:
      '@babel/core':
        optional: true
      babel-plugin-macros:
        optional: true

  supports-color@7.2.0:
    resolution: {integrity: sha512-qpCAvRl9stuOHveKsn7HncJRvv501qIacKzQlO/+Lwxc9+0q2wLyv4Dfvt80/DPn2pqOBsJdDiogXGR9+OvwRw==}
    engines: {node: '>=8'}

  supports-preserve-symlinks-flag@1.0.0:
    resolution: {integrity: sha512-ot0WnXS9fgdkgIcePe6RHNk1WA8+muPa6cSjeR3V8K27q9BB1rTE3R1p7Hv0z1ZyAc8s6Vvv8DIyWf681MAt0w==}
    engines: {node: '>= 0.4'}

  symbol-tree@3.2.4:
    resolution: {integrity: sha512-9QNk5KwDF+Bvz+PyObkmSYjI5ksVUYtjW7AU22r2NKcfLJcXp96hkDWU3+XndOsUb+AQ9QhfzfCT2O+CNWT5Tw==}

  tailwind-merge@3.2.0:
    resolution: {integrity: sha512-FQT/OVqCD+7edmmJpsgCsY820RTD5AkBryuG5IUqR5YQZSdj5xlH5nLgH7YPths7WsLPSpSBNneJdM8aS8aeFA==}

  tailwindcss-animate@1.0.7:
    resolution: {integrity: sha512-bl6mpH3T7I3UFxuvDEXLxy/VuFxBk5bbzplh7tXI68mwMokNYd1t9qPBHlnyTwfa4JGC4zP516I1hYYtQ/vspA==}
    peerDependencies:
      tailwindcss: '>=3.0.0 || insiders'

  tailwindcss@4.1.5:
    resolution: {integrity: sha512-nYtSPfWGDiWgCkwQG/m+aX83XCwf62sBgg3bIlNiiOcggnS1x3uVRDAuyelBFL+vJdOPPCGElxv9DjHJjRHiVA==}

  tapable@2.2.1:
    resolution: {integrity: sha512-GNzQvQTOIP6RyTfE2Qxb8ZVlNmw0n88vp1szwWRimP02mnTsx3Wtn5qRdqY9w2XduFNUgvOwhNnQsjwCp+kqaQ==}
    engines: {node: '>=6'}

  tar-stream@2.2.0:
    resolution: {integrity: sha512-ujeqbceABgwMZxEJnk2HDY2DlnUZ+9oEcb1KzTVfYHio0UE6dG71n60d8D2I4qNvleWrrXpmjpt7vZeF1LnMZQ==}
    engines: {node: '>=6'}

  tinybench@2.9.0:
    resolution: {integrity: sha512-0+DUvqWMValLmha6lr4kD8iAMK1HzV0/aKnCtWb9v9641TnP/MFb7Pc2bxoxQjTXAErryXVgUOfv2YqNllqGeg==}

  tinyexec@0.3.2:
    resolution: {integrity: sha512-KQQR9yN7R5+OSwaK0XQoj22pwHoTlgYqmUscPYoknOoWCWfj/5/ABTMRi69FrKU5ffPVh5QcFikpWJI/P1ocHA==}

  tinyglobby@0.2.13:
    resolution: {integrity: sha512-mEwzpUgrLySlveBwEVDMKk5B57bhLPYovRfPAXD5gA/98Opn0rCDj3GtLwFvCvH5RK9uPCExUROW5NjDwvqkxw==}
    engines: {node: '>=12.0.0'}

  tinyglobby@0.2.15:
    resolution: {integrity: sha512-j2Zq4NyQYG5XMST4cbs02Ak8iJUdxRM0XI5QyxXuZOzKOINmWurp3smXu3y5wDcJrptwpSjgXHzIQxR0omXljQ==}
    engines: {node: '>=12.0.0'}

  tinyrainbow@3.0.3:
    resolution: {integrity: sha512-PSkbLUoxOFRzJYjjxHJt9xro7D+iilgMX/C9lawzVuYiIdcihh9DXmVibBe8lmcFrRi/VzlPjBxbN7rH24q8/Q==}
    engines: {node: '>=14.0.0'}

  tldts-core@7.0.17:
    resolution: {integrity: sha512-DieYoGrP78PWKsrXr8MZwtQ7GLCUeLxihtjC1jZsW1DnvSMdKPitJSe8OSYDM2u5H6g3kWJZpePqkp43TfLh0g==}

  tldts@7.0.17:
    resolution: {integrity: sha512-Y1KQBgDd/NUc+LfOtKS6mNsC9CCaH+m2P1RoIZy7RAPo3C3/t8X45+zgut31cRZtZ3xKPjfn3TkGTrctC2TQIQ==}
    hasBin: true

  tmp@0.2.3:
    resolution: {integrity: sha512-nZD7m9iCPC5g0pYmcaxogYKggSfLsdxl8of3Q/oIbqCqLLIO9IAF0GWjX1z9NZRHPiXv8Wex4yDCaZsgEw0Y8w==}
    engines: {node: '>=14.14'}

  to-regex-range@5.0.1:
    resolution: {integrity: sha512-65P7iz6X5yEr1cwcgvQxbbIw7Uk3gOy5dIdtZ4rDveLqhrdJP+Li/Hx6tyK0NEb+2GCyneCMJiGqrADCSNk8sQ==}
    engines: {node: '>=8.0'}

  to-valid-identifier@1.0.0:
    resolution: {integrity: sha512-41wJyvKep3yT2tyPqX/4blcfybknGB4D+oETKLs7Q76UiPqRpUJK3hr1nxelyYO0PHKVzJwlu0aCeEAsGI6rpw==}
    engines: {node: '>=20'}

  toidentifier@1.0.1:
    resolution: {integrity: sha512-o5sSPKEkg/DIQNmH43V0/uerLrpzVedkUh8tGNvaeXpfpuwjKenlSox/2O/BTlZUtEe+JG7s5YhEz608PlAHRA==}
    engines: {node: '>=0.6'}

  totalist@3.0.1:
    resolution: {integrity: sha512-sf4i37nQ2LBx4m3wB74y+ubopq6W/dIzXg0FDGjsYnZHVa1Da8FH853wlL2gtUhg+xJXjfk3kUZS3BRoQeoQBQ==}
    engines: {node: '>=6'}

  tough-cookie@6.0.0:
    resolution: {integrity: sha512-kXuRi1mtaKMrsLUxz3sQYvVl37B0Ns6MzfrtV5DvJceE9bPyspOqk9xxv7XbZWcfLWbFmm997vl83qUWVJA64w==}
    engines: {node: '>=16'}

  tr46@6.0.0:
    resolution: {integrity: sha512-bLVMLPtstlZ4iMQHpFHTR7GAGj2jxi8Dg0s2h2MafAE4uSWF98FC/3MomU51iQAMf8/qDUbKWf5GxuvvVcXEhw==}
    engines: {node: '>=20'}

  tree-kill@1.2.2:
    resolution: {integrity: sha512-L0Orpi8qGpRG//Nd+H90vFB+3iHnue1zSSGmNOOCh1GLJ7rUKVwV2HvijphGQS2UmhUZewS9VgvxYIdgr+fG1A==}
    hasBin: true

  trim-lines@3.0.1:
    resolution: {integrity: sha512-kRj8B+YHZCc9kQYdWfJB2/oUl9rA99qbowYYBtr4ui4mZyAQ2JpvVBd/6U2YloATfqBhBTSMhTpgBHtU0Mf3Rg==}

  trough@2.2.0:
    resolution: {integrity: sha512-tmMpK00BjZiUyVyvrBK7knerNgmgvcV/KLVyuma/SC+TQN167GrMRciANTz09+k3zW8L8t60jWO1GpfkZdjTaw==}

  ts-api-utils@2.0.1:
    resolution: {integrity: sha512-dnlgjFSVetynI8nzgJ+qF62efpglpWRk8isUEWZGWlJYySCTD6aKvbUDu+zbPeDakk3bg5H4XpitHukgfL1m9w==}
    engines: {node: '>=18.12'}
    peerDependencies:
      typescript: '>=4.8.4'

  ts-api-utils@2.1.0:
    resolution: {integrity: sha512-CUgTZL1irw8u29bzrOD/nH85jqyc74D6SshFgujOIA7osm2Rz7dYH77agkx7H4FBNxDq7Cjf+IjaX/8zwFW+ZQ==}
    engines: {node: '>=18.12'}
    peerDependencies:
      typescript: '>=4.8.4'

  tsconfig-paths@3.15.0:
    resolution: {integrity: sha512-2Ac2RgzDe/cn48GvOe3M+o82pEFewD3UPbyoUHHdKasHwJKjds4fLXWf/Ux5kATBKN20oaFGu+jbElp1pos0mg==}

  tsconfig-paths@4.2.0:
    resolution: {integrity: sha512-NoZ4roiN7LnbKn9QqE1amc9DJfzvZXxF4xDavcOWt1BPkdx+m+0gJuPM+S0vCe7zTJMYUP0R8pO2XMr+Y8oLIg==}
    engines: {node: '>=6'}

  tslib@2.8.1:
    resolution: {integrity: sha512-oJFu94HQb+KVduSUQL7wnpmqnfmLsOA/nAh6b6EH0wCEoK0/mPeXU6c3wKDV83MkOuHPRHtSXKKU99IBazS/2w==}

  type-check@0.4.0:
    resolution: {integrity: sha512-XleUoc9uwGXqjWwXaUTZAmzMcFZ5858QA2vvx1Ur5xIcixXIP+8LnFDgRplU30us6teqdlskFfu+ae4K79Ooew==}
    engines: {node: '>= 0.8.0'}

  type-is@2.0.1:
    resolution: {integrity: sha512-OZs6gsjF4vMp32qrCbiVSkrFmXtG/AZhY3t0iAMrMBiAZyV9oALtXO8hsrHbMXF9x6L3grlFuwW2oAz7cav+Gw==}
    engines: {node: '>= 0.6'}

  typed-array-buffer@1.0.3:
    resolution: {integrity: sha512-nAYYwfY3qnzX30IkA6AQZjVbtK6duGontcQm1WSG1MD94YLqK0515GNApXkoxKOWMusVssAHWLh9SeaoefYFGw==}
    engines: {node: '>= 0.4'}

  typed-array-byte-length@1.0.3:
    resolution: {integrity: sha512-BaXgOuIxz8n8pIq3e7Atg/7s+DpiYrxn4vdot3w9KbnBhcRQq6o3xemQdIfynqSeXeDrF32x+WvfzmOjPiY9lg==}
    engines: {node: '>= 0.4'}

  typed-array-byte-offset@1.0.4:
    resolution: {integrity: sha512-bTlAFB/FBYMcuX81gbL4OcpH5PmlFHqlCCpAl8AlEzMz5k53oNDvN8p1PNOWLEmI2x4orp3raOFB51tv9X+MFQ==}
    engines: {node: '>= 0.4'}

  typed-array-length@1.0.7:
    resolution: {integrity: sha512-3KS2b+kL7fsuk/eJZ7EQdnEmQoaho/r6KUef7hxvltNA5DR8NAUM+8wJMbJyZ4G9/7i3v5zPBIMN5aybAh2/Jg==}
    engines: {node: '>= 0.4'}

  typescript-eslint@8.46.3:
    resolution: {integrity: sha512-bAfgMavTuGo+8n6/QQDVQz4tZ4f7Soqg53RbrlZQEoAltYop/XR4RAts/I0BrO3TTClTSTFJ0wYbla+P8cEWJA==}
    engines: {node: ^18.18.0 || ^20.9.0 || >=21.1.0}
    peerDependencies:
      eslint: ^8.57.0 || ^9.0.0
      typescript: '>=4.8.4 <6.0.0'

  typescript@5.9.3:
    resolution: {integrity: sha512-jl1vZzPDinLr9eUt3J/t7V6FgNEw9QjvBPdysz9KfQDD41fQrC2Y4vKQdiaUpFT4bXlb1RHhLpp8wtm6M5TgSw==}
    engines: {node: '>=14.17'}
    hasBin: true

  uc.micro@2.1.0:
    resolution: {integrity: sha512-ARDJmphmdvUk6Glw7y9DQ2bFkKBHwQHLi2lsaH6PPmz/Ka9sFOBsBluozhDltWmnv9u/cF6Rt87znRTPV+yp/A==}

  unbox-primitive@1.1.0:
    resolution: {integrity: sha512-nWJ91DjeOkej/TA8pXQ3myruKpKEYgqvpw9lz4OPHj/NWFNluYrjbz9j01CJ8yKQd2g4jFoOkINCTW2I5LEEyw==}
    engines: {node: '>= 0.4'}

  undici-types@6.19.8:
    resolution: {integrity: sha512-ve2KP6f/JnbPBFyobGHuerC9g1FYGn/F8n1LWTwNxCEzd6IfqTwUQcNXgEtmmQ6DlRrC1hrSrBnCZPokRrDHjw==}

  unified@11.0.5:
    resolution: {integrity: sha512-xKvGhPWw3k84Qjh8bI3ZeJjqnyadK+GEFtazSfZv/rKeTkTjOJho6mFqh2SM96iIcZokxiOpg78GazTSg8+KHA==}

  unist-util-is@6.0.0:
    resolution: {integrity: sha512-2qCTHimwdxLfz+YzdGfkqNlH0tLi9xjTnHddPmJwtIG9MGsdbutfTc4P+haPD7l7Cjxf/WZj+we5qfVPvvxfYw==}

  unist-util-position-from-estree@2.0.0:
    resolution: {integrity: sha512-KaFVRjoqLyF6YXCbVLNad/eS4+OfPQQn2yOd7zF/h5T/CSL2v8NpN6a5TPvtbXthAGw5nG+PuTtq+DdIZr+cRQ==}

  unist-util-position@5.0.0:
    resolution: {integrity: sha512-fucsC7HjXvkB5R3kTCO7kUjRdrS0BJt3M/FPxmHMBOm8JQi2BsHAHFsy27E0EolP8rp0NzXsJ+jNPyDWvOJZPA==}

  unist-util-stringify-position@4.0.0:
    resolution: {integrity: sha512-0ASV06AAoKCDkS2+xw5RXJywruurpbC4JZSm7nr7MOt1ojAzvyyaO+UxZf18j8FCF6kmzCZKcAgN/yu2gm2XgQ==}

  unist-util-visit-parents@6.0.1:
    resolution: {integrity: sha512-L/PqWzfTP9lzzEa6CKs0k2nARxTdZduw3zyh8d2NVBnsyvHjSX4TWse388YrrQKbvI8w20fGjGlhgT96WwKykw==}

  unist-util-visit@5.0.0:
    resolution: {integrity: sha512-MR04uvD+07cwl/yhVuVWAtw+3GOR/knlL55Nd/wAdblk27GCVt3lqpTivy/tkJcZoNPzTwS1Y+KMojlLDhoTzg==}

  unpipe@1.0.0:
    resolution: {integrity: sha512-pjy2bYhSsufwWlKwPc+l3cN7+wuJlK6uz0YdJEOlQDbl6jo/YlPi4mb8agUkVC8BF7V8NuzeyPNqRksA3hztKQ==}
    engines: {node: '>= 0.8'}

  unrs-resolver@1.11.1:
    resolution: {integrity: sha512-bSjt9pjaEBnNiGgc9rUiHGKv5l4/TGzDmYw3RhnkJGtLhbnnA/5qJj7x3dNDCRx/PJxu774LlH8lCOlB4hEfKg==}

  update-browserslist-db@1.1.4:
    resolution: {integrity: sha512-q0SPT4xyU84saUX+tomz1WLkxUbuaJnR1xWt17M7fJtEJigJeWUNGUqrauFXsHnqev9y9JTRGwk13tFBuKby4A==}
    hasBin: true
    peerDependencies:
      browserslist: '>= 4.21.0'

  uri-js@4.4.1:
    resolution: {integrity: sha512-7rKUyy33Q1yc98pQ1DAmLtwX109F7TIfWlW1Ydo8Wl1ii1SeHieeh0HHfPeL2fMXK6z0s8ecKs9frCuLJvndBg==}

  use-callback-ref@1.3.3:
    resolution: {integrity: sha512-jQL3lRnocaFtu3V00JToYz/4QkNWswxijDaCVNZRiRTO3HQDLsdu1ZtmIUvV4yPp+rvWm5j0y0TG/S61cuijTg==}
    engines: {node: '>=10'}
    peerDependencies:
      '@types/react': '*'
      react: ^16.8.0 || ^17.0.0 || ^18.0.0 || ^19.0.0 || ^19.0.0-rc
    peerDependenciesMeta:
      '@types/react':
        optional: true

  use-sidecar@1.1.3:
    resolution: {integrity: sha512-Fedw0aZvkhynoPYlA5WXrMCAMm+nSWdZt6lzJQ7Ok8S6Q+VsHmHpRWndVRJ8Be0ZbkfPc5LRYH+5XrzXcEeLRQ==}
    engines: {node: '>=10'}
    peerDependencies:
      '@types/react': '*'
      react: ^16.8.0 || ^17.0.0 || ^18.0.0 || ^19.0.0 || ^19.0.0-rc
    peerDependenciesMeta:
      '@types/react':
        optional: true

  use-sync-external-store@1.6.0:
    resolution: {integrity: sha512-Pp6GSwGP/NrPIrxVFAIkOQeyw8lFenOHijQWkUTrDvrF4ALqylP2C/KCkeS9dpUM3KvYRQhna5vt7IL95+ZQ9w==}
    peerDependencies:
      react: ^16.8.0 || ^17.0.0 || ^18.0.0 || ^19.0.0

  util-deprecate@1.0.2:
    resolution: {integrity: sha512-EPD5q1uXyFxJpCrLnCc1nHnq3gOa6DZBocAIiI2TaSCA7VCJ1UJDMagCzIkXNsUYfD1daK//LTEQ8xiIbrHtcw==}

  vary@1.1.2:
    resolution: {integrity: sha512-BNGbWLfd0eUPabhkXUVm0j8uuvREyTh5ovRa/dyow/BqAbZJyC+5fU+IzQOzmAKzYqYRAISoRhdQr3eIZ/PXqg==}
    engines: {node: '>= 0.8'}

  vfile-message@4.0.3:
    resolution: {integrity: sha512-QTHzsGd1EhbZs4AsQ20JX1rC3cOlt/IWJruk893DfLRr57lcnOeMaWG4K0JrRta4mIJZKth2Au3mM3u03/JWKw==}

  vfile@6.0.3:
    resolution: {integrity: sha512-KzIbH/9tXat2u30jf+smMwFCsno4wHVdNmzFyL+T/L3UGqqk6JKfVqOFOZEpZSHADH1k40ab6NUIXZq422ov3Q==}

  vite@6.3.5:
    resolution: {integrity: sha512-cZn6NDFE7wdTpINgs++ZJ4N49W2vRp8LCKrn3Ob1kYNtOo21vfDoaV5GzBfLU4MovSAB8uNRm4jgzVQZ+mBzPQ==}
    engines: {node: ^18.0.0 || ^20.0.0 || >=22.0.0}
    hasBin: true
    peerDependencies:
      '@types/node': ^18.0.0 || ^20.0.0 || >=22.0.0
      jiti: '>=1.21.0'
      less: '*'
      lightningcss: ^1.21.0
      sass: '*'
      sass-embedded: '*'
      stylus: '*'
      sugarss: '*'
      terser: ^5.16.0
      tsx: ^4.8.1
      yaml: ^2.4.2
    peerDependenciesMeta:
      '@types/node':
        optional: true
      jiti:
        optional: true
      less:
        optional: true
      lightningcss:
        optional: true
      sass:
        optional: true
      sass-embedded:
        optional: true
      stylus:
        optional: true
      sugarss:
        optional: true
      terser:
        optional: true
      tsx:
        optional: true
      yaml:
        optional: true

  vitest@4.0.6:
    resolution: {integrity: sha512-gR7INfiVRwnEOkCk47faros/9McCZMp5LM+OMNWGLaDBSvJxIzwjgNFufkuePBNaesGRnLmNfW+ddbUJRZn0nQ==}
    engines: {node: ^20.0.0 || ^22.0.0 || >=24.0.0}
    hasBin: true
    peerDependencies:
      '@edge-runtime/vm': '*'
      '@types/debug': ^4.1.12
      '@types/node': ^20.0.0 || ^22.0.0 || >=24.0.0
      '@vitest/browser-playwright': 4.0.6
      '@vitest/browser-preview': 4.0.6
      '@vitest/browser-webdriverio': 4.0.6
      '@vitest/ui': 4.0.6
      happy-dom: '*'
      jsdom: '*'
    peerDependenciesMeta:
      '@edge-runtime/vm':
        optional: true
      '@types/debug':
        optional: true
      '@types/node':
        optional: true
      '@vitest/browser-playwright':
        optional: true
      '@vitest/browser-preview':
        optional: true
      '@vitest/browser-webdriverio':
        optional: true
      '@vitest/ui':
        optional: true
      happy-dom:
        optional: true
      jsdom:
        optional: true

  w3c-keyname@2.2.8:
    resolution: {integrity: sha512-dpojBhNsCNN7T82Tm7k26A6G9ML3NkhDsnw9n/eoxSRlVBB4CEtIQ/KTCLI2Fwf3ataSXRhYFkQi3SlnFwPvPQ==}

  w3c-xmlserializer@5.0.0:
    resolution: {integrity: sha512-o8qghlI8NZHU1lLPrpi2+Uq7abh4GGPpYANlalzWxyWteJOCsr/P+oPBA49TOLu5FTZO4d3F9MnWJfiMo4BkmA==}
    engines: {node: '>=18'}

  wcwidth@1.0.1:
    resolution: {integrity: sha512-XHPEwS0q6TaxcvG85+8EYkbiCux2XtWG2mkc47Ng2A77BQu9+DqIOJldST4HgPkuea7dvKSj5VgX3P1d4rW8Tg==}

  webidl-conversions@8.0.0:
    resolution: {integrity: sha512-n4W4YFyz5JzOfQeA8oN7dUYpR+MBP3PIUsn2jLjWXwK5ASUzt0Jc/A5sAUZoCYFJRGF0FBKJ+1JjN43rNdsQzA==}
    engines: {node: '>=20'}

  whatwg-encoding@3.1.1:
    resolution: {integrity: sha512-6qN4hJdMwfYBtE3YBTTHhoeuUrDBPZmbQaxWAqSALV/MeEnR5z1xd8UKud2RAkFoPkmB+hli1TZSnyi84xz1vQ==}
    engines: {node: '>=18'}

  whatwg-mimetype@4.0.0:
    resolution: {integrity: sha512-QaKxh0eNIi2mE9p2vEdzfagOKHCcj1pJ56EEHGQOVxp8r9/iszLUUV7v89x9O1p/T+NlTM5W7jW6+cz4Fq1YVg==}
    engines: {node: '>=18'}

  whatwg-url@15.1.0:
    resolution: {integrity: sha512-2ytDk0kiEj/yu90JOAp44PVPUkO9+jVhyf+SybKlRHSDlvOOZhdPIrr7xTH64l4WixO2cP+wQIcgujkGBPPz6g==}
    engines: {node: '>=20'}

  which-boxed-primitive@1.1.1:
    resolution: {integrity: sha512-TbX3mj8n0odCBFVlY8AxkqcHASw3L60jIuF8jFP78az3C2YhmGvqbHBpAjTRH2/xqYunrJ9g1jSyjCjpoWzIAA==}
    engines: {node: '>= 0.4'}

  which-builtin-type@1.2.1:
    resolution: {integrity: sha512-6iBczoX+kDQ7a3+YJBnh3T+KZRxM/iYNPXicqk66/Qfm1b93iu+yOImkg0zHbj5LNOcNv1TEADiZ0xa34B4q6Q==}
    engines: {node: '>= 0.4'}

  which-collection@1.0.2:
    resolution: {integrity: sha512-K4jVyjnBdgvc86Y6BkaLZEN933SwYOuBFkdmBu9ZfkcAbdVbpITnDmjvZ/aQjRXQrv5EPkTnD1s39GiiqbngCw==}
    engines: {node: '>= 0.4'}

  which-typed-array@1.1.19:
    resolution: {integrity: sha512-rEvr90Bck4WZt9HHFC4DJMsjvu7x+r6bImz0/BrbWb7A2djJ8hnZMrWnHo9F8ssv0OMErasDhftrfROTyqSDrw==}
    engines: {node: '>= 0.4'}

  which@2.0.2:
    resolution: {integrity: sha512-BLI3Tl1TW3Pvl70l3yq3Y64i+awpwXqsGBYWkkqMtnbXgrMD+yj7rhW0kuEDxzJaYXGjEW5ogapKNMEKNMjibA==}
    engines: {node: '>= 8'}
    hasBin: true

  why-is-node-running@2.3.0:
    resolution: {integrity: sha512-hUrmaWBdVDcxvYqnyh09zunKzROWjbZTiNy8dBEjkS7ehEDQibXJ7XvlmtbwuTclUiIyN+CyXQD4Vmko8fNm8w==}
    engines: {node: '>=8'}
    hasBin: true

  word-wrap@1.2.5:
    resolution: {integrity: sha512-BN22B5eaMMI9UMtjrGd5g5eCYPpCPDUy0FJXbYsaT5zYxjFOckS53SQDE3pWkVoWpHXVb3BrYcEN4Twa55B5cA==}
    engines: {node: '>=0.10.0'}

  wrap-ansi@7.0.0:
    resolution: {integrity: sha512-YVGIj2kamLSTxw6NsZjoBxfSwsn0ycdesmc4p+Q21c5zPuZ1pl+NfxVdxPtdHvmNVOQ6XSYG4AUtyt/Fi7D16Q==}
    engines: {node: '>=10'}

  wrap-ansi@9.0.0:
    resolution: {integrity: sha512-G8ura3S+3Z2G+mkgNRq8dqaFZAuxfsxpBB8OCTGRTCtp+l/v9nbFNmCUP1BZMts3G1142MsZfn6eeUKrr4PD1Q==}
    engines: {node: '>=18'}

  wrappy@1.0.2:
    resolution: {integrity: sha512-l4Sp/DRseor9wL6EvV2+TuQn63dMkPjZ/sp9XkghTEbV9KlPS1xUsZ3u7/IQO4wxtcFB4bgpQPRcR3QCvezPcQ==}

  ws@8.18.3:
    resolution: {integrity: sha512-PEIGCY5tSlUt50cqyMXfCzX+oOPqN0vuGqWzbcJ2xvnkzkq46oOpz7dQaTDBdfICb4N14+GARUDw2XV2N4tvzg==}
    engines: {node: '>=10.0.0'}
    peerDependencies:
      bufferutil: ^4.0.1
      utf-8-validate: '>=5.0.2'
    peerDependenciesMeta:
      bufferutil:
        optional: true
      utf-8-validate:
        optional: true

  xml-name-validator@5.0.0:
    resolution: {integrity: sha512-EvGK8EJ3DhaHfbRlETOWAS5pO9MZITeauHKJyb8wyajUfQUenkIg2MvLDTZ4T/TgIcm3HU0TFBgWWboAZ30UHg==}
    engines: {node: '>=18'}

  xmlchars@2.2.0:
    resolution: {integrity: sha512-JZnDKK8B0RCDw84FNdDAIpZK+JuJw+s7Lz8nksI7SIuU3UXJJslUthsi+uWBUYOwPFwW7W7PRLRfUKpxjtjFCw==}

  y18n@5.0.8:
    resolution: {integrity: sha512-0pfFzegeDWJHJIAmTLRP2DwHjdF5s7jo9tuztdQxAhINCdvS+3nGINqPd00AphqJR/0LhANUS6/+7SCb98YOfA==}
    engines: {node: '>=10'}

  yallist@3.1.1:
    resolution: {integrity: sha512-a4UGQaWPH59mOXUYnAG2ewncQS4i4F43Tv3JoAM+s2VDAmS9NsK8GpDMLrCHPksFT7h3K6TOoUNn2pb7RoXx4g==}

  yaml@2.7.0:
    resolution: {integrity: sha512-+hSoy/QHluxmC9kCIJyL/uyFmLmc+e5CFR5Wa+bpIhIj85LVb9ZH2nVnqrHoSvKogwODv0ClqZkmiSSaIH5LTA==}
    engines: {node: '>= 14'}
    hasBin: true

  yargs-parser@21.1.1:
    resolution: {integrity: sha512-tVpsJW7DdjecAiFpbIB1e3qxIQsE6NoPc5/eTdrbbIC4h0LVsWhnoa3g+m2HclBIujHzsxZ4VJVA+GUuc2/LBw==}
    engines: {node: '>=12'}

  yargs@17.7.2:
    resolution: {integrity: sha512-7dSzzRQ++CKnNI/krKnYRV7JKKPUXMEh61soaHKg9mrWEhzFWhFnxPxGl+69cD1Ou63C13NUPCnmIcrvqCuM6w==}
    engines: {node: '>=12'}

  yocto-queue@0.1.0:
    resolution: {integrity: sha512-rVksvsnNCdJ/ohGc6xgPwyN8eheCxsiLM8mxuE/t/mOVqJewPuO1miLpTHQiRgTKCLexL4MeAFVagts7HmNZ2Q==}
    engines: {node: '>=10'}

  zod-to-json-schema@3.24.5:
    resolution: {integrity: sha512-/AuWwMP+YqiPbsJx5D6TfgRTc4kTLjsh5SOcd4bLsfUg2RcEXrFMJl1DGgdHy2aCfsIA/cr/1JM0xcB2GZji8g==}
    peerDependencies:
      zod: ^3.24.1

  zod-validation-error@4.0.2:
    resolution: {integrity: sha512-Q6/nZLe6jxuU80qb/4uJ4t5v2VEZ44lzQjPDhYJNztRQ4wyWc6VF3D3Kb/fAuPetZQnhS3hnajCf9CsWesghLQ==}
    engines: {node: '>=18.0.0'}
    peerDependencies:
      zod: ^3.25.0 || ^4.0.0

  zod@3.25.49:
    resolution: {integrity: sha512-JMMPMy9ZBk3XFEdbM3iL1brx4NUSejd6xr3ELrrGEfGb355gjhiAWtG3K5o+AViV/3ZfkIrCzXsZn6SbLwTR8Q==}

  zod@4.1.13:
    resolution: {integrity: sha512-AvvthqfqrAhNH9dnfmrfKzX5upOdjUVJYFqNSlkmGf64gRaTzlPwz99IHYnVs28qYAybvAlBV+H7pn0saFY4Ig==}

  zustand@5.0.9:
    resolution: {integrity: sha512-ALBtUj0AfjJt3uNRQoL1tL2tMvj6Gp/6e39dnfT6uzpelGru8v1tPOGBzayOWbPJvujM8JojDk3E1LxeFisBNg==}
    engines: {node: '>=12.20.0'}
    peerDependencies:
      '@types/react': '>=18.0.0'
      immer: '>=9.0.6'
      react: '>=18.0.0'
      use-sync-external-store: '>=1.2.0'
    peerDependenciesMeta:
      '@types/react':
        optional: true
      immer:
        optional: true
      react:
        optional: true
      use-sync-external-store:
        optional: true

  zwitch@2.0.4:
    resolution: {integrity: sha512-bXE4cR/kVZhKZX/RjPEflHaKVhUVl85noU3v6b8apfQEc1x4A+zBxjZ4lN8LqGd6WZ3dl98pY4o717VFmoPp+A==}

snapshots:

  '@acemir/cssom@0.9.19': {}

  '@adobe/css-tools@4.4.4': {}

  '@alloc/quick-lru@5.2.0': {}

  '@asamuzakjp/css-color@4.0.5':
    dependencies:
      '@csstools/css-calc': 2.1.4(@csstools/css-parser-algorithms@3.0.5(@csstools/css-tokenizer@3.0.4))(@csstools/css-tokenizer@3.0.4)
      '@csstools/css-color-parser': 3.1.0(@csstools/css-parser-algorithms@3.0.5(@csstools/css-tokenizer@3.0.4))(@csstools/css-tokenizer@3.0.4)
      '@csstools/css-parser-algorithms': 3.0.5(@csstools/css-tokenizer@3.0.4)
      '@csstools/css-tokenizer': 3.0.4
      lru-cache: 11.2.2

  '@asamuzakjp/dom-selector@6.7.4':
    dependencies:
      '@asamuzakjp/nwsapi': 2.3.9
      bidi-js: 1.0.3
      css-tree: 3.1.0
      is-potential-custom-element-name: 1.0.1
      lru-cache: 11.2.2

  '@asamuzakjp/nwsapi@2.3.9': {}

  '@babel/code-frame@7.27.1':
    dependencies:
      '@babel/helper-validator-identifier': 7.28.5
      js-tokens: 4.0.0
      picocolors: 1.1.1

  '@babel/compat-data@7.28.5': {}

  '@babel/core@7.28.5':
    dependencies:
      '@babel/code-frame': 7.27.1
      '@babel/generator': 7.28.5
      '@babel/helper-compilation-targets': 7.27.2
      '@babel/helper-module-transforms': 7.28.3(@babel/core@7.28.5)
      '@babel/helpers': 7.28.4
      '@babel/parser': 7.28.5
      '@babel/template': 7.27.2
      '@babel/traverse': 7.28.5
      '@babel/types': 7.28.5
      '@jridgewell/remapping': 2.3.5
      convert-source-map: 2.0.0
      debug: 4.4.3
      gensync: 1.0.0-beta.2
      json5: 2.2.3
      semver: 6.3.1
    transitivePeerDependencies:
      - supports-color

  '@babel/generator@7.28.5':
    dependencies:
      '@babel/parser': 7.28.5
      '@babel/types': 7.28.5
      '@jridgewell/gen-mapping': 0.3.13
      '@jridgewell/trace-mapping': 0.3.31
      jsesc: 3.1.0

  '@babel/helper-compilation-targets@7.27.2':
    dependencies:
      '@babel/compat-data': 7.28.5
      '@babel/helper-validator-option': 7.27.1
      browserslist: 4.27.0
      lru-cache: 5.1.1
      semver: 6.3.1

  '@babel/helper-globals@7.28.0': {}

  '@babel/helper-module-imports@7.27.1':
    dependencies:
      '@babel/traverse': 7.28.5
      '@babel/types': 7.28.5
    transitivePeerDependencies:
      - supports-color

  '@babel/helper-module-transforms@7.28.3(@babel/core@7.28.5)':
    dependencies:
      '@babel/core': 7.28.5
      '@babel/helper-module-imports': 7.27.1
      '@babel/helper-validator-identifier': 7.28.5
      '@babel/traverse': 7.28.5
    transitivePeerDependencies:
      - supports-color

  '@babel/helper-plugin-utils@7.27.1': {}

  '@babel/helper-string-parser@7.27.1': {}

  '@babel/helper-validator-identifier@7.28.5': {}

  '@babel/helper-validator-option@7.27.1': {}

  '@babel/helpers@7.28.4':
    dependencies:
      '@babel/template': 7.27.2
      '@babel/types': 7.28.5

  '@babel/parser@7.28.5':
    dependencies:
      '@babel/types': 7.28.5

  '@babel/plugin-transform-react-jsx-self@7.27.1(@babel/core@7.28.5)':
    dependencies:
      '@babel/core': 7.28.5
      '@babel/helper-plugin-utils': 7.27.1

  '@babel/plugin-transform-react-jsx-source@7.27.1(@babel/core@7.28.5)':
    dependencies:
      '@babel/core': 7.28.5
      '@babel/helper-plugin-utils': 7.27.1

  '@babel/runtime@7.28.4': {}

  '@babel/template@7.27.2':
    dependencies:
      '@babel/code-frame': 7.27.1
      '@babel/parser': 7.28.5
      '@babel/types': 7.28.5

  '@babel/traverse@7.28.5':
    dependencies:
      '@babel/code-frame': 7.27.1
      '@babel/generator': 7.28.5
      '@babel/helper-globals': 7.28.0
      '@babel/parser': 7.28.5
      '@babel/template': 7.27.2
      '@babel/types': 7.28.5
      debug: 4.4.3
    transitivePeerDependencies:
      - supports-color

  '@babel/types@7.28.5':
    dependencies:
      '@babel/helper-string-parser': 7.27.1
      '@babel/helper-validator-identifier': 7.28.5

  '@biomejs/biome@2.1.2':
    optionalDependencies:
      '@biomejs/cli-darwin-arm64': 2.1.2
      '@biomejs/cli-darwin-x64': 2.1.2
      '@biomejs/cli-linux-arm64': 2.1.2
      '@biomejs/cli-linux-arm64-musl': 2.1.2
      '@biomejs/cli-linux-x64': 2.1.2
      '@biomejs/cli-linux-x64-musl': 2.1.2
      '@biomejs/cli-win32-arm64': 2.1.2
      '@biomejs/cli-win32-x64': 2.1.2

  '@biomejs/cli-darwin-arm64@2.1.2':
    optional: true

  '@biomejs/cli-darwin-x64@2.1.2':
    optional: true

  '@biomejs/cli-linux-arm64-musl@2.1.2':
    optional: true

  '@biomejs/cli-linux-arm64@2.1.2':
    optional: true

  '@biomejs/cli-linux-x64-musl@2.1.2':
    optional: true

  '@biomejs/cli-linux-x64@2.1.2':
    optional: true

  '@biomejs/cli-win32-arm64@2.1.2':
    optional: true

  '@biomejs/cli-win32-x64@2.1.2':
    optional: true

  '@convex-dev/eslint-plugin@1.1.1(convex@1.31.0(react@19.2.3))(eslint@9.26.0(jiti@2.4.2))(typescript@5.9.3)':
    dependencies:
      '@typescript-eslint/utils': 8.49.0(eslint@9.26.0(jiti@2.4.2))(typescript@5.9.3)
      convex: 1.31.0(react@19.2.3)
    transitivePeerDependencies:
      - eslint
      - supports-color
      - typescript

  '@csstools/color-helpers@5.1.0': {}

  '@csstools/css-calc@2.1.4(@csstools/css-parser-algorithms@3.0.5(@csstools/css-tokenizer@3.0.4))(@csstools/css-tokenizer@3.0.4)':
    dependencies:
      '@csstools/css-parser-algorithms': 3.0.5(@csstools/css-tokenizer@3.0.4)
      '@csstools/css-tokenizer': 3.0.4

  '@csstools/css-color-parser@3.1.0(@csstools/css-parser-algorithms@3.0.5(@csstools/css-tokenizer@3.0.4))(@csstools/css-tokenizer@3.0.4)':
    dependencies:
      '@csstools/color-helpers': 5.1.0
      '@csstools/css-calc': 2.1.4(@csstools/css-parser-algorithms@3.0.5(@csstools/css-tokenizer@3.0.4))(@csstools/css-tokenizer@3.0.4)
      '@csstools/css-parser-algorithms': 3.0.5(@csstools/css-tokenizer@3.0.4)
      '@csstools/css-tokenizer': 3.0.4

  '@csstools/css-parser-algorithms@3.0.5(@csstools/css-tokenizer@3.0.4)':
    dependencies:
      '@csstools/css-tokenizer': 3.0.4

  '@csstools/css-syntax-patches-for-csstree@1.0.15': {}

  '@csstools/css-tokenizer@3.0.4': {}

  '@dnd-kit/accessibility@3.1.1(react@19.2.3)':
    dependencies:
      react: 19.2.3
      tslib: 2.8.1

  '@dnd-kit/core@6.3.1(react-dom@19.2.3(react@19.2.3))(react@19.2.3)':
    dependencies:
      '@dnd-kit/accessibility': 3.1.1(react@19.2.3)
      '@dnd-kit/utilities': 3.2.2(react@19.2.3)
      react: 19.2.3
      react-dom: 19.2.3(react@19.2.3)
      tslib: 2.8.1

  '@dnd-kit/sortable@10.0.0(@dnd-kit/core@6.3.1(react-dom@19.2.3(react@19.2.3))(react@19.2.3))(react@19.2.3)':
    dependencies:
      '@dnd-kit/core': 6.3.1(react-dom@19.2.3(react@19.2.3))(react@19.2.3)
      '@dnd-kit/utilities': 3.2.2(react@19.2.3)
      react: 19.2.3
      tslib: 2.8.1

  '@dnd-kit/utilities@3.2.2(react@19.2.3)':
    dependencies:
      react: 19.2.3
      tslib: 2.8.1

  '@edge-runtime/primitives@6.0.0': {}

  '@edge-runtime/vm@5.0.0':
    dependencies:
      '@edge-runtime/primitives': 6.0.0

  '@emnapi/core@1.7.0':
    dependencies:
      '@emnapi/wasi-threads': 1.1.0
      tslib: 2.8.1

  '@emnapi/runtime@1.4.5':
    dependencies:
      tslib: 2.8.1
    optional: true

  '@emnapi/runtime@1.7.0':
    dependencies:
      tslib: 2.8.1

  '@emnapi/wasi-threads@1.1.0':
    dependencies:
      tslib: 2.8.1

  '@es-joy/jsdoccomment@0.76.0':
    dependencies:
      '@types/estree': 1.0.8
      '@typescript-eslint/types': 8.49.0
      comment-parser: 1.4.1
      esquery: 1.6.0
      jsdoc-type-pratt-parser: 6.10.0

  '@es-joy/resolve.exports@1.2.0': {}

  '@esbuild/aix-ppc64@0.25.1':
    optional: true

  '@esbuild/aix-ppc64@0.25.4':
    optional: true

  '@esbuild/android-arm64@0.25.1':
    optional: true

  '@esbuild/android-arm64@0.25.4':
    optional: true

  '@esbuild/android-arm@0.25.1':
    optional: true

  '@esbuild/android-arm@0.25.4':
    optional: true

  '@esbuild/android-x64@0.25.1':
    optional: true

  '@esbuild/android-x64@0.25.4':
    optional: true

  '@esbuild/darwin-arm64@0.25.1':
    optional: true

  '@esbuild/darwin-arm64@0.25.4':
    optional: true

  '@esbuild/darwin-x64@0.25.1':
    optional: true

  '@esbuild/darwin-x64@0.25.4':
    optional: true

  '@esbuild/freebsd-arm64@0.25.1':
    optional: true

  '@esbuild/freebsd-arm64@0.25.4':
    optional: true

  '@esbuild/freebsd-x64@0.25.1':
    optional: true

  '@esbuild/freebsd-x64@0.25.4':
    optional: true

  '@esbuild/linux-arm64@0.25.1':
    optional: true

  '@esbuild/linux-arm64@0.25.4':
    optional: true

  '@esbuild/linux-arm@0.25.1':
    optional: true

  '@esbuild/linux-arm@0.25.4':
    optional: true

  '@esbuild/linux-ia32@0.25.1':
    optional: true

  '@esbuild/linux-ia32@0.25.4':
    optional: true

  '@esbuild/linux-loong64@0.25.1':
    optional: true

  '@esbuild/linux-loong64@0.25.4':
    optional: true

  '@esbuild/linux-mips64el@0.25.1':
    optional: true

  '@esbuild/linux-mips64el@0.25.4':
    optional: true

  '@esbuild/linux-ppc64@0.25.1':
    optional: true

  '@esbuild/linux-ppc64@0.25.4':
    optional: true

  '@esbuild/linux-riscv64@0.25.1':
    optional: true

  '@esbuild/linux-riscv64@0.25.4':
    optional: true

  '@esbuild/linux-s390x@0.25.1':
    optional: true

  '@esbuild/linux-s390x@0.25.4':
    optional: true

  '@esbuild/linux-x64@0.25.1':
    optional: true

  '@esbuild/linux-x64@0.25.4':
    optional: true

  '@esbuild/netbsd-arm64@0.25.1':
    optional: true

  '@esbuild/netbsd-arm64@0.25.4':
    optional: true

  '@esbuild/netbsd-x64@0.25.1':
    optional: true

  '@esbuild/netbsd-x64@0.25.4':
    optional: true

  '@esbuild/openbsd-arm64@0.25.1':
    optional: true

  '@esbuild/openbsd-arm64@0.25.4':
    optional: true

  '@esbuild/openbsd-x64@0.25.1':
    optional: true

  '@esbuild/openbsd-x64@0.25.4':
    optional: true

  '@esbuild/sunos-x64@0.25.1':
    optional: true

  '@esbuild/sunos-x64@0.25.4':
    optional: true

  '@esbuild/win32-arm64@0.25.1':
    optional: true

  '@esbuild/win32-arm64@0.25.4':
    optional: true

  '@esbuild/win32-ia32@0.25.1':
    optional: true

  '@esbuild/win32-ia32@0.25.4':
    optional: true

  '@esbuild/win32-x64@0.25.1':
    optional: true

  '@esbuild/win32-x64@0.25.4':
    optional: true

  '@eslint-community/eslint-utils@4.9.0(eslint@9.26.0(jiti@2.4.2))':
    dependencies:
      eslint: 9.26.0(jiti@2.4.2)
      eslint-visitor-keys: 3.4.3

  '@eslint-community/regexpp@4.12.1': {}

  '@eslint-community/regexpp@4.12.2': {}

  '@eslint/config-array@0.20.0':
    dependencies:
      '@eslint/object-schema': 2.1.6
      debug: 4.4.3
      minimatch: 3.1.2
    transitivePeerDependencies:
      - supports-color

  '@eslint/config-helpers@0.2.2': {}

  '@eslint/core@0.13.0':
    dependencies:
      '@types/json-schema': 7.0.15

  '@eslint/eslintrc@3.3.1':
    dependencies:
      ajv: 6.12.6
      debug: 4.4.0
      espree: 10.3.0
      globals: 14.0.0
      ignore: 5.3.2
      import-fresh: 3.3.1
      js-yaml: 4.1.0
      minimatch: 3.1.2
      strip-json-comments: 3.1.1
    transitivePeerDependencies:
      - supports-color

  '@eslint/js@9.26.0': {}

  '@eslint/object-schema@2.1.6': {}

  '@eslint/plugin-kit@0.2.8':
    dependencies:
      '@eslint/core': 0.13.0
      levn: 0.4.1

  '@floating-ui/core@1.7.0':
    dependencies:
      '@floating-ui/utils': 0.2.9

  '@floating-ui/core@1.7.3':
    dependencies:
      '@floating-ui/utils': 0.2.10
    optional: true

  '@floating-ui/dom@1.7.0':
    dependencies:
      '@floating-ui/core': 1.7.0
      '@floating-ui/utils': 0.2.9

  '@floating-ui/dom@1.7.4':
    dependencies:
      '@floating-ui/core': 1.7.3
      '@floating-ui/utils': 0.2.10
    optional: true

  '@floating-ui/react-dom@2.1.2(react-dom@19.2.3(react@19.2.3))(react@19.2.3)':
    dependencies:
      '@floating-ui/dom': 1.7.0
      react: 19.2.3
      react-dom: 19.2.3(react@19.2.3)

  '@floating-ui/utils@0.2.10':
    optional: true

  '@floating-ui/utils@0.2.9': {}

  '@hookform/resolvers@5.0.1(react-hook-form@7.57.0(react@19.2.3))':
    dependencies:
      '@standard-schema/utils': 0.3.0
      react-hook-form: 7.57.0(react@19.2.3)

  '@humanfs/core@0.19.1': {}

  '@humanfs/node@0.16.6':
    dependencies:
      '@humanfs/core': 0.19.1
      '@humanwhocodes/retry': 0.3.1

  '@humanwhocodes/module-importer@1.0.1': {}

  '@humanwhocodes/retry@0.3.1': {}

  '@humanwhocodes/retry@0.4.2': {}

  '@img/colour@1.0.0':
    optional: true

  '@img/sharp-darwin-arm64@0.34.3':
    optionalDependencies:
      '@img/sharp-libvips-darwin-arm64': 1.2.0
    optional: true

  '@img/sharp-darwin-arm64@0.34.5':
    optionalDependencies:
      '@img/sharp-libvips-darwin-arm64': 1.2.4
    optional: true

  '@img/sharp-darwin-x64@0.34.3':
    optionalDependencies:
      '@img/sharp-libvips-darwin-x64': 1.2.0
    optional: true

  '@img/sharp-darwin-x64@0.34.5':
    optionalDependencies:
      '@img/sharp-libvips-darwin-x64': 1.2.4
    optional: true

  '@img/sharp-libvips-darwin-arm64@1.2.0':
    optional: true

  '@img/sharp-libvips-darwin-arm64@1.2.4':
    optional: true

  '@img/sharp-libvips-darwin-x64@1.2.0':
    optional: true

  '@img/sharp-libvips-darwin-x64@1.2.4':
    optional: true

  '@img/sharp-libvips-linux-arm64@1.2.0':
    optional: true

  '@img/sharp-libvips-linux-arm64@1.2.4':
    optional: true

  '@img/sharp-libvips-linux-arm@1.2.0':
    optional: true

  '@img/sharp-libvips-linux-arm@1.2.4':
    optional: true

  '@img/sharp-libvips-linux-ppc64@1.2.0':
    optional: true

  '@img/sharp-libvips-linux-ppc64@1.2.4':
    optional: true

  '@img/sharp-libvips-linux-riscv64@1.2.4':
    optional: true

  '@img/sharp-libvips-linux-s390x@1.2.0':
    optional: true

  '@img/sharp-libvips-linux-s390x@1.2.4':
    optional: true

  '@img/sharp-libvips-linux-x64@1.2.0':
    optional: true

  '@img/sharp-libvips-linux-x64@1.2.4':
    optional: true

  '@img/sharp-libvips-linuxmusl-arm64@1.2.0':
    optional: true

  '@img/sharp-libvips-linuxmusl-arm64@1.2.4':
    optional: true

  '@img/sharp-libvips-linuxmusl-x64@1.2.0':
    optional: true

  '@img/sharp-libvips-linuxmusl-x64@1.2.4':
    optional: true

  '@img/sharp-linux-arm64@0.34.3':
    optionalDependencies:
      '@img/sharp-libvips-linux-arm64': 1.2.0
    optional: true

  '@img/sharp-linux-arm64@0.34.5':
    optionalDependencies:
      '@img/sharp-libvips-linux-arm64': 1.2.4
    optional: true

  '@img/sharp-linux-arm@0.34.3':
    optionalDependencies:
      '@img/sharp-libvips-linux-arm': 1.2.0
    optional: true

  '@img/sharp-linux-arm@0.34.5':
    optionalDependencies:
      '@img/sharp-libvips-linux-arm': 1.2.4
    optional: true

  '@img/sharp-linux-ppc64@0.34.3':
    optionalDependencies:
      '@img/sharp-libvips-linux-ppc64': 1.2.0
    optional: true

  '@img/sharp-linux-ppc64@0.34.5':
    optionalDependencies:
      '@img/sharp-libvips-linux-ppc64': 1.2.4
    optional: true

  '@img/sharp-linux-riscv64@0.34.5':
    optionalDependencies:
      '@img/sharp-libvips-linux-riscv64': 1.2.4
    optional: true

  '@img/sharp-linux-s390x@0.34.3':
    optionalDependencies:
      '@img/sharp-libvips-linux-s390x': 1.2.0
    optional: true

  '@img/sharp-linux-s390x@0.34.5':
    optionalDependencies:
      '@img/sharp-libvips-linux-s390x': 1.2.4
    optional: true

  '@img/sharp-linux-x64@0.34.3':
    optionalDependencies:
      '@img/sharp-libvips-linux-x64': 1.2.0
    optional: true

  '@img/sharp-linux-x64@0.34.5':
    optionalDependencies:
      '@img/sharp-libvips-linux-x64': 1.2.4
    optional: true

  '@img/sharp-linuxmusl-arm64@0.34.3':
    optionalDependencies:
      '@img/sharp-libvips-linuxmusl-arm64': 1.2.0
    optional: true

  '@img/sharp-linuxmusl-arm64@0.34.5':
    optionalDependencies:
      '@img/sharp-libvips-linuxmusl-arm64': 1.2.4
    optional: true

  '@img/sharp-linuxmusl-x64@0.34.3':
    optionalDependencies:
      '@img/sharp-libvips-linuxmusl-x64': 1.2.0
    optional: true

  '@img/sharp-linuxmusl-x64@0.34.5':
    optionalDependencies:
      '@img/sharp-libvips-linuxmusl-x64': 1.2.4
    optional: true

  '@img/sharp-wasm32@0.34.3':
    dependencies:
      '@emnapi/runtime': 1.4.5
    optional: true

  '@img/sharp-wasm32@0.34.5':
    dependencies:
      '@emnapi/runtime': 1.7.0
    optional: true

  '@img/sharp-win32-arm64@0.34.3':
    optional: true

  '@img/sharp-win32-arm64@0.34.5':
    optional: true

  '@img/sharp-win32-ia32@0.34.3':
    optional: true

  '@img/sharp-win32-ia32@0.34.5':
    optional: true

  '@img/sharp-win32-x64@0.34.3':
    optional: true

  '@img/sharp-win32-x64@0.34.5':
    optional: true

  '@jest/diff-sequences@30.0.1': {}

  '@jest/get-type@30.1.0': {}

  '@jest/schemas@30.0.5':
    dependencies:
      '@sinclair/typebox': 0.34.41

  '@jridgewell/gen-mapping@0.3.13':
    dependencies:
      '@jridgewell/sourcemap-codec': 1.5.5
      '@jridgewell/trace-mapping': 0.3.31

  '@jridgewell/remapping@2.3.5':
    dependencies:
      '@jridgewell/gen-mapping': 0.3.13
      '@jridgewell/trace-mapping': 0.3.31

  '@jridgewell/resolve-uri@3.1.2': {}

  '@jridgewell/sourcemap-codec@1.5.5': {}

  '@jridgewell/trace-mapping@0.3.31':
    dependencies:
      '@jridgewell/resolve-uri': 3.1.2
      '@jridgewell/sourcemap-codec': 1.5.5

  '@mdx-js/loader@3.1.0(acorn@8.15.0)':
    dependencies:
      '@mdx-js/mdx': 3.1.0(acorn@8.15.0)
      source-map: 0.7.6
    transitivePeerDependencies:
      - acorn
      - supports-color

  '@mdx-js/mdx@3.1.0(acorn@8.15.0)':
    dependencies:
      '@types/estree': 1.0.8
      '@types/estree-jsx': 1.0.5
      '@types/hast': 3.0.4
      '@types/mdx': 2.0.13
      collapse-white-space: 2.1.0
      devlop: 1.1.0
      estree-util-is-identifier-name: 3.0.0
      estree-util-scope: 1.0.0
      estree-walker: 3.0.3
      hast-util-to-jsx-runtime: 2.3.6
      markdown-extensions: 2.0.0
      recma-build-jsx: 1.0.0
      recma-jsx: 1.0.1(acorn@8.15.0)
      recma-stringify: 1.0.0
      rehype-recma: 1.0.0
      remark-mdx: 3.1.0
      remark-parse: 11.0.0
      remark-rehype: 11.1.2
      source-map: 0.7.6
      unified: 11.0.5
      unist-util-position-from-estree: 2.0.0
      unist-util-stringify-position: 4.0.0
      unist-util-visit: 5.0.0
      vfile: 6.0.3
    transitivePeerDependencies:
      - acorn
      - supports-color

  '@mdx-js/react@3.1.0(@types/react@19.2.7)(react@19.2.3)':
    dependencies:
      '@types/mdx': 2.0.13
      '@types/react': 19.2.7
      react: 19.2.3

  '@modelcontextprotocol/sdk@1.11.0':
    dependencies:
      content-type: 1.0.5
      cors: 2.8.5
      cross-spawn: 7.0.6
      eventsource: 3.0.6
      express: 5.1.0
      express-rate-limit: 7.5.0(express@5.1.0)
      pkce-challenge: 5.0.0
      raw-body: 3.0.0
      zod: 3.25.49
      zod-to-json-schema: 3.24.5(zod@3.25.49)
    transitivePeerDependencies:
      - supports-color

  '@napi-rs/wasm-runtime@0.2.12':
    dependencies:
      '@emnapi/core': 1.7.0
      '@emnapi/runtime': 1.7.0
      '@tybys/wasm-util': 0.10.1
    optional: true

  '@napi-rs/wasm-runtime@0.2.4':
    dependencies:
      '@emnapi/core': 1.7.0
      '@emnapi/runtime': 1.7.0
      '@tybys/wasm-util': 0.9.0

  '@next/env@16.0.10': {}

  '@next/eslint-plugin-next@16.0.10':
    dependencies:
      fast-glob: 3.3.1

  '@next/mdx@16.0.10(@mdx-js/loader@3.1.0(acorn@8.15.0))(@mdx-js/react@3.1.0(@types/react@19.2.7)(react@19.2.3))':
    dependencies:
      source-map: 0.7.6
    optionalDependencies:
      '@mdx-js/loader': 3.1.0(acorn@8.15.0)
      '@mdx-js/react': 3.1.0(@types/react@19.2.7)(react@19.2.3)

  '@next/swc-darwin-arm64@16.0.10':
    optional: true

  '@next/swc-darwin-x64@16.0.10':
    optional: true

  '@next/swc-linux-arm64-gnu@16.0.10':
    optional: true

  '@next/swc-linux-arm64-musl@16.0.10':
    optional: true

  '@next/swc-linux-x64-gnu@16.0.10':
    optional: true

  '@next/swc-linux-x64-musl@16.0.10':
    optional: true

  '@next/swc-win32-arm64-msvc@16.0.10':
    optional: true

  '@next/swc-win32-x64-msvc@16.0.10':
    optional: true

  '@nodelib/fs.scandir@2.1.5':
    dependencies:
      '@nodelib/fs.stat': 2.0.5
      run-parallel: 1.2.0

  '@nodelib/fs.stat@2.0.5': {}

  '@nodelib/fs.walk@1.2.8':
    dependencies:
      '@nodelib/fs.scandir': 2.1.5
      fastq: 1.19.1

  '@nolyfill/is-core-module@1.0.39': {}

  '@nx/devkit@22.1.2(nx@22.1.2)':
    dependencies:
      '@zkochan/js-yaml': 0.0.7
      ejs: 3.1.10
      enquirer: 2.3.6
      minimatch: 9.0.3
      nx: 22.1.2
      semver: 7.7.3
      tslib: 2.8.1
      yargs-parser: 21.1.1

  '@nx/nx-darwin-arm64@22.1.2':
    optional: true

  '@nx/nx-darwin-x64@22.1.2':
    optional: true

  '@nx/nx-freebsd-x64@22.1.2':
    optional: true

  '@nx/nx-linux-arm-gnueabihf@22.1.2':
    optional: true

  '@nx/nx-linux-arm64-gnu@22.1.2':
    optional: true

  '@nx/nx-linux-arm64-musl@22.1.2':
    optional: true

  '@nx/nx-linux-x64-gnu@22.1.2':
    optional: true

  '@nx/nx-linux-x64-musl@22.1.2':
    optional: true

  '@nx/nx-win32-arm64-msvc@22.1.2':
    optional: true

  '@nx/nx-win32-x64-msvc@22.1.2':
    optional: true

  '@nx/workspace@22.1.2':
    dependencies:
      '@nx/devkit': 22.1.2(nx@22.1.2)
      '@zkochan/js-yaml': 0.0.7
      chalk: 4.1.2
      enquirer: 2.3.6
      nx: 22.1.2
      picomatch: 4.0.2
      semver: 7.7.3
      tslib: 2.8.1
      yargs-parser: 21.1.1
    transitivePeerDependencies:
      - '@swc-node/register'
      - '@swc/core'
      - debug

  '@oven/bun-darwin-aarch64@1.3.2':
    optional: true

  '@oven/bun-darwin-x64-baseline@1.3.2':
    optional: true

  '@oven/bun-darwin-x64@1.3.2':
    optional: true

  '@oven/bun-linux-aarch64-musl@1.3.2':
    optional: true

  '@oven/bun-linux-aarch64@1.3.2':
    optional: true

  '@oven/bun-linux-x64-baseline@1.3.2':
    optional: true

  '@oven/bun-linux-x64-musl-baseline@1.3.2':
    optional: true

  '@oven/bun-linux-x64-musl@1.3.2':
    optional: true

  '@oven/bun-linux-x64@1.3.2':
    optional: true

  '@oven/bun-windows-x64-baseline@1.3.2':
    optional: true

  '@oven/bun-windows-x64@1.3.2':
    optional: true

  '@polka/url@1.0.0-next.29': {}

  '@radix-ui/number@1.1.1': {}

  '@radix-ui/primitive@1.1.2': {}

  '@radix-ui/primitive@1.1.3': {}

  '@radix-ui/react-alert-dialog@1.1.11(@types/react-dom@19.2.3(@types/react@19.2.7))(@types/react@19.2.7)(react-dom@19.2.3(react@19.2.3))(react@19.2.3)':
    dependencies:
      '@radix-ui/primitive': 1.1.2
      '@radix-ui/react-compose-refs': 1.1.2(@types/react@19.2.7)(react@19.2.3)
      '@radix-ui/react-context': 1.1.2(@types/react@19.2.7)(react@19.2.3)
      '@radix-ui/react-dialog': 1.1.11(@types/react-dom@19.2.3(@types/react@19.2.7))(@types/react@19.2.7)(react-dom@19.2.3(react@19.2.3))(react@19.2.3)
      '@radix-ui/react-primitive': 2.1.0(@types/react-dom@19.2.3(@types/react@19.2.7))(@types/react@19.2.7)(react-dom@19.2.3(react@19.2.3))(react@19.2.3)
      '@radix-ui/react-slot': 1.2.0(@types/react@19.2.7)(react@19.2.3)
      react: 19.2.3
      react-dom: 19.2.3(react@19.2.3)
    optionalDependencies:
      '@types/react': 19.2.7
      '@types/react-dom': 19.2.3(@types/react@19.2.7)

  '@radix-ui/react-arrow@1.1.4(@types/react-dom@19.2.3(@types/react@19.2.7))(@types/react@19.2.7)(react-dom@19.2.3(react@19.2.3))(react@19.2.3)':
    dependencies:
      '@radix-ui/react-primitive': 2.1.0(@types/react-dom@19.2.3(@types/react@19.2.7))(@types/react@19.2.7)(react-dom@19.2.3(react@19.2.3))(react@19.2.3)
      react: 19.2.3
      react-dom: 19.2.3(react@19.2.3)
    optionalDependencies:
      '@types/react': 19.2.7
      '@types/react-dom': 19.2.3(@types/react@19.2.7)

  '@radix-ui/react-arrow@1.1.6(@types/react-dom@19.2.3(@types/react@19.2.7))(@types/react@19.2.7)(react-dom@19.2.3(react@19.2.3))(react@19.2.3)':
    dependencies:
      '@radix-ui/react-primitive': 2.1.2(@types/react-dom@19.2.3(@types/react@19.2.7))(@types/react@19.2.7)(react-dom@19.2.3(react@19.2.3))(react@19.2.3)
      react: 19.2.3
      react-dom: 19.2.3(react@19.2.3)
    optionalDependencies:
      '@types/react': 19.2.7
      '@types/react-dom': 19.2.3(@types/react@19.2.7)

  '@radix-ui/react-arrow@1.1.7(@types/react-dom@19.2.3(@types/react@19.2.7))(@types/react@19.2.7)(react-dom@19.2.3(react@19.2.3))(react@19.2.3)':
    dependencies:
      '@radix-ui/react-primitive': 2.1.3(@types/react-dom@19.2.3(@types/react@19.2.7))(@types/react@19.2.7)(react-dom@19.2.3(react@19.2.3))(react@19.2.3)
      react: 19.2.3
      react-dom: 19.2.3(react@19.2.3)
    optionalDependencies:
      '@types/react': 19.2.7
      '@types/react-dom': 19.2.3(@types/react@19.2.7)

  '@radix-ui/react-checkbox@1.3.2(@types/react-dom@19.2.3(@types/react@19.2.7))(@types/react@19.2.7)(react-dom@19.2.3(react@19.2.3))(react@19.2.3)':
    dependencies:
      '@radix-ui/primitive': 1.1.2
      '@radix-ui/react-compose-refs': 1.1.2(@types/react@19.2.7)(react@19.2.3)
      '@radix-ui/react-context': 1.1.2(@types/react@19.2.7)(react@19.2.3)
      '@radix-ui/react-presence': 1.1.4(@types/react-dom@19.2.3(@types/react@19.2.7))(@types/react@19.2.7)(react-dom@19.2.3(react@19.2.3))(react@19.2.3)
      '@radix-ui/react-primitive': 2.1.3(@types/react-dom@19.2.3(@types/react@19.2.7))(@types/react@19.2.7)(react-dom@19.2.3(react@19.2.3))(react@19.2.3)
      '@radix-ui/react-use-controllable-state': 1.2.2(@types/react@19.2.7)(react@19.2.3)
      '@radix-ui/react-use-previous': 1.1.1(@types/react@19.2.7)(react@19.2.3)
      '@radix-ui/react-use-size': 1.1.1(@types/react@19.2.7)(react@19.2.3)
      react: 19.2.3
      react-dom: 19.2.3(react@19.2.3)
    optionalDependencies:
      '@types/react': 19.2.7
      '@types/react-dom': 19.2.3(@types/react@19.2.7)

  '@radix-ui/react-collapsible@1.1.11(@types/react-dom@19.2.3(@types/react@19.2.7))(@types/react@19.2.7)(react-dom@19.2.3(react@19.2.3))(react@19.2.3)':
    dependencies:
      '@radix-ui/primitive': 1.1.2
      '@radix-ui/react-compose-refs': 1.1.2(@types/react@19.2.7)(react@19.2.3)
      '@radix-ui/react-context': 1.1.2(@types/react@19.2.7)(react@19.2.3)
      '@radix-ui/react-id': 1.1.1(@types/react@19.2.7)(react@19.2.3)
      '@radix-ui/react-presence': 1.1.4(@types/react-dom@19.2.3(@types/react@19.2.7))(@types/react@19.2.7)(react-dom@19.2.3(react@19.2.3))(react@19.2.3)
      '@radix-ui/react-primitive': 2.1.3(@types/react-dom@19.2.3(@types/react@19.2.7))(@types/react@19.2.7)(react-dom@19.2.3(react@19.2.3))(react@19.2.3)
      '@radix-ui/react-use-controllable-state': 1.2.2(@types/react@19.2.7)(react@19.2.3)
      '@radix-ui/react-use-layout-effect': 1.1.1(@types/react@19.2.7)(react@19.2.3)
      react: 19.2.3
      react-dom: 19.2.3(react@19.2.3)
    optionalDependencies:
      '@types/react': 19.2.7
      '@types/react-dom': 19.2.3(@types/react@19.2.7)

  '@radix-ui/react-collection@1.1.4(@types/react-dom@19.2.3(@types/react@19.2.7))(@types/react@19.2.7)(react-dom@19.2.3(react@19.2.3))(react@19.2.3)':
    dependencies:
      '@radix-ui/react-compose-refs': 1.1.2(@types/react@19.2.7)(react@19.2.3)
      '@radix-ui/react-context': 1.1.2(@types/react@19.2.7)(react@19.2.3)
      '@radix-ui/react-primitive': 2.1.0(@types/react-dom@19.2.3(@types/react@19.2.7))(@types/react@19.2.7)(react-dom@19.2.3(react@19.2.3))(react@19.2.3)
      '@radix-ui/react-slot': 1.2.0(@types/react@19.2.7)(react@19.2.3)
      react: 19.2.3
      react-dom: 19.2.3(react@19.2.3)
    optionalDependencies:
      '@types/react': 19.2.7
      '@types/react-dom': 19.2.3(@types/react@19.2.7)

  '@radix-ui/react-collection@1.1.6(@types/react-dom@19.2.3(@types/react@19.2.7))(@types/react@19.2.7)(react-dom@19.2.3(react@19.2.3))(react@19.2.3)':
    dependencies:
      '@radix-ui/react-compose-refs': 1.1.2(@types/react@19.2.7)(react@19.2.3)
      '@radix-ui/react-context': 1.1.2(@types/react@19.2.7)(react@19.2.3)
      '@radix-ui/react-primitive': 2.1.2(@types/react-dom@19.2.3(@types/react@19.2.7))(@types/react@19.2.7)(react-dom@19.2.3(react@19.2.3))(react@19.2.3)
      '@radix-ui/react-slot': 1.2.2(@types/react@19.2.7)(react@19.2.3)
      react: 19.2.3
      react-dom: 19.2.3(react@19.2.3)
    optionalDependencies:
      '@types/react': 19.2.7
      '@types/react-dom': 19.2.3(@types/react@19.2.7)

  '@radix-ui/react-collection@1.1.7(@types/react-dom@19.2.3(@types/react@19.2.7))(@types/react@19.2.7)(react-dom@19.2.3(react@19.2.3))(react@19.2.3)':
    dependencies:
      '@radix-ui/react-compose-refs': 1.1.2(@types/react@19.2.7)(react@19.2.3)
      '@radix-ui/react-context': 1.1.2(@types/react@19.2.7)(react@19.2.3)
      '@radix-ui/react-primitive': 2.1.3(@types/react-dom@19.2.3(@types/react@19.2.7))(@types/react@19.2.7)(react-dom@19.2.3(react@19.2.3))(react@19.2.3)
      '@radix-ui/react-slot': 1.2.3(@types/react@19.2.7)(react@19.2.3)
      react: 19.2.3
      react-dom: 19.2.3(react@19.2.3)
    optionalDependencies:
      '@types/react': 19.2.7
      '@types/react-dom': 19.2.3(@types/react@19.2.7)

  '@radix-ui/react-compose-refs@1.1.2(@types/react@19.2.7)(react@19.2.3)':
    dependencies:
      react: 19.2.3
    optionalDependencies:
      '@types/react': 19.2.7

  '@radix-ui/react-context@1.1.2(@types/react@19.2.7)(react@19.2.3)':
    dependencies:
      react: 19.2.3
    optionalDependencies:
      '@types/react': 19.2.7

  '@radix-ui/react-dialog@1.1.11(@types/react-dom@19.2.3(@types/react@19.2.7))(@types/react@19.2.7)(react-dom@19.2.3(react@19.2.3))(react@19.2.3)':
    dependencies:
      '@radix-ui/primitive': 1.1.2
      '@radix-ui/react-compose-refs': 1.1.2(@types/react@19.2.7)(react@19.2.3)
      '@radix-ui/react-context': 1.1.2(@types/react@19.2.7)(react@19.2.3)
      '@radix-ui/react-dismissable-layer': 1.1.10(@types/react-dom@19.2.3(@types/react@19.2.7))(@types/react@19.2.7)(react-dom@19.2.3(react@19.2.3))(react@19.2.3)
      '@radix-ui/react-focus-guards': 1.1.2(@types/react@19.2.7)(react@19.2.3)
      '@radix-ui/react-focus-scope': 1.1.4(@types/react-dom@19.2.3(@types/react@19.2.7))(@types/react@19.2.7)(react-dom@19.2.3(react@19.2.3))(react@19.2.3)
      '@radix-ui/react-id': 1.1.1(@types/react@19.2.7)(react@19.2.3)
      '@radix-ui/react-portal': 1.1.6(@types/react-dom@19.2.3(@types/react@19.2.7))(@types/react@19.2.7)(react-dom@19.2.3(react@19.2.3))(react@19.2.3)
      '@radix-ui/react-presence': 1.1.4(@types/react-dom@19.2.3(@types/react@19.2.7))(@types/react@19.2.7)(react-dom@19.2.3(react@19.2.3))(react@19.2.3)
      '@radix-ui/react-primitive': 2.1.0(@types/react-dom@19.2.3(@types/react@19.2.7))(@types/react@19.2.7)(react-dom@19.2.3(react@19.2.3))(react@19.2.3)
      '@radix-ui/react-slot': 1.2.0(@types/react@19.2.7)(react@19.2.3)
      '@radix-ui/react-use-controllable-state': 1.2.2(@types/react@19.2.7)(react@19.2.3)
      aria-hidden: 1.2.4
      react: 19.2.3
      react-dom: 19.2.3(react@19.2.3)
      react-remove-scroll: 2.6.3(@types/react@19.2.7)(react@19.2.3)
    optionalDependencies:
      '@types/react': 19.2.7
      '@types/react-dom': 19.2.3(@types/react@19.2.7)

  '@radix-ui/react-dialog@1.1.13(@types/react-dom@19.2.3(@types/react@19.2.7))(@types/react@19.2.7)(react-dom@19.2.3(react@19.2.3))(react@19.2.3)':
    dependencies:
      '@radix-ui/primitive': 1.1.2
      '@radix-ui/react-compose-refs': 1.1.2(@types/react@19.2.7)(react@19.2.3)
      '@radix-ui/react-context': 1.1.2(@types/react@19.2.7)(react@19.2.3)
      '@radix-ui/react-dismissable-layer': 1.1.10(@types/react-dom@19.2.3(@types/react@19.2.7))(@types/react@19.2.7)(react-dom@19.2.3(react@19.2.3))(react@19.2.3)
      '@radix-ui/react-focus-guards': 1.1.2(@types/react@19.2.7)(react@19.2.3)
      '@radix-ui/react-focus-scope': 1.1.6(@types/react-dom@19.2.3(@types/react@19.2.7))(@types/react@19.2.7)(react-dom@19.2.3(react@19.2.3))(react@19.2.3)
      '@radix-ui/react-id': 1.1.1(@types/react@19.2.7)(react@19.2.3)
      '@radix-ui/react-portal': 1.1.8(@types/react-dom@19.2.3(@types/react@19.2.7))(@types/react@19.2.7)(react-dom@19.2.3(react@19.2.3))(react@19.2.3)
      '@radix-ui/react-presence': 1.1.4(@types/react-dom@19.2.3(@types/react@19.2.7))(@types/react@19.2.7)(react-dom@19.2.3(react@19.2.3))(react@19.2.3)
      '@radix-ui/react-primitive': 2.1.2(@types/react-dom@19.2.3(@types/react@19.2.7))(@types/react@19.2.7)(react-dom@19.2.3(react@19.2.3))(react@19.2.3)
      '@radix-ui/react-slot': 1.2.2(@types/react@19.2.7)(react@19.2.3)
      '@radix-ui/react-use-controllable-state': 1.2.2(@types/react@19.2.7)(react@19.2.3)
      aria-hidden: 1.2.4
      react: 19.2.3
      react-dom: 19.2.3(react@19.2.3)
      react-remove-scroll: 2.6.3(@types/react@19.2.7)(react@19.2.3)
    optionalDependencies:
      '@types/react': 19.2.7
      '@types/react-dom': 19.2.3(@types/react@19.2.7)

  '@radix-ui/react-direction@1.1.1(@types/react@19.2.7)(react@19.2.3)':
    dependencies:
      react: 19.2.3
    optionalDependencies:
      '@types/react': 19.2.7

  '@radix-ui/react-dismissable-layer@1.1.10(@types/react-dom@19.2.3(@types/react@19.2.7))(@types/react@19.2.7)(react-dom@19.2.3(react@19.2.3))(react@19.2.3)':
    dependencies:
      '@radix-ui/primitive': 1.1.2
      '@radix-ui/react-compose-refs': 1.1.2(@types/react@19.2.7)(react@19.2.3)
      '@radix-ui/react-primitive': 2.1.3(@types/react-dom@19.2.3(@types/react@19.2.7))(@types/react@19.2.7)(react-dom@19.2.3(react@19.2.3))(react@19.2.3)
      '@radix-ui/react-use-callback-ref': 1.1.1(@types/react@19.2.7)(react@19.2.3)
      '@radix-ui/react-use-escape-keydown': 1.1.1(@types/react@19.2.7)(react@19.2.3)
      react: 19.2.3
      react-dom: 19.2.3(react@19.2.3)
    optionalDependencies:
      '@types/react': 19.2.7
      '@types/react-dom': 19.2.3(@types/react@19.2.7)

  '@radix-ui/react-dropdown-menu@2.1.12(@types/react-dom@19.2.3(@types/react@19.2.7))(@types/react@19.2.7)(react-dom@19.2.3(react@19.2.3))(react@19.2.3)':
    dependencies:
      '@radix-ui/primitive': 1.1.2
      '@radix-ui/react-compose-refs': 1.1.2(@types/react@19.2.7)(react@19.2.3)
      '@radix-ui/react-context': 1.1.2(@types/react@19.2.7)(react@19.2.3)
      '@radix-ui/react-id': 1.1.1(@types/react@19.2.7)(react@19.2.3)
      '@radix-ui/react-menu': 2.1.12(@types/react-dom@19.2.3(@types/react@19.2.7))(@types/react@19.2.7)(react-dom@19.2.3(react@19.2.3))(react@19.2.3)
      '@radix-ui/react-primitive': 2.1.0(@types/react-dom@19.2.3(@types/react@19.2.7))(@types/react@19.2.7)(react-dom@19.2.3(react@19.2.3))(react@19.2.3)
      '@radix-ui/react-use-controllable-state': 1.2.2(@types/react@19.2.7)(react@19.2.3)
      react: 19.2.3
      react-dom: 19.2.3(react@19.2.3)
    optionalDependencies:
      '@types/react': 19.2.7
      '@types/react-dom': 19.2.3(@types/react@19.2.7)

  '@radix-ui/react-focus-guards@1.1.2(@types/react@19.2.7)(react@19.2.3)':
    dependencies:
      react: 19.2.3
    optionalDependencies:
      '@types/react': 19.2.7

  '@radix-ui/react-focus-scope@1.1.4(@types/react-dom@19.2.3(@types/react@19.2.7))(@types/react@19.2.7)(react-dom@19.2.3(react@19.2.3))(react@19.2.3)':
    dependencies:
      '@radix-ui/react-compose-refs': 1.1.2(@types/react@19.2.7)(react@19.2.3)
      '@radix-ui/react-primitive': 2.1.0(@types/react-dom@19.2.3(@types/react@19.2.7))(@types/react@19.2.7)(react-dom@19.2.3(react@19.2.3))(react@19.2.3)
      '@radix-ui/react-use-callback-ref': 1.1.1(@types/react@19.2.7)(react@19.2.3)
      react: 19.2.3
      react-dom: 19.2.3(react@19.2.3)
    optionalDependencies:
      '@types/react': 19.2.7
      '@types/react-dom': 19.2.3(@types/react@19.2.7)

  '@radix-ui/react-focus-scope@1.1.6(@types/react-dom@19.2.3(@types/react@19.2.7))(@types/react@19.2.7)(react-dom@19.2.3(react@19.2.3))(react@19.2.3)':
    dependencies:
      '@radix-ui/react-compose-refs': 1.1.2(@types/react@19.2.7)(react@19.2.3)
      '@radix-ui/react-primitive': 2.1.2(@types/react-dom@19.2.3(@types/react@19.2.7))(@types/react@19.2.7)(react-dom@19.2.3(react@19.2.3))(react@19.2.3)
      '@radix-ui/react-use-callback-ref': 1.1.1(@types/react@19.2.7)(react@19.2.3)
      react: 19.2.3
      react-dom: 19.2.3(react@19.2.3)
    optionalDependencies:
      '@types/react': 19.2.7
      '@types/react-dom': 19.2.3(@types/react@19.2.7)

  '@radix-ui/react-focus-scope@1.1.7(@types/react-dom@19.2.3(@types/react@19.2.7))(@types/react@19.2.7)(react-dom@19.2.3(react@19.2.3))(react@19.2.3)':
    dependencies:
      '@radix-ui/react-compose-refs': 1.1.2(@types/react@19.2.7)(react@19.2.3)
      '@radix-ui/react-primitive': 2.1.3(@types/react-dom@19.2.3(@types/react@19.2.7))(@types/react@19.2.7)(react-dom@19.2.3(react@19.2.3))(react@19.2.3)
      '@radix-ui/react-use-callback-ref': 1.1.1(@types/react@19.2.7)(react@19.2.3)
      react: 19.2.3
      react-dom: 19.2.3(react@19.2.3)
    optionalDependencies:
      '@types/react': 19.2.7
      '@types/react-dom': 19.2.3(@types/react@19.2.7)

  '@radix-ui/react-icons@1.3.2(react@19.2.3)':
    dependencies:
      react: 19.2.3

  '@radix-ui/react-id@1.1.1(@types/react@19.2.7)(react@19.2.3)':
    dependencies:
      '@radix-ui/react-use-layout-effect': 1.1.1(@types/react@19.2.7)(react@19.2.3)
      react: 19.2.3
    optionalDependencies:
      '@types/react': 19.2.7

  '@radix-ui/react-label@2.1.4(@types/react-dom@19.2.3(@types/react@19.2.7))(@types/react@19.2.7)(react-dom@19.2.3(react@19.2.3))(react@19.2.3)':
    dependencies:
      '@radix-ui/react-primitive': 2.1.0(@types/react-dom@19.2.3(@types/react@19.2.7))(@types/react@19.2.7)(react-dom@19.2.3(react@19.2.3))(react@19.2.3)
      react: 19.2.3
      react-dom: 19.2.3(react@19.2.3)
    optionalDependencies:
      '@types/react': 19.2.7
      '@types/react-dom': 19.2.3(@types/react@19.2.7)

  '@radix-ui/react-menu@2.1.12(@types/react-dom@19.2.3(@types/react@19.2.7))(@types/react@19.2.7)(react-dom@19.2.3(react@19.2.3))(react@19.2.3)':
    dependencies:
      '@radix-ui/primitive': 1.1.2
      '@radix-ui/react-collection': 1.1.4(@types/react-dom@19.2.3(@types/react@19.2.7))(@types/react@19.2.7)(react-dom@19.2.3(react@19.2.3))(react@19.2.3)
      '@radix-ui/react-compose-refs': 1.1.2(@types/react@19.2.7)(react@19.2.3)
      '@radix-ui/react-context': 1.1.2(@types/react@19.2.7)(react@19.2.3)
      '@radix-ui/react-direction': 1.1.1(@types/react@19.2.7)(react@19.2.3)
      '@radix-ui/react-dismissable-layer': 1.1.10(@types/react-dom@19.2.3(@types/react@19.2.7))(@types/react@19.2.7)(react-dom@19.2.3(react@19.2.3))(react@19.2.3)
      '@radix-ui/react-focus-guards': 1.1.2(@types/react@19.2.7)(react@19.2.3)
      '@radix-ui/react-focus-scope': 1.1.4(@types/react-dom@19.2.3(@types/react@19.2.7))(@types/react@19.2.7)(react-dom@19.2.3(react@19.2.3))(react@19.2.3)
      '@radix-ui/react-id': 1.1.1(@types/react@19.2.7)(react@19.2.3)
      '@radix-ui/react-popper': 1.2.4(@types/react-dom@19.2.3(@types/react@19.2.7))(@types/react@19.2.7)(react-dom@19.2.3(react@19.2.3))(react@19.2.3)
      '@radix-ui/react-portal': 1.1.6(@types/react-dom@19.2.3(@types/react@19.2.7))(@types/react@19.2.7)(react-dom@19.2.3(react@19.2.3))(react@19.2.3)
      '@radix-ui/react-presence': 1.1.4(@types/react-dom@19.2.3(@types/react@19.2.7))(@types/react@19.2.7)(react-dom@19.2.3(react@19.2.3))(react@19.2.3)
      '@radix-ui/react-primitive': 2.1.0(@types/react-dom@19.2.3(@types/react@19.2.7))(@types/react@19.2.7)(react-dom@19.2.3(react@19.2.3))(react@19.2.3)
      '@radix-ui/react-roving-focus': 1.1.7(@types/react-dom@19.2.3(@types/react@19.2.7))(@types/react@19.2.7)(react-dom@19.2.3(react@19.2.3))(react@19.2.3)
      '@radix-ui/react-slot': 1.2.0(@types/react@19.2.7)(react@19.2.3)
      '@radix-ui/react-use-callback-ref': 1.1.1(@types/react@19.2.7)(react@19.2.3)
      aria-hidden: 1.2.4
      react: 19.2.3
      react-dom: 19.2.3(react@19.2.3)
      react-remove-scroll: 2.6.3(@types/react@19.2.7)(react@19.2.3)
    optionalDependencies:
      '@types/react': 19.2.7
      '@types/react-dom': 19.2.3(@types/react@19.2.7)

  '@radix-ui/react-popover@1.1.14(@types/react-dom@19.2.3(@types/react@19.2.7))(@types/react@19.2.7)(react-dom@19.2.3(react@19.2.3))(react@19.2.3)':
    dependencies:
      '@radix-ui/primitive': 1.1.2
      '@radix-ui/react-compose-refs': 1.1.2(@types/react@19.2.7)(react@19.2.3)
      '@radix-ui/react-context': 1.1.2(@types/react@19.2.7)(react@19.2.3)
      '@radix-ui/react-dismissable-layer': 1.1.10(@types/react-dom@19.2.3(@types/react@19.2.7))(@types/react@19.2.7)(react-dom@19.2.3(react@19.2.3))(react@19.2.3)
      '@radix-ui/react-focus-guards': 1.1.2(@types/react@19.2.7)(react@19.2.3)
      '@radix-ui/react-focus-scope': 1.1.7(@types/react-dom@19.2.3(@types/react@19.2.7))(@types/react@19.2.7)(react-dom@19.2.3(react@19.2.3))(react@19.2.3)
      '@radix-ui/react-id': 1.1.1(@types/react@19.2.7)(react@19.2.3)
      '@radix-ui/react-popper': 1.2.7(@types/react-dom@19.2.3(@types/react@19.2.7))(@types/react@19.2.7)(react-dom@19.2.3(react@19.2.3))(react@19.2.3)
      '@radix-ui/react-portal': 1.1.9(@types/react-dom@19.2.3(@types/react@19.2.7))(@types/react@19.2.7)(react-dom@19.2.3(react@19.2.3))(react@19.2.3)
      '@radix-ui/react-presence': 1.1.4(@types/react-dom@19.2.3(@types/react@19.2.7))(@types/react@19.2.7)(react-dom@19.2.3(react@19.2.3))(react@19.2.3)
      '@radix-ui/react-primitive': 2.1.3(@types/react-dom@19.2.3(@types/react@19.2.7))(@types/react@19.2.7)(react-dom@19.2.3(react@19.2.3))(react@19.2.3)
      '@radix-ui/react-slot': 1.2.3(@types/react@19.2.7)(react@19.2.3)
      '@radix-ui/react-use-controllable-state': 1.2.2(@types/react@19.2.7)(react@19.2.3)
      aria-hidden: 1.2.4
      react: 19.2.3
      react-dom: 19.2.3(react@19.2.3)
      react-remove-scroll: 2.6.3(@types/react@19.2.7)(react@19.2.3)
    optionalDependencies:
      '@types/react': 19.2.7
      '@types/react-dom': 19.2.3(@types/react@19.2.7)

  '@radix-ui/react-popper@1.2.4(@types/react-dom@19.2.3(@types/react@19.2.7))(@types/react@19.2.7)(react-dom@19.2.3(react@19.2.3))(react@19.2.3)':
    dependencies:
      '@floating-ui/react-dom': 2.1.2(react-dom@19.2.3(react@19.2.3))(react@19.2.3)
      '@radix-ui/react-arrow': 1.1.4(@types/react-dom@19.2.3(@types/react@19.2.7))(@types/react@19.2.7)(react-dom@19.2.3(react@19.2.3))(react@19.2.3)
      '@radix-ui/react-compose-refs': 1.1.2(@types/react@19.2.7)(react@19.2.3)
      '@radix-ui/react-context': 1.1.2(@types/react@19.2.7)(react@19.2.3)
      '@radix-ui/react-primitive': 2.1.0(@types/react-dom@19.2.3(@types/react@19.2.7))(@types/react@19.2.7)(react-dom@19.2.3(react@19.2.3))(react@19.2.3)
      '@radix-ui/react-use-callback-ref': 1.1.1(@types/react@19.2.7)(react@19.2.3)
      '@radix-ui/react-use-layout-effect': 1.1.1(@types/react@19.2.7)(react@19.2.3)
      '@radix-ui/react-use-rect': 1.1.1(@types/react@19.2.7)(react@19.2.3)
      '@radix-ui/react-use-size': 1.1.1(@types/react@19.2.7)(react@19.2.3)
      '@radix-ui/rect': 1.1.1
      react: 19.2.3
      react-dom: 19.2.3(react@19.2.3)
    optionalDependencies:
      '@types/react': 19.2.7
      '@types/react-dom': 19.2.3(@types/react@19.2.7)

  '@radix-ui/react-popper@1.2.6(@types/react-dom@19.2.3(@types/react@19.2.7))(@types/react@19.2.7)(react-dom@19.2.3(react@19.2.3))(react@19.2.3)':
    dependencies:
      '@floating-ui/react-dom': 2.1.2(react-dom@19.2.3(react@19.2.3))(react@19.2.3)
      '@radix-ui/react-arrow': 1.1.6(@types/react-dom@19.2.3(@types/react@19.2.7))(@types/react@19.2.7)(react-dom@19.2.3(react@19.2.3))(react@19.2.3)
      '@radix-ui/react-compose-refs': 1.1.2(@types/react@19.2.7)(react@19.2.3)
      '@radix-ui/react-context': 1.1.2(@types/react@19.2.7)(react@19.2.3)
      '@radix-ui/react-primitive': 2.1.2(@types/react-dom@19.2.3(@types/react@19.2.7))(@types/react@19.2.7)(react-dom@19.2.3(react@19.2.3))(react@19.2.3)
      '@radix-ui/react-use-callback-ref': 1.1.1(@types/react@19.2.7)(react@19.2.3)
      '@radix-ui/react-use-layout-effect': 1.1.1(@types/react@19.2.7)(react@19.2.3)
      '@radix-ui/react-use-rect': 1.1.1(@types/react@19.2.7)(react@19.2.3)
      '@radix-ui/react-use-size': 1.1.1(@types/react@19.2.7)(react@19.2.3)
      '@radix-ui/rect': 1.1.1
      react: 19.2.3
      react-dom: 19.2.3(react@19.2.3)
    optionalDependencies:
      '@types/react': 19.2.7
      '@types/react-dom': 19.2.3(@types/react@19.2.7)

  '@radix-ui/react-popper@1.2.7(@types/react-dom@19.2.3(@types/react@19.2.7))(@types/react@19.2.7)(react-dom@19.2.3(react@19.2.3))(react@19.2.3)':
    dependencies:
      '@floating-ui/react-dom': 2.1.2(react-dom@19.2.3(react@19.2.3))(react@19.2.3)
      '@radix-ui/react-arrow': 1.1.7(@types/react-dom@19.2.3(@types/react@19.2.7))(@types/react@19.2.7)(react-dom@19.2.3(react@19.2.3))(react@19.2.3)
      '@radix-ui/react-compose-refs': 1.1.2(@types/react@19.2.7)(react@19.2.3)
      '@radix-ui/react-context': 1.1.2(@types/react@19.2.7)(react@19.2.3)
      '@radix-ui/react-primitive': 2.1.3(@types/react-dom@19.2.3(@types/react@19.2.7))(@types/react@19.2.7)(react-dom@19.2.3(react@19.2.3))(react@19.2.3)
      '@radix-ui/react-use-callback-ref': 1.1.1(@types/react@19.2.7)(react@19.2.3)
      '@radix-ui/react-use-layout-effect': 1.1.1(@types/react@19.2.7)(react@19.2.3)
      '@radix-ui/react-use-rect': 1.1.1(@types/react@19.2.7)(react@19.2.3)
      '@radix-ui/react-use-size': 1.1.1(@types/react@19.2.7)(react@19.2.3)
      '@radix-ui/rect': 1.1.1
      react: 19.2.3
      react-dom: 19.2.3(react@19.2.3)
    optionalDependencies:
      '@types/react': 19.2.7
      '@types/react-dom': 19.2.3(@types/react@19.2.7)

  '@radix-ui/react-portal@1.1.6(@types/react-dom@19.2.3(@types/react@19.2.7))(@types/react@19.2.7)(react-dom@19.2.3(react@19.2.3))(react@19.2.3)':
    dependencies:
      '@radix-ui/react-primitive': 2.1.0(@types/react-dom@19.2.3(@types/react@19.2.7))(@types/react@19.2.7)(react-dom@19.2.3(react@19.2.3))(react@19.2.3)
      '@radix-ui/react-use-layout-effect': 1.1.1(@types/react@19.2.7)(react@19.2.3)
      react: 19.2.3
      react-dom: 19.2.3(react@19.2.3)
    optionalDependencies:
      '@types/react': 19.2.7
      '@types/react-dom': 19.2.3(@types/react@19.2.7)

  '@radix-ui/react-portal@1.1.8(@types/react-dom@19.2.3(@types/react@19.2.7))(@types/react@19.2.7)(react-dom@19.2.3(react@19.2.3))(react@19.2.3)':
    dependencies:
      '@radix-ui/react-primitive': 2.1.2(@types/react-dom@19.2.3(@types/react@19.2.7))(@types/react@19.2.7)(react-dom@19.2.3(react@19.2.3))(react@19.2.3)
      '@radix-ui/react-use-layout-effect': 1.1.1(@types/react@19.2.7)(react@19.2.3)
      react: 19.2.3
      react-dom: 19.2.3(react@19.2.3)
    optionalDependencies:
      '@types/react': 19.2.7
      '@types/react-dom': 19.2.3(@types/react@19.2.7)

  '@radix-ui/react-portal@1.1.9(@types/react-dom@19.2.3(@types/react@19.2.7))(@types/react@19.2.7)(react-dom@19.2.3(react@19.2.3))(react@19.2.3)':
    dependencies:
      '@radix-ui/react-primitive': 2.1.3(@types/react-dom@19.2.3(@types/react@19.2.7))(@types/react@19.2.7)(react-dom@19.2.3(react@19.2.3))(react@19.2.3)
      '@radix-ui/react-use-layout-effect': 1.1.1(@types/react@19.2.7)(react@19.2.3)
      react: 19.2.3
      react-dom: 19.2.3(react@19.2.3)
    optionalDependencies:
      '@types/react': 19.2.7
      '@types/react-dom': 19.2.3(@types/react@19.2.7)

  '@radix-ui/react-presence@1.1.4(@types/react-dom@19.2.3(@types/react@19.2.7))(@types/react@19.2.7)(react-dom@19.2.3(react@19.2.3))(react@19.2.3)':
    dependencies:
      '@radix-ui/react-compose-refs': 1.1.2(@types/react@19.2.7)(react@19.2.3)
      '@radix-ui/react-use-layout-effect': 1.1.1(@types/react@19.2.7)(react@19.2.3)
      react: 19.2.3
      react-dom: 19.2.3(react@19.2.3)
    optionalDependencies:
      '@types/react': 19.2.7
      '@types/react-dom': 19.2.3(@types/react@19.2.7)

  '@radix-ui/react-presence@1.1.5(@types/react-dom@19.2.3(@types/react@19.2.7))(@types/react@19.2.7)(react-dom@19.2.3(react@19.2.3))(react@19.2.3)':
    dependencies:
      '@radix-ui/react-compose-refs': 1.1.2(@types/react@19.2.7)(react@19.2.3)
      '@radix-ui/react-use-layout-effect': 1.1.1(@types/react@19.2.7)(react@19.2.3)
      react: 19.2.3
      react-dom: 19.2.3(react@19.2.3)
    optionalDependencies:
      '@types/react': 19.2.7
      '@types/react-dom': 19.2.3(@types/react@19.2.7)

  '@radix-ui/react-primitive@2.1.0(@types/react-dom@19.2.3(@types/react@19.2.7))(@types/react@19.2.7)(react-dom@19.2.3(react@19.2.3))(react@19.2.3)':
    dependencies:
      '@radix-ui/react-slot': 1.2.0(@types/react@19.2.7)(react@19.2.3)
      react: 19.2.3
      react-dom: 19.2.3(react@19.2.3)
    optionalDependencies:
      '@types/react': 19.2.7
      '@types/react-dom': 19.2.3(@types/react@19.2.7)

  '@radix-ui/react-primitive@2.1.2(@types/react-dom@19.2.3(@types/react@19.2.7))(@types/react@19.2.7)(react-dom@19.2.3(react@19.2.3))(react@19.2.3)':
    dependencies:
      '@radix-ui/react-slot': 1.2.2(@types/react@19.2.7)(react@19.2.3)
      react: 19.2.3
      react-dom: 19.2.3(react@19.2.3)
    optionalDependencies:
      '@types/react': 19.2.7
      '@types/react-dom': 19.2.3(@types/react@19.2.7)

  '@radix-ui/react-primitive@2.1.3(@types/react-dom@19.2.3(@types/react@19.2.7))(@types/react@19.2.7)(react-dom@19.2.3(react@19.2.3))(react@19.2.3)':
    dependencies:
      '@radix-ui/react-slot': 1.2.3(@types/react@19.2.7)(react@19.2.3)
      react: 19.2.3
      react-dom: 19.2.3(react@19.2.3)
    optionalDependencies:
      '@types/react': 19.2.7
      '@types/react-dom': 19.2.3(@types/react@19.2.7)

  '@radix-ui/react-progress@1.1.7(@types/react-dom@19.2.3(@types/react@19.2.7))(@types/react@19.2.7)(react-dom@19.2.3(react@19.2.3))(react@19.2.3)':
    dependencies:
      '@radix-ui/react-context': 1.1.2(@types/react@19.2.7)(react@19.2.3)
      '@radix-ui/react-primitive': 2.1.3(@types/react-dom@19.2.3(@types/react@19.2.7))(@types/react@19.2.7)(react-dom@19.2.3(react@19.2.3))(react@19.2.3)
      react: 19.2.3
      react-dom: 19.2.3(react@19.2.3)
    optionalDependencies:
      '@types/react': 19.2.7
      '@types/react-dom': 19.2.3(@types/react@19.2.7)

  '@radix-ui/react-radio-group@1.3.6(@types/react-dom@19.2.3(@types/react@19.2.7))(@types/react@19.2.7)(react-dom@19.2.3(react@19.2.3))(react@19.2.3)':
    dependencies:
      '@radix-ui/primitive': 1.1.2
      '@radix-ui/react-compose-refs': 1.1.2(@types/react@19.2.7)(react@19.2.3)
      '@radix-ui/react-context': 1.1.2(@types/react@19.2.7)(react@19.2.3)
      '@radix-ui/react-direction': 1.1.1(@types/react@19.2.7)(react@19.2.3)
      '@radix-ui/react-presence': 1.1.4(@types/react-dom@19.2.3(@types/react@19.2.7))(@types/react@19.2.7)(react-dom@19.2.3(react@19.2.3))(react@19.2.3)
      '@radix-ui/react-primitive': 2.1.2(@types/react-dom@19.2.3(@types/react@19.2.7))(@types/react@19.2.7)(react-dom@19.2.3(react@19.2.3))(react@19.2.3)
      '@radix-ui/react-roving-focus': 1.1.9(@types/react-dom@19.2.3(@types/react@19.2.7))(@types/react@19.2.7)(react-dom@19.2.3(react@19.2.3))(react@19.2.3)
      '@radix-ui/react-use-controllable-state': 1.2.2(@types/react@19.2.7)(react@19.2.3)
      '@radix-ui/react-use-previous': 1.1.1(@types/react@19.2.7)(react@19.2.3)
      '@radix-ui/react-use-size': 1.1.1(@types/react@19.2.7)(react@19.2.3)
      react: 19.2.3
      react-dom: 19.2.3(react@19.2.3)
    optionalDependencies:
      '@types/react': 19.2.7
      '@types/react-dom': 19.2.3(@types/react@19.2.7)

  '@radix-ui/react-roving-focus@1.1.10(@types/react-dom@19.2.3(@types/react@19.2.7))(@types/react@19.2.7)(react-dom@19.2.3(react@19.2.3))(react@19.2.3)':
    dependencies:
      '@radix-ui/primitive': 1.1.2
      '@radix-ui/react-collection': 1.1.7(@types/react-dom@19.2.3(@types/react@19.2.7))(@types/react@19.2.7)(react-dom@19.2.3(react@19.2.3))(react@19.2.3)
      '@radix-ui/react-compose-refs': 1.1.2(@types/react@19.2.7)(react@19.2.3)
      '@radix-ui/react-context': 1.1.2(@types/react@19.2.7)(react@19.2.3)
      '@radix-ui/react-direction': 1.1.1(@types/react@19.2.7)(react@19.2.3)
      '@radix-ui/react-id': 1.1.1(@types/react@19.2.7)(react@19.2.3)
      '@radix-ui/react-primitive': 2.1.3(@types/react-dom@19.2.3(@types/react@19.2.7))(@types/react@19.2.7)(react-dom@19.2.3(react@19.2.3))(react@19.2.3)
      '@radix-ui/react-use-callback-ref': 1.1.1(@types/react@19.2.7)(react@19.2.3)
      '@radix-ui/react-use-controllable-state': 1.2.2(@types/react@19.2.7)(react@19.2.3)
      react: 19.2.3
      react-dom: 19.2.3(react@19.2.3)
    optionalDependencies:
      '@types/react': 19.2.7
      '@types/react-dom': 19.2.3(@types/react@19.2.7)

  '@radix-ui/react-roving-focus@1.1.7(@types/react-dom@19.2.3(@types/react@19.2.7))(@types/react@19.2.7)(react-dom@19.2.3(react@19.2.3))(react@19.2.3)':
    dependencies:
      '@radix-ui/primitive': 1.1.2
      '@radix-ui/react-collection': 1.1.4(@types/react-dom@19.2.3(@types/react@19.2.7))(@types/react@19.2.7)(react-dom@19.2.3(react@19.2.3))(react@19.2.3)
      '@radix-ui/react-compose-refs': 1.1.2(@types/react@19.2.7)(react@19.2.3)
      '@radix-ui/react-context': 1.1.2(@types/react@19.2.7)(react@19.2.3)
      '@radix-ui/react-direction': 1.1.1(@types/react@19.2.7)(react@19.2.3)
      '@radix-ui/react-id': 1.1.1(@types/react@19.2.7)(react@19.2.3)
      '@radix-ui/react-primitive': 2.1.0(@types/react-dom@19.2.3(@types/react@19.2.7))(@types/react@19.2.7)(react-dom@19.2.3(react@19.2.3))(react@19.2.3)
      '@radix-ui/react-use-callback-ref': 1.1.1(@types/react@19.2.7)(react@19.2.3)
      '@radix-ui/react-use-controllable-state': 1.2.2(@types/react@19.2.7)(react@19.2.3)
      react: 19.2.3
      react-dom: 19.2.3(react@19.2.3)
    optionalDependencies:
      '@types/react': 19.2.7
      '@types/react-dom': 19.2.3(@types/react@19.2.7)

  '@radix-ui/react-roving-focus@1.1.9(@types/react-dom@19.2.3(@types/react@19.2.7))(@types/react@19.2.7)(react-dom@19.2.3(react@19.2.3))(react@19.2.3)':
    dependencies:
      '@radix-ui/primitive': 1.1.2
      '@radix-ui/react-collection': 1.1.6(@types/react-dom@19.2.3(@types/react@19.2.7))(@types/react@19.2.7)(react-dom@19.2.3(react@19.2.3))(react@19.2.3)
      '@radix-ui/react-compose-refs': 1.1.2(@types/react@19.2.7)(react@19.2.3)
      '@radix-ui/react-context': 1.1.2(@types/react@19.2.7)(react@19.2.3)
      '@radix-ui/react-direction': 1.1.1(@types/react@19.2.7)(react@19.2.3)
      '@radix-ui/react-id': 1.1.1(@types/react@19.2.7)(react@19.2.3)
      '@radix-ui/react-primitive': 2.1.2(@types/react-dom@19.2.3(@types/react@19.2.7))(@types/react@19.2.7)(react-dom@19.2.3(react@19.2.3))(react@19.2.3)
      '@radix-ui/react-use-callback-ref': 1.1.1(@types/react@19.2.7)(react@19.2.3)
      '@radix-ui/react-use-controllable-state': 1.2.2(@types/react@19.2.7)(react@19.2.3)
      react: 19.2.3
      react-dom: 19.2.3(react@19.2.3)
    optionalDependencies:
      '@types/react': 19.2.7
      '@types/react-dom': 19.2.3(@types/react@19.2.7)

  '@radix-ui/react-scroll-area@1.2.9(@types/react-dom@19.2.3(@types/react@19.2.7))(@types/react@19.2.7)(react-dom@19.2.3(react@19.2.3))(react@19.2.3)':
    dependencies:
      '@radix-ui/number': 1.1.1
      '@radix-ui/primitive': 1.1.2
      '@radix-ui/react-compose-refs': 1.1.2(@types/react@19.2.7)(react@19.2.3)
      '@radix-ui/react-context': 1.1.2(@types/react@19.2.7)(react@19.2.3)
      '@radix-ui/react-direction': 1.1.1(@types/react@19.2.7)(react@19.2.3)
      '@radix-ui/react-presence': 1.1.4(@types/react-dom@19.2.3(@types/react@19.2.7))(@types/react@19.2.7)(react-dom@19.2.3(react@19.2.3))(react@19.2.3)
      '@radix-ui/react-primitive': 2.1.3(@types/react-dom@19.2.3(@types/react@19.2.7))(@types/react@19.2.7)(react-dom@19.2.3(react@19.2.3))(react@19.2.3)
      '@radix-ui/react-use-callback-ref': 1.1.1(@types/react@19.2.7)(react@19.2.3)
      '@radix-ui/react-use-layout-effect': 1.1.1(@types/react@19.2.7)(react@19.2.3)
      react: 19.2.3
      react-dom: 19.2.3(react@19.2.3)
    optionalDependencies:
      '@types/react': 19.2.7
      '@types/react-dom': 19.2.3(@types/react@19.2.7)

  '@radix-ui/react-select@2.2.4(@types/react-dom@19.2.3(@types/react@19.2.7))(@types/react@19.2.7)(react-dom@19.2.3(react@19.2.3))(react@19.2.3)':
    dependencies:
      '@radix-ui/number': 1.1.1
      '@radix-ui/primitive': 1.1.2
      '@radix-ui/react-collection': 1.1.6(@types/react-dom@19.2.3(@types/react@19.2.7))(@types/react@19.2.7)(react-dom@19.2.3(react@19.2.3))(react@19.2.3)
      '@radix-ui/react-compose-refs': 1.1.2(@types/react@19.2.7)(react@19.2.3)
      '@radix-ui/react-context': 1.1.2(@types/react@19.2.7)(react@19.2.3)
      '@radix-ui/react-direction': 1.1.1(@types/react@19.2.7)(react@19.2.3)
      '@radix-ui/react-dismissable-layer': 1.1.10(@types/react-dom@19.2.3(@types/react@19.2.7))(@types/react@19.2.7)(react-dom@19.2.3(react@19.2.3))(react@19.2.3)
      '@radix-ui/react-focus-guards': 1.1.2(@types/react@19.2.7)(react@19.2.3)
      '@radix-ui/react-focus-scope': 1.1.6(@types/react-dom@19.2.3(@types/react@19.2.7))(@types/react@19.2.7)(react-dom@19.2.3(react@19.2.3))(react@19.2.3)
      '@radix-ui/react-id': 1.1.1(@types/react@19.2.7)(react@19.2.3)
      '@radix-ui/react-popper': 1.2.6(@types/react-dom@19.2.3(@types/react@19.2.7))(@types/react@19.2.7)(react-dom@19.2.3(react@19.2.3))(react@19.2.3)
      '@radix-ui/react-portal': 1.1.8(@types/react-dom@19.2.3(@types/react@19.2.7))(@types/react@19.2.7)(react-dom@19.2.3(react@19.2.3))(react@19.2.3)
      '@radix-ui/react-primitive': 2.1.2(@types/react-dom@19.2.3(@types/react@19.2.7))(@types/react@19.2.7)(react-dom@19.2.3(react@19.2.3))(react@19.2.3)
      '@radix-ui/react-slot': 1.2.2(@types/react@19.2.7)(react@19.2.3)
      '@radix-ui/react-use-callback-ref': 1.1.1(@types/react@19.2.7)(react@19.2.3)
      '@radix-ui/react-use-controllable-state': 1.2.2(@types/react@19.2.7)(react@19.2.3)
      '@radix-ui/react-use-layout-effect': 1.1.1(@types/react@19.2.7)(react@19.2.3)
      '@radix-ui/react-use-previous': 1.1.1(@types/react@19.2.7)(react@19.2.3)
      '@radix-ui/react-visually-hidden': 1.2.2(@types/react-dom@19.2.3(@types/react@19.2.7))(@types/react@19.2.7)(react-dom@19.2.3(react@19.2.3))(react@19.2.3)
      aria-hidden: 1.2.4
      react: 19.2.3
      react-dom: 19.2.3(react@19.2.3)
      react-remove-scroll: 2.6.3(@types/react@19.2.7)(react@19.2.3)
    optionalDependencies:
      '@types/react': 19.2.7
      '@types/react-dom': 19.2.3(@types/react@19.2.7)

  '@radix-ui/react-separator@1.1.7(@types/react-dom@19.2.3(@types/react@19.2.7))(@types/react@19.2.7)(react-dom@19.2.3(react@19.2.3))(react@19.2.3)':
    dependencies:
      '@radix-ui/react-primitive': 2.1.3(@types/react-dom@19.2.3(@types/react@19.2.7))(@types/react@19.2.7)(react-dom@19.2.3(react@19.2.3))(react@19.2.3)
      react: 19.2.3
      react-dom: 19.2.3(react@19.2.3)
    optionalDependencies:
      '@types/react': 19.2.7
      '@types/react-dom': 19.2.3(@types/react@19.2.7)

  '@radix-ui/react-slot@1.2.0(@types/react@19.2.7)(react@19.2.3)':
    dependencies:
      '@radix-ui/react-compose-refs': 1.1.2(@types/react@19.2.7)(react@19.2.3)
      react: 19.2.3
    optionalDependencies:
      '@types/react': 19.2.7

  '@radix-ui/react-slot@1.2.2(@types/react@19.2.7)(react@19.2.3)':
    dependencies:
      '@radix-ui/react-compose-refs': 1.1.2(@types/react@19.2.7)(react@19.2.3)
      react: 19.2.3
    optionalDependencies:
      '@types/react': 19.2.7

  '@radix-ui/react-slot@1.2.3(@types/react@19.2.7)(react@19.2.3)':
    dependencies:
      '@radix-ui/react-compose-refs': 1.1.2(@types/react@19.2.7)(react@19.2.3)
      react: 19.2.3
    optionalDependencies:
      '@types/react': 19.2.7

  '@radix-ui/react-switch@1.2.5(@types/react-dom@19.2.3(@types/react@19.2.7))(@types/react@19.2.7)(react-dom@19.2.3(react@19.2.3))(react@19.2.3)':
    dependencies:
      '@radix-ui/primitive': 1.1.2
      '@radix-ui/react-compose-refs': 1.1.2(@types/react@19.2.7)(react@19.2.3)
      '@radix-ui/react-context': 1.1.2(@types/react@19.2.7)(react@19.2.3)
      '@radix-ui/react-primitive': 2.1.3(@types/react-dom@19.2.3(@types/react@19.2.7))(@types/react@19.2.7)(react-dom@19.2.3(react@19.2.3))(react@19.2.3)
      '@radix-ui/react-use-controllable-state': 1.2.2(@types/react@19.2.7)(react@19.2.3)
      '@radix-ui/react-use-previous': 1.1.1(@types/react@19.2.7)(react@19.2.3)
      '@radix-ui/react-use-size': 1.1.1(@types/react@19.2.7)(react@19.2.3)
      react: 19.2.3
      react-dom: 19.2.3(react@19.2.3)
    optionalDependencies:
      '@types/react': 19.2.7
      '@types/react-dom': 19.2.3(@types/react@19.2.7)

  '@radix-ui/react-tabs@1.1.12(@types/react-dom@19.2.3(@types/react@19.2.7))(@types/react@19.2.7)(react-dom@19.2.3(react@19.2.3))(react@19.2.3)':
    dependencies:
      '@radix-ui/primitive': 1.1.2
      '@radix-ui/react-context': 1.1.2(@types/react@19.2.7)(react@19.2.3)
      '@radix-ui/react-direction': 1.1.1(@types/react@19.2.7)(react@19.2.3)
      '@radix-ui/react-id': 1.1.1(@types/react@19.2.7)(react@19.2.3)
      '@radix-ui/react-presence': 1.1.4(@types/react-dom@19.2.3(@types/react@19.2.7))(@types/react@19.2.7)(react-dom@19.2.3(react@19.2.3))(react@19.2.3)
      '@radix-ui/react-primitive': 2.1.3(@types/react-dom@19.2.3(@types/react@19.2.7))(@types/react@19.2.7)(react-dom@19.2.3(react@19.2.3))(react@19.2.3)
      '@radix-ui/react-roving-focus': 1.1.10(@types/react-dom@19.2.3(@types/react@19.2.7))(@types/react@19.2.7)(react-dom@19.2.3(react@19.2.3))(react@19.2.3)
      '@radix-ui/react-use-controllable-state': 1.2.2(@types/react@19.2.7)(react@19.2.3)
      react: 19.2.3
      react-dom: 19.2.3(react@19.2.3)
    optionalDependencies:
      '@types/react': 19.2.7
      '@types/react-dom': 19.2.3(@types/react@19.2.7)

  '@radix-ui/react-toast@1.2.15(@types/react-dom@19.2.3(@types/react@19.2.7))(@types/react@19.2.7)(react-dom@19.2.3(react@19.2.3))(react@19.2.3)':
    dependencies:
      '@radix-ui/primitive': 1.1.3
      '@radix-ui/react-collection': 1.1.7(@types/react-dom@19.2.3(@types/react@19.2.7))(@types/react@19.2.7)(react-dom@19.2.3(react@19.2.3))(react@19.2.3)
      '@radix-ui/react-compose-refs': 1.1.2(@types/react@19.2.7)(react@19.2.3)
      '@radix-ui/react-context': 1.1.2(@types/react@19.2.7)(react@19.2.3)
      '@radix-ui/react-dismissable-layer': 1.1.10(@types/react-dom@19.2.3(@types/react@19.2.7))(@types/react@19.2.7)(react-dom@19.2.3(react@19.2.3))(react@19.2.3)
      '@radix-ui/react-portal': 1.1.9(@types/react-dom@19.2.3(@types/react@19.2.7))(@types/react@19.2.7)(react-dom@19.2.3(react@19.2.3))(react@19.2.3)
      '@radix-ui/react-presence': 1.1.5(@types/react-dom@19.2.3(@types/react@19.2.7))(@types/react@19.2.7)(react-dom@19.2.3(react@19.2.3))(react@19.2.3)
      '@radix-ui/react-primitive': 2.1.3(@types/react-dom@19.2.3(@types/react@19.2.7))(@types/react@19.2.7)(react-dom@19.2.3(react@19.2.3))(react@19.2.3)
      '@radix-ui/react-use-callback-ref': 1.1.1(@types/react@19.2.7)(react@19.2.3)
      '@radix-ui/react-use-controllable-state': 1.2.2(@types/react@19.2.7)(react@19.2.3)
      '@radix-ui/react-use-layout-effect': 1.1.1(@types/react@19.2.7)(react@19.2.3)
      '@radix-ui/react-visually-hidden': 1.2.3(@types/react-dom@19.2.3(@types/react@19.2.7))(@types/react@19.2.7)(react-dom@19.2.3(react@19.2.3))(react@19.2.3)
      react: 19.2.3
      react-dom: 19.2.3(react@19.2.3)
    optionalDependencies:
      '@types/react': 19.2.7
      '@types/react-dom': 19.2.3(@types/react@19.2.7)

  '@radix-ui/react-tooltip@1.2.4(@types/react-dom@19.2.3(@types/react@19.2.7))(@types/react@19.2.7)(react-dom@19.2.3(react@19.2.3))(react@19.2.3)':
    dependencies:
      '@radix-ui/primitive': 1.1.2
      '@radix-ui/react-compose-refs': 1.1.2(@types/react@19.2.7)(react@19.2.3)
      '@radix-ui/react-context': 1.1.2(@types/react@19.2.7)(react@19.2.3)
      '@radix-ui/react-dismissable-layer': 1.1.10(@types/react-dom@19.2.3(@types/react@19.2.7))(@types/react@19.2.7)(react-dom@19.2.3(react@19.2.3))(react@19.2.3)
      '@radix-ui/react-id': 1.1.1(@types/react@19.2.7)(react@19.2.3)
      '@radix-ui/react-popper': 1.2.4(@types/react-dom@19.2.3(@types/react@19.2.7))(@types/react@19.2.7)(react-dom@19.2.3(react@19.2.3))(react@19.2.3)
      '@radix-ui/react-portal': 1.1.6(@types/react-dom@19.2.3(@types/react@19.2.7))(@types/react@19.2.7)(react-dom@19.2.3(react@19.2.3))(react@19.2.3)
      '@radix-ui/react-presence': 1.1.4(@types/react-dom@19.2.3(@types/react@19.2.7))(@types/react@19.2.7)(react-dom@19.2.3(react@19.2.3))(react@19.2.3)
      '@radix-ui/react-primitive': 2.1.0(@types/react-dom@19.2.3(@types/react@19.2.7))(@types/react@19.2.7)(react-dom@19.2.3(react@19.2.3))(react@19.2.3)
      '@radix-ui/react-slot': 1.2.0(@types/react@19.2.7)(react@19.2.3)
      '@radix-ui/react-use-controllable-state': 1.2.2(@types/react@19.2.7)(react@19.2.3)
      '@radix-ui/react-visually-hidden': 1.2.0(@types/react-dom@19.2.3(@types/react@19.2.7))(@types/react@19.2.7)(react-dom@19.2.3(react@19.2.3))(react@19.2.3)
      react: 19.2.3
      react-dom: 19.2.3(react@19.2.3)
    optionalDependencies:
      '@types/react': 19.2.7
      '@types/react-dom': 19.2.3(@types/react@19.2.7)

  '@radix-ui/react-use-callback-ref@1.1.1(@types/react@19.2.7)(react@19.2.3)':
    dependencies:
      react: 19.2.3
    optionalDependencies:
      '@types/react': 19.2.7

  '@radix-ui/react-use-controllable-state@1.2.2(@types/react@19.2.7)(react@19.2.3)':
    dependencies:
      '@radix-ui/react-use-effect-event': 0.0.2(@types/react@19.2.7)(react@19.2.3)
      '@radix-ui/react-use-layout-effect': 1.1.1(@types/react@19.2.7)(react@19.2.3)
      react: 19.2.3
    optionalDependencies:
      '@types/react': 19.2.7

  '@radix-ui/react-use-effect-event@0.0.2(@types/react@19.2.7)(react@19.2.3)':
    dependencies:
      '@radix-ui/react-use-layout-effect': 1.1.1(@types/react@19.2.7)(react@19.2.3)
      react: 19.2.3
    optionalDependencies:
      '@types/react': 19.2.7

  '@radix-ui/react-use-escape-keydown@1.1.1(@types/react@19.2.7)(react@19.2.3)':
    dependencies:
      '@radix-ui/react-use-callback-ref': 1.1.1(@types/react@19.2.7)(react@19.2.3)
      react: 19.2.3
    optionalDependencies:
      '@types/react': 19.2.7

  '@radix-ui/react-use-layout-effect@1.1.1(@types/react@19.2.7)(react@19.2.3)':
    dependencies:
      react: 19.2.3
    optionalDependencies:
      '@types/react': 19.2.7

  '@radix-ui/react-use-previous@1.1.1(@types/react@19.2.7)(react@19.2.3)':
    dependencies:
      react: 19.2.3
    optionalDependencies:
      '@types/react': 19.2.7

  '@radix-ui/react-use-rect@1.1.1(@types/react@19.2.7)(react@19.2.3)':
    dependencies:
      '@radix-ui/rect': 1.1.1
      react: 19.2.3
    optionalDependencies:
      '@types/react': 19.2.7

  '@radix-ui/react-use-size@1.1.1(@types/react@19.2.7)(react@19.2.3)':
    dependencies:
      '@radix-ui/react-use-layout-effect': 1.1.1(@types/react@19.2.7)(react@19.2.3)
      react: 19.2.3
    optionalDependencies:
      '@types/react': 19.2.7

  '@radix-ui/react-visually-hidden@1.2.0(@types/react-dom@19.2.3(@types/react@19.2.7))(@types/react@19.2.7)(react-dom@19.2.3(react@19.2.3))(react@19.2.3)':
    dependencies:
      '@radix-ui/react-primitive': 2.1.0(@types/react-dom@19.2.3(@types/react@19.2.7))(@types/react@19.2.7)(react-dom@19.2.3(react@19.2.3))(react@19.2.3)
      react: 19.2.3
      react-dom: 19.2.3(react@19.2.3)
    optionalDependencies:
      '@types/react': 19.2.7
      '@types/react-dom': 19.2.3(@types/react@19.2.7)

  '@radix-ui/react-visually-hidden@1.2.2(@types/react-dom@19.2.3(@types/react@19.2.7))(@types/react@19.2.7)(react-dom@19.2.3(react@19.2.3))(react@19.2.3)':
    dependencies:
      '@radix-ui/react-primitive': 2.1.2(@types/react-dom@19.2.3(@types/react@19.2.7))(@types/react@19.2.7)(react-dom@19.2.3(react@19.2.3))(react@19.2.3)
      react: 19.2.3
      react-dom: 19.2.3(react@19.2.3)
    optionalDependencies:
      '@types/react': 19.2.7
      '@types/react-dom': 19.2.3(@types/react@19.2.7)

  '@radix-ui/react-visually-hidden@1.2.3(@types/react-dom@19.2.3(@types/react@19.2.7))(@types/react@19.2.7)(react-dom@19.2.3(react@19.2.3))(react@19.2.3)':
    dependencies:
      '@radix-ui/react-primitive': 2.1.3(@types/react-dom@19.2.3(@types/react@19.2.7))(@types/react@19.2.7)(react-dom@19.2.3(react@19.2.3))(react@19.2.3)
      react: 19.2.3
      react-dom: 19.2.3(react@19.2.3)
    optionalDependencies:
      '@types/react': 19.2.7
      '@types/react-dom': 19.2.3(@types/react@19.2.7)

  '@radix-ui/rect@1.1.1': {}

  '@remirror/core-constants@3.0.0': {}

  '@rolldown/pluginutils@1.0.0-beta.43': {}

  '@rollup/rollup-android-arm-eabi@4.40.1':
    optional: true

  '@rollup/rollup-android-arm64@4.40.1':
    optional: true

  '@rollup/rollup-darwin-arm64@4.40.1':
    optional: true

  '@rollup/rollup-darwin-x64@4.40.1':
    optional: true

  '@rollup/rollup-freebsd-arm64@4.40.1':
    optional: true

  '@rollup/rollup-freebsd-x64@4.40.1':
    optional: true

  '@rollup/rollup-linux-arm-gnueabihf@4.40.1':
    optional: true

  '@rollup/rollup-linux-arm-musleabihf@4.40.1':
    optional: true

  '@rollup/rollup-linux-arm64-gnu@4.40.1':
    optional: true

  '@rollup/rollup-linux-arm64-musl@4.40.1':
    optional: true

  '@rollup/rollup-linux-loongarch64-gnu@4.40.1':
    optional: true

  '@rollup/rollup-linux-powerpc64le-gnu@4.40.1':
    optional: true

  '@rollup/rollup-linux-riscv64-gnu@4.40.1':
    optional: true

  '@rollup/rollup-linux-riscv64-musl@4.40.1':
    optional: true

  '@rollup/rollup-linux-s390x-gnu@4.40.1':
    optional: true

  '@rollup/rollup-linux-x64-gnu@4.40.1':
    optional: true

  '@rollup/rollup-linux-x64-musl@4.40.1':
    optional: true

  '@rollup/rollup-win32-arm64-msvc@4.40.1':
    optional: true

  '@rollup/rollup-win32-ia32-msvc@4.40.1':
    optional: true

  '@rollup/rollup-win32-x64-msvc@4.40.1':
    optional: true

  '@rtsao/scc@1.1.0': {}

  '@sinclair/typebox@0.34.41': {}

  '@sindresorhus/base62@1.0.0': {}

  '@standard-schema/spec@1.0.0': {}

  '@standard-schema/utils@0.3.0': {}

  '@swc/helpers@0.5.15':
    dependencies:
      tslib: 2.8.1

  '@tailwindcss/node@4.1.5':
    dependencies:
      enhanced-resolve: 5.18.1
      jiti: 2.4.2
      lightningcss: 1.29.2
      tailwindcss: 4.1.5

  '@tailwindcss/oxide-android-arm64@4.1.5':
    optional: true

  '@tailwindcss/oxide-darwin-arm64@4.1.5':
    optional: true

  '@tailwindcss/oxide-darwin-x64@4.1.5':
    optional: true

  '@tailwindcss/oxide-freebsd-x64@4.1.5':
    optional: true

  '@tailwindcss/oxide-linux-arm-gnueabihf@4.1.5':
    optional: true

  '@tailwindcss/oxide-linux-arm64-gnu@4.1.5':
    optional: true

  '@tailwindcss/oxide-linux-arm64-musl@4.1.5':
    optional: true

  '@tailwindcss/oxide-linux-x64-gnu@4.1.5':
    optional: true

  '@tailwindcss/oxide-linux-x64-musl@4.1.5':
    optional: true

  '@tailwindcss/oxide-wasm32-wasi@4.1.5':
    optional: true

  '@tailwindcss/oxide-win32-arm64-msvc@4.1.5':
    optional: true

  '@tailwindcss/oxide-win32-x64-msvc@4.1.5':
    optional: true

  '@tailwindcss/oxide@4.1.5':
    optionalDependencies:
      '@tailwindcss/oxide-android-arm64': 4.1.5
      '@tailwindcss/oxide-darwin-arm64': 4.1.5
      '@tailwindcss/oxide-darwin-x64': 4.1.5
      '@tailwindcss/oxide-freebsd-x64': 4.1.5
      '@tailwindcss/oxide-linux-arm-gnueabihf': 4.1.5
      '@tailwindcss/oxide-linux-arm64-gnu': 4.1.5
      '@tailwindcss/oxide-linux-arm64-musl': 4.1.5
      '@tailwindcss/oxide-linux-x64-gnu': 4.1.5
      '@tailwindcss/oxide-linux-x64-musl': 4.1.5
      '@tailwindcss/oxide-wasm32-wasi': 4.1.5
      '@tailwindcss/oxide-win32-arm64-msvc': 4.1.5
      '@tailwindcss/oxide-win32-x64-msvc': 4.1.5

  '@tailwindcss/postcss@4.1.5':
    dependencies:
      '@alloc/quick-lru': 5.2.0
      '@tailwindcss/node': 4.1.5
      '@tailwindcss/oxide': 4.1.5
      postcss: 8.5.3
      tailwindcss: 4.1.5

  '@tailwindcss/typography@0.5.16(tailwindcss@4.1.5)':
    dependencies:
      lodash.castarray: 4.4.0
      lodash.isplainobject: 4.0.6
      lodash.merge: 4.6.2
      postcss-selector-parser: 6.0.10
      tailwindcss: 4.1.5

  '@testing-library/dom@10.4.1':
    dependencies:
      '@babel/code-frame': 7.27.1
      '@babel/runtime': 7.28.4
      '@types/aria-query': 5.0.4
      aria-query: 5.3.0
      dom-accessibility-api: 0.5.16
      lz-string: 1.5.0
      picocolors: 1.1.1
      pretty-format: 27.5.1

  '@testing-library/jest-dom@6.9.1':
    dependencies:
      '@adobe/css-tools': 4.4.4
      aria-query: 5.3.2
      css.escape: 1.5.1
      dom-accessibility-api: 0.6.3
      picocolors: 1.1.1
      redent: 3.0.0

  '@testing-library/react@16.3.0(@testing-library/dom@10.4.1)(@types/react-dom@19.2.3(@types/react@19.2.7))(@types/react@19.2.7)(react-dom@19.2.3(react@19.2.3))(react@19.2.3)':
    dependencies:
      '@babel/runtime': 7.28.4
      '@testing-library/dom': 10.4.1
      react: 19.2.3
      react-dom: 19.2.3(react@19.2.3)
    optionalDependencies:
      '@types/react': 19.2.7
      '@types/react-dom': 19.2.3(@types/react@19.2.7)

  '@testing-library/user-event@14.6.1(@testing-library/dom@10.4.1)':
    dependencies:
      '@testing-library/dom': 10.4.1

  '@tiptap/core@3.13.0(@tiptap/pm@3.13.0)':
    dependencies:
      '@tiptap/pm': 3.13.0

  '@tiptap/extension-blockquote@3.13.0(@tiptap/core@3.13.0(@tiptap/pm@3.13.0))':
    dependencies:
      '@tiptap/core': 3.13.0(@tiptap/pm@3.13.0)

  '@tiptap/extension-bold@3.13.0(@tiptap/core@3.13.0(@tiptap/pm@3.13.0))':
    dependencies:
      '@tiptap/core': 3.13.0(@tiptap/pm@3.13.0)

  '@tiptap/extension-bubble-menu@3.13.0(@tiptap/core@3.13.0(@tiptap/pm@3.13.0))(@tiptap/pm@3.13.0)':
    dependencies:
      '@floating-ui/dom': 1.7.4
      '@tiptap/core': 3.13.0(@tiptap/pm@3.13.0)
      '@tiptap/pm': 3.13.0
    optional: true

  '@tiptap/extension-bullet-list@3.13.0(@tiptap/extension-list@3.13.0(@tiptap/core@3.13.0(@tiptap/pm@3.13.0))(@tiptap/pm@3.13.0))':
    dependencies:
      '@tiptap/extension-list': 3.13.0(@tiptap/core@3.13.0(@tiptap/pm@3.13.0))(@tiptap/pm@3.13.0)

  '@tiptap/extension-code-block@3.13.0(@tiptap/core@3.13.0(@tiptap/pm@3.13.0))(@tiptap/pm@3.13.0)':
    dependencies:
      '@tiptap/core': 3.13.0(@tiptap/pm@3.13.0)
      '@tiptap/pm': 3.13.0

  '@tiptap/extension-code@3.13.0(@tiptap/core@3.13.0(@tiptap/pm@3.13.0))':
    dependencies:
      '@tiptap/core': 3.13.0(@tiptap/pm@3.13.0)

  '@tiptap/extension-document@3.13.0(@tiptap/core@3.13.0(@tiptap/pm@3.13.0))':
    dependencies:
      '@tiptap/core': 3.13.0(@tiptap/pm@3.13.0)

  '@tiptap/extension-dropcursor@3.13.0(@tiptap/extensions@3.13.0(@tiptap/core@3.13.0(@tiptap/pm@3.13.0))(@tiptap/pm@3.13.0))':
    dependencies:
      '@tiptap/extensions': 3.13.0(@tiptap/core@3.13.0(@tiptap/pm@3.13.0))(@tiptap/pm@3.13.0)

  '@tiptap/extension-floating-menu@3.13.0(@floating-ui/dom@1.7.4)(@tiptap/core@3.13.0(@tiptap/pm@3.13.0))(@tiptap/pm@3.13.0)':
    dependencies:
      '@floating-ui/dom': 1.7.4
      '@tiptap/core': 3.13.0(@tiptap/pm@3.13.0)
      '@tiptap/pm': 3.13.0
    optional: true

  '@tiptap/extension-gapcursor@3.13.0(@tiptap/extensions@3.13.0(@tiptap/core@3.13.0(@tiptap/pm@3.13.0))(@tiptap/pm@3.13.0))':
    dependencies:
      '@tiptap/extensions': 3.13.0(@tiptap/core@3.13.0(@tiptap/pm@3.13.0))(@tiptap/pm@3.13.0)

  '@tiptap/extension-hard-break@3.13.0(@tiptap/core@3.13.0(@tiptap/pm@3.13.0))':
    dependencies:
      '@tiptap/core': 3.13.0(@tiptap/pm@3.13.0)

  '@tiptap/extension-heading@3.13.0(@tiptap/core@3.13.0(@tiptap/pm@3.13.0))':
    dependencies:
      '@tiptap/core': 3.13.0(@tiptap/pm@3.13.0)

  '@tiptap/extension-horizontal-rule@3.13.0(@tiptap/core@3.13.0(@tiptap/pm@3.13.0))(@tiptap/pm@3.13.0)':
    dependencies:
      '@tiptap/core': 3.13.0(@tiptap/pm@3.13.0)
      '@tiptap/pm': 3.13.0

  '@tiptap/extension-italic@3.13.0(@tiptap/core@3.13.0(@tiptap/pm@3.13.0))':
    dependencies:
      '@tiptap/core': 3.13.0(@tiptap/pm@3.13.0)

  '@tiptap/extension-link@3.13.0(@tiptap/core@3.13.0(@tiptap/pm@3.13.0))(@tiptap/pm@3.13.0)':
    dependencies:
      '@tiptap/core': 3.13.0(@tiptap/pm@3.13.0)
      '@tiptap/pm': 3.13.0
      linkifyjs: 4.3.2

  '@tiptap/extension-list-item@3.13.0(@tiptap/extension-list@3.13.0(@tiptap/core@3.13.0(@tiptap/pm@3.13.0))(@tiptap/pm@3.13.0))':
    dependencies:
      '@tiptap/extension-list': 3.13.0(@tiptap/core@3.13.0(@tiptap/pm@3.13.0))(@tiptap/pm@3.13.0)

  '@tiptap/extension-list-keymap@3.13.0(@tiptap/extension-list@3.13.0(@tiptap/core@3.13.0(@tiptap/pm@3.13.0))(@tiptap/pm@3.13.0))':
    dependencies:
      '@tiptap/extension-list': 3.13.0(@tiptap/core@3.13.0(@tiptap/pm@3.13.0))(@tiptap/pm@3.13.0)

  '@tiptap/extension-list@3.13.0(@tiptap/core@3.13.0(@tiptap/pm@3.13.0))(@tiptap/pm@3.13.0)':
    dependencies:
      '@tiptap/core': 3.13.0(@tiptap/pm@3.13.0)
      '@tiptap/pm': 3.13.0

  '@tiptap/extension-ordered-list@3.13.0(@tiptap/extension-list@3.13.0(@tiptap/core@3.13.0(@tiptap/pm@3.13.0))(@tiptap/pm@3.13.0))':
    dependencies:
      '@tiptap/extension-list': 3.13.0(@tiptap/core@3.13.0(@tiptap/pm@3.13.0))(@tiptap/pm@3.13.0)

  '@tiptap/extension-paragraph@3.13.0(@tiptap/core@3.13.0(@tiptap/pm@3.13.0))':
    dependencies:
      '@tiptap/core': 3.13.0(@tiptap/pm@3.13.0)

  '@tiptap/extension-placeholder@3.13.0(@tiptap/extensions@3.13.0(@tiptap/core@3.13.0(@tiptap/pm@3.13.0))(@tiptap/pm@3.13.0))':
    dependencies:
      '@tiptap/extensions': 3.13.0(@tiptap/core@3.13.0(@tiptap/pm@3.13.0))(@tiptap/pm@3.13.0)

  '@tiptap/extension-strike@3.13.0(@tiptap/core@3.13.0(@tiptap/pm@3.13.0))':
    dependencies:
      '@tiptap/core': 3.13.0(@tiptap/pm@3.13.0)

  '@tiptap/extension-task-item@3.13.0(@tiptap/extension-list@3.13.0(@tiptap/core@3.13.0(@tiptap/pm@3.13.0))(@tiptap/pm@3.13.0))':
    dependencies:
      '@tiptap/extension-list': 3.13.0(@tiptap/core@3.13.0(@tiptap/pm@3.13.0))(@tiptap/pm@3.13.0)

  '@tiptap/extension-task-list@3.13.0(@tiptap/extension-list@3.13.0(@tiptap/core@3.13.0(@tiptap/pm@3.13.0))(@tiptap/pm@3.13.0))':
    dependencies:
      '@tiptap/extension-list': 3.13.0(@tiptap/core@3.13.0(@tiptap/pm@3.13.0))(@tiptap/pm@3.13.0)

  '@tiptap/extension-text@3.13.0(@tiptap/core@3.13.0(@tiptap/pm@3.13.0))':
    dependencies:
      '@tiptap/core': 3.13.0(@tiptap/pm@3.13.0)

  '@tiptap/extension-underline@3.13.0(@tiptap/core@3.13.0(@tiptap/pm@3.13.0))':
    dependencies:
      '@tiptap/core': 3.13.0(@tiptap/pm@3.13.0)

  '@tiptap/extensions@3.13.0(@tiptap/core@3.13.0(@tiptap/pm@3.13.0))(@tiptap/pm@3.13.0)':
    dependencies:
      '@tiptap/core': 3.13.0(@tiptap/pm@3.13.0)
      '@tiptap/pm': 3.13.0

  '@tiptap/pm@3.13.0':
    dependencies:
      prosemirror-changeset: 2.3.1
      prosemirror-collab: 1.3.1
      prosemirror-commands: 1.7.1
      prosemirror-dropcursor: 1.8.2
      prosemirror-gapcursor: 1.4.0
      prosemirror-history: 1.5.0
      prosemirror-inputrules: 1.5.1
      prosemirror-keymap: 1.2.3
      prosemirror-markdown: 1.13.2
      prosemirror-menu: 1.2.5
      prosemirror-model: 1.25.4
      prosemirror-schema-basic: 1.2.4
      prosemirror-schema-list: 1.5.1
      prosemirror-state: 1.4.4
      prosemirror-tables: 1.8.3
      prosemirror-trailing-node: 3.0.0(prosemirror-model@1.25.4)(prosemirror-state@1.4.4)(prosemirror-view@1.41.4)
      prosemirror-transform: 1.10.5
      prosemirror-view: 1.41.4

  '@tiptap/react@3.13.0(@floating-ui/dom@1.7.4)(@tiptap/core@3.13.0(@tiptap/pm@3.13.0))(@tiptap/pm@3.13.0)(@types/react-dom@19.2.3(@types/react@19.2.7))(@types/react@19.2.7)(react-dom@19.2.3(react@19.2.3))(react@19.2.3)':
    dependencies:
      '@tiptap/core': 3.13.0(@tiptap/pm@3.13.0)
      '@tiptap/pm': 3.13.0
      '@types/react': 19.2.7
      '@types/react-dom': 19.2.3(@types/react@19.2.7)
      '@types/use-sync-external-store': 0.0.6
      fast-equals: 5.3.3
      react: 19.2.3
      react-dom: 19.2.3(react@19.2.3)
      use-sync-external-store: 1.6.0(react@19.2.3)
    optionalDependencies:
      '@tiptap/extension-bubble-menu': 3.13.0(@tiptap/core@3.13.0(@tiptap/pm@3.13.0))(@tiptap/pm@3.13.0)
      '@tiptap/extension-floating-menu': 3.13.0(@floating-ui/dom@1.7.4)(@tiptap/core@3.13.0(@tiptap/pm@3.13.0))(@tiptap/pm@3.13.0)
    transitivePeerDependencies:
      - '@floating-ui/dom'

  '@tiptap/starter-kit@3.13.0':
    dependencies:
      '@tiptap/core': 3.13.0(@tiptap/pm@3.13.0)
      '@tiptap/extension-blockquote': 3.13.0(@tiptap/core@3.13.0(@tiptap/pm@3.13.0))
      '@tiptap/extension-bold': 3.13.0(@tiptap/core@3.13.0(@tiptap/pm@3.13.0))
      '@tiptap/extension-bullet-list': 3.13.0(@tiptap/extension-list@3.13.0(@tiptap/core@3.13.0(@tiptap/pm@3.13.0))(@tiptap/pm@3.13.0))
      '@tiptap/extension-code': 3.13.0(@tiptap/core@3.13.0(@tiptap/pm@3.13.0))
      '@tiptap/extension-code-block': 3.13.0(@tiptap/core@3.13.0(@tiptap/pm@3.13.0))(@tiptap/pm@3.13.0)
      '@tiptap/extension-document': 3.13.0(@tiptap/core@3.13.0(@tiptap/pm@3.13.0))
      '@tiptap/extension-dropcursor': 3.13.0(@tiptap/extensions@3.13.0(@tiptap/core@3.13.0(@tiptap/pm@3.13.0))(@tiptap/pm@3.13.0))
      '@tiptap/extension-gapcursor': 3.13.0(@tiptap/extensions@3.13.0(@tiptap/core@3.13.0(@tiptap/pm@3.13.0))(@tiptap/pm@3.13.0))
      '@tiptap/extension-hard-break': 3.13.0(@tiptap/core@3.13.0(@tiptap/pm@3.13.0))
      '@tiptap/extension-heading': 3.13.0(@tiptap/core@3.13.0(@tiptap/pm@3.13.0))
      '@tiptap/extension-horizontal-rule': 3.13.0(@tiptap/core@3.13.0(@tiptap/pm@3.13.0))(@tiptap/pm@3.13.0)
      '@tiptap/extension-italic': 3.13.0(@tiptap/core@3.13.0(@tiptap/pm@3.13.0))
      '@tiptap/extension-link': 3.13.0(@tiptap/core@3.13.0(@tiptap/pm@3.13.0))(@tiptap/pm@3.13.0)
      '@tiptap/extension-list': 3.13.0(@tiptap/core@3.13.0(@tiptap/pm@3.13.0))(@tiptap/pm@3.13.0)
      '@tiptap/extension-list-item': 3.13.0(@tiptap/extension-list@3.13.0(@tiptap/core@3.13.0(@tiptap/pm@3.13.0))(@tiptap/pm@3.13.0))
      '@tiptap/extension-list-keymap': 3.13.0(@tiptap/extension-list@3.13.0(@tiptap/core@3.13.0(@tiptap/pm@3.13.0))(@tiptap/pm@3.13.0))
      '@tiptap/extension-ordered-list': 3.13.0(@tiptap/extension-list@3.13.0(@tiptap/core@3.13.0(@tiptap/pm@3.13.0))(@tiptap/pm@3.13.0))
      '@tiptap/extension-paragraph': 3.13.0(@tiptap/core@3.13.0(@tiptap/pm@3.13.0))
      '@tiptap/extension-strike': 3.13.0(@tiptap/core@3.13.0(@tiptap/pm@3.13.0))
      '@tiptap/extension-text': 3.13.0(@tiptap/core@3.13.0(@tiptap/pm@3.13.0))
      '@tiptap/extension-underline': 3.13.0(@tiptap/core@3.13.0(@tiptap/pm@3.13.0))
      '@tiptap/extensions': 3.13.0(@tiptap/core@3.13.0(@tiptap/pm@3.13.0))(@tiptap/pm@3.13.0)
      '@tiptap/pm': 3.13.0

  '@tybys/wasm-util@0.10.1':
    dependencies:
      tslib: 2.8.1
    optional: true

  '@tybys/wasm-util@0.9.0':
    dependencies:
      tslib: 2.8.1

  '@types/aria-query@5.0.4': {}

  '@types/babel__core@7.20.5':
    dependencies:
      '@babel/parser': 7.28.5
      '@babel/types': 7.28.5
      '@types/babel__generator': 7.27.0
      '@types/babel__template': 7.4.4
      '@types/babel__traverse': 7.28.0

  '@types/babel__generator@7.27.0':
    dependencies:
      '@babel/types': 7.28.5

  '@types/babel__template@7.4.4':
    dependencies:
      '@babel/parser': 7.28.5
      '@babel/types': 7.28.5

  '@types/babel__traverse@7.28.0':
    dependencies:
      '@babel/types': 7.28.5

  '@types/chai@5.2.3':
    dependencies:
      '@types/deep-eql': 4.0.2
      assertion-error: 2.0.1

  '@types/debug@4.1.12':
    dependencies:
      '@types/ms': 2.1.0

  '@types/deep-eql@4.0.2': {}

  '@types/estree-jsx@1.0.5':
    dependencies:
      '@types/estree': 1.0.8

  '@types/estree@1.0.7': {}

  '@types/estree@1.0.8': {}

  '@types/hast@3.0.4':
    dependencies:
      '@types/unist': 3.0.3

  '@types/json-schema@7.0.15': {}

  '@types/json5@0.0.29': {}

  '@types/linkify-it@5.0.0': {}

  '@types/luxon@3.6.2': {}

  '@types/markdown-it@14.1.2':
    dependencies:
      '@types/linkify-it': 5.0.0
      '@types/mdurl': 2.0.0

  '@types/mdast@4.0.4':
    dependencies:
      '@types/unist': 3.0.3

  '@types/mdurl@2.0.0': {}

  '@types/mdx@2.0.13': {}

  '@types/ms@2.1.0': {}

  '@types/node@17.0.45': {}

  '@types/node@20.17.32':
    dependencies:
      undici-types: 6.19.8

  '@types/react-dom@19.2.3(@types/react@19.2.7)':
    dependencies:
      '@types/react': 19.2.7

  '@types/react@19.2.7':
    dependencies:
      csstype: 3.2.3

  '@types/trusted-types@2.0.7':
    optional: true

  '@types/unist@2.0.11': {}

  '@types/unist@3.0.3': {}

  '@types/use-sync-external-store@0.0.6': {}

  '@typescript-eslint/eslint-plugin@8.31.1(@typescript-eslint/parser@8.31.1(eslint@9.26.0(jiti@2.4.2))(typescript@5.9.3))(eslint@9.26.0(jiti@2.4.2))(typescript@5.9.3)':
    dependencies:
      '@eslint-community/regexpp': 4.12.1
      '@typescript-eslint/parser': 8.31.1(eslint@9.26.0(jiti@2.4.2))(typescript@5.9.3)
      '@typescript-eslint/scope-manager': 8.31.1
      '@typescript-eslint/type-utils': 8.31.1(eslint@9.26.0(jiti@2.4.2))(typescript@5.9.3)
      '@typescript-eslint/utils': 8.31.1(eslint@9.26.0(jiti@2.4.2))(typescript@5.9.3)
      '@typescript-eslint/visitor-keys': 8.31.1
      eslint: 9.26.0(jiti@2.4.2)
      graphemer: 1.4.0
      ignore: 5.3.2
      natural-compare: 1.4.0
      ts-api-utils: 2.0.1(typescript@5.9.3)
      typescript: 5.9.3
    transitivePeerDependencies:
      - supports-color

  '@typescript-eslint/eslint-plugin@8.46.3(@typescript-eslint/parser@8.46.3(eslint@9.26.0(jiti@2.4.2))(typescript@5.9.3))(eslint@9.26.0(jiti@2.4.2))(typescript@5.9.3)':
    dependencies:
      '@eslint-community/regexpp': 4.12.2
      '@typescript-eslint/parser': 8.46.3(eslint@9.26.0(jiti@2.4.2))(typescript@5.9.3)
      '@typescript-eslint/scope-manager': 8.46.3
      '@typescript-eslint/type-utils': 8.46.3(eslint@9.26.0(jiti@2.4.2))(typescript@5.9.3)
      '@typescript-eslint/utils': 8.46.3(eslint@9.26.0(jiti@2.4.2))(typescript@5.9.3)
      '@typescript-eslint/visitor-keys': 8.46.3
      eslint: 9.26.0(jiti@2.4.2)
      graphemer: 1.4.0
      ignore: 7.0.5
      natural-compare: 1.4.0
      ts-api-utils: 2.1.0(typescript@5.9.3)
      typescript: 5.9.3
    transitivePeerDependencies:
      - supports-color

  '@typescript-eslint/parser@8.31.1(eslint@9.26.0(jiti@2.4.2))(typescript@5.9.3)':
    dependencies:
      '@typescript-eslint/scope-manager': 8.31.1
      '@typescript-eslint/types': 8.31.1
      '@typescript-eslint/typescript-estree': 8.31.1(typescript@5.9.3)
      '@typescript-eslint/visitor-keys': 8.31.1
      debug: 4.4.0
      eslint: 9.26.0(jiti@2.4.2)
      typescript: 5.9.3
    transitivePeerDependencies:
      - supports-color

  '@typescript-eslint/parser@8.46.3(eslint@9.26.0(jiti@2.4.2))(typescript@5.9.3)':
    dependencies:
      '@typescript-eslint/scope-manager': 8.46.3
      '@typescript-eslint/types': 8.46.3
      '@typescript-eslint/typescript-estree': 8.46.3(typescript@5.9.3)
      '@typescript-eslint/visitor-keys': 8.46.3
      debug: 4.4.3
      eslint: 9.26.0(jiti@2.4.2)
      typescript: 5.9.3
    transitivePeerDependencies:
      - supports-color

  '@typescript-eslint/project-service@8.46.3(typescript@5.9.3)':
    dependencies:
      '@typescript-eslint/tsconfig-utils': 8.46.3(typescript@5.9.3)
      '@typescript-eslint/types': 8.46.3
      debug: 4.4.3
      typescript: 5.9.3
    transitivePeerDependencies:
      - supports-color

  '@typescript-eslint/scope-manager@8.31.1':
    dependencies:
      '@typescript-eslint/types': 8.31.1
      '@typescript-eslint/visitor-keys': 8.31.1

  '@typescript-eslint/scope-manager@8.46.3':
    dependencies:
      '@typescript-eslint/types': 8.46.3
      '@typescript-eslint/visitor-keys': 8.46.3

  '@typescript-eslint/tsconfig-utils@8.46.3(typescript@5.9.3)':
    dependencies:
      typescript: 5.9.3

  '@typescript-eslint/type-utils@8.31.1(eslint@9.26.0(jiti@2.4.2))(typescript@5.9.3)':
    dependencies:
      '@typescript-eslint/typescript-estree': 8.31.1(typescript@5.9.3)
      '@typescript-eslint/utils': 8.31.1(eslint@9.26.0(jiti@2.4.2))(typescript@5.9.3)
      debug: 4.4.3
      eslint: 9.26.0(jiti@2.4.2)
      ts-api-utils: 2.1.0(typescript@5.9.3)
      typescript: 5.9.3
    transitivePeerDependencies:
      - supports-color

  '@typescript-eslint/type-utils@8.46.3(eslint@9.26.0(jiti@2.4.2))(typescript@5.9.3)':
    dependencies:
      '@typescript-eslint/types': 8.46.3
      '@typescript-eslint/typescript-estree': 8.46.3(typescript@5.9.3)
      '@typescript-eslint/utils': 8.46.3(eslint@9.26.0(jiti@2.4.2))(typescript@5.9.3)
      debug: 4.4.3
      eslint: 9.26.0(jiti@2.4.2)
      ts-api-utils: 2.1.0(typescript@5.9.3)
      typescript: 5.9.3
    transitivePeerDependencies:
      - supports-color

  '@typescript-eslint/types@8.31.1': {}

  '@typescript-eslint/types@8.46.3': {}

  '@typescript-eslint/typescript-estree@8.31.1(typescript@5.9.3)':
    dependencies:
      '@typescript-eslint/types': 8.31.1
      '@typescript-eslint/visitor-keys': 8.31.1
      debug: 4.4.3
      fast-glob: 3.3.3
      is-glob: 4.0.3
      minimatch: 9.0.5
      semver: 7.7.3
      ts-api-utils: 2.1.0(typescript@5.9.3)
      typescript: 5.9.3
    transitivePeerDependencies:
      - supports-color

  '@typescript-eslint/typescript-estree@8.46.3(typescript@5.9.3)':
    dependencies:
      '@typescript-eslint/project-service': 8.46.3(typescript@5.9.3)
      '@typescript-eslint/tsconfig-utils': 8.46.3(typescript@5.9.3)
      '@typescript-eslint/types': 8.46.3
      '@typescript-eslint/visitor-keys': 8.46.3
      debug: 4.4.3
      fast-glob: 3.3.3
      is-glob: 4.0.3
      minimatch: 9.0.5
      semver: 7.7.3
      ts-api-utils: 2.1.0(typescript@5.9.3)
      typescript: 5.9.3
    transitivePeerDependencies:
      - supports-color

  '@typescript-eslint/utils@8.31.1(eslint@9.26.0(jiti@2.4.2))(typescript@5.9.3)':
    dependencies:
      '@eslint-community/eslint-utils': 4.9.0(eslint@9.26.0(jiti@2.4.2))
      '@typescript-eslint/scope-manager': 8.31.1
      '@typescript-eslint/types': 8.31.1
      '@typescript-eslint/typescript-estree': 8.31.1(typescript@5.9.3)
      eslint: 9.26.0(jiti@2.4.2)
      typescript: 5.9.3
    transitivePeerDependencies:
      - supports-color

  '@typescript-eslint/utils@8.46.3(eslint@9.26.0(jiti@2.4.2))(typescript@5.9.3)':
    dependencies:
      '@eslint-community/eslint-utils': 4.9.0(eslint@9.26.0(jiti@2.4.2))
      '@typescript-eslint/scope-manager': 8.46.3
      '@typescript-eslint/types': 8.46.3
      '@typescript-eslint/typescript-estree': 8.46.3(typescript@5.9.3)
      eslint: 9.26.0(jiti@2.4.2)
      typescript: 5.9.3
    transitivePeerDependencies:
      - supports-color

  '@typescript-eslint/visitor-keys@8.31.1':
    dependencies:
      '@typescript-eslint/types': 8.31.1
      eslint-visitor-keys: 4.2.1

  '@typescript-eslint/visitor-keys@8.46.3':
    dependencies:
      '@typescript-eslint/types': 8.46.3
      eslint-visitor-keys: 4.2.1

  '@ungap/structured-clone@1.3.0': {}

  '@unrs/resolver-binding-android-arm-eabi@1.11.1':
    optional: true

  '@unrs/resolver-binding-android-arm64@1.11.1':
    optional: true

  '@unrs/resolver-binding-darwin-arm64@1.11.1':
    optional: true

  '@unrs/resolver-binding-darwin-x64@1.11.1':
    optional: true

  '@unrs/resolver-binding-freebsd-x64@1.11.1':
    optional: true

  '@unrs/resolver-binding-linux-arm-gnueabihf@1.11.1':
    optional: true

  '@unrs/resolver-binding-linux-arm-musleabihf@1.11.1':
    optional: true

  '@unrs/resolver-binding-linux-arm64-gnu@1.11.1':
    optional: true

  '@unrs/resolver-binding-linux-arm64-musl@1.11.1':
    optional: true

  '@unrs/resolver-binding-linux-ppc64-gnu@1.11.1':
    optional: true

  '@unrs/resolver-binding-linux-riscv64-gnu@1.11.1':
    optional: true

  '@unrs/resolver-binding-linux-riscv64-musl@1.11.1':
    optional: true

  '@unrs/resolver-binding-linux-s390x-gnu@1.11.1':
    optional: true

  '@unrs/resolver-binding-linux-x64-gnu@1.11.1':
    optional: true

  '@unrs/resolver-binding-linux-x64-musl@1.11.1':
    optional: true

  '@unrs/resolver-binding-wasm32-wasi@1.11.1':
    dependencies:
      '@napi-rs/wasm-runtime': 0.2.12
    optional: true

  '@unrs/resolver-binding-win32-arm64-msvc@1.11.1':
    optional: true

  '@unrs/resolver-binding-win32-ia32-msvc@1.11.1':
    optional: true

  '@unrs/resolver-binding-win32-x64-msvc@1.11.1':
    optional: true

  '@vitejs/plugin-react@5.1.0(vite@6.3.5(@types/node@20.17.32)(jiti@2.4.2)(lightningcss@1.29.2)(yaml@2.7.0))':
    dependencies:
      '@babel/core': 7.28.5
      '@babel/plugin-transform-react-jsx-self': 7.27.1(@babel/core@7.28.5)
      '@babel/plugin-transform-react-jsx-source': 7.27.1(@babel/core@7.28.5)
      '@rolldown/pluginutils': 1.0.0-beta.43
      '@types/babel__core': 7.20.5
      react-refresh: 0.18.0
      vite: 6.3.5(@types/node@20.17.32)(jiti@2.4.2)(lightningcss@1.29.2)(yaml@2.7.0)
    transitivePeerDependencies:
      - supports-color

  '@vitest/expect@4.0.6':
    dependencies:
      '@standard-schema/spec': 1.0.0
      '@types/chai': 5.2.3
      '@vitest/spy': 4.0.6
      '@vitest/utils': 4.0.6
      chai: 6.2.0
      tinyrainbow: 3.0.3

  '@vitest/mocker@4.0.6(vite@6.3.5(@types/node@20.17.32)(jiti@2.4.2)(lightningcss@1.29.2)(yaml@2.7.0))':
    dependencies:
      '@vitest/spy': 4.0.6
      estree-walker: 3.0.3
      magic-string: 0.30.21
    optionalDependencies:
      vite: 6.3.5(@types/node@20.17.32)(jiti@2.4.2)(lightningcss@1.29.2)(yaml@2.7.0)

  '@vitest/pretty-format@4.0.6':
    dependencies:
      tinyrainbow: 3.0.3

  '@vitest/runner@4.0.6':
    dependencies:
      '@vitest/utils': 4.0.6
      pathe: 2.0.3

  '@vitest/snapshot@4.0.6':
    dependencies:
      '@vitest/pretty-format': 4.0.6
      magic-string: 0.30.21
      pathe: 2.0.3

  '@vitest/spy@4.0.6': {}

  '@vitest/ui@4.0.6(vitest@4.0.6)':
    dependencies:
      '@vitest/utils': 4.0.6
      fflate: 0.8.2
      flatted: 3.3.3
      pathe: 2.0.3
      sirv: 3.0.2
      tinyglobby: 0.2.15
      tinyrainbow: 3.0.3
      vitest: 4.0.6(@edge-runtime/vm@5.0.0)(@types/debug@4.1.12)(@types/node@20.17.32)(@vitest/ui@4.0.6)(jiti@2.4.2)(jsdom@27.1.0)(lightningcss@1.29.2)(yaml@2.7.0)

  '@vitest/utils@4.0.6':
    dependencies:
      '@vitest/pretty-format': 4.0.6
      tinyrainbow: 3.0.3

  '@yarnpkg/lockfile@1.1.0': {}

  '@yarnpkg/parsers@3.0.2':
    dependencies:
      js-yaml: 3.14.1
      tslib: 2.8.1

  '@zkochan/js-yaml@0.0.7':
    dependencies:
      argparse: 2.0.1

  accepts@2.0.0:
    dependencies:
      mime-types: 3.0.1
      negotiator: 1.0.0

  acorn-jsx@5.3.2(acorn@8.14.1):
    dependencies:
      acorn: 8.14.1

  acorn-jsx@5.3.2(acorn@8.15.0):
    dependencies:
      acorn: 8.15.0

  acorn@8.14.1: {}

  acorn@8.15.0: {}

  agent-base@7.1.4: {}

  ajv@6.12.6:
    dependencies:
      fast-deep-equal: 3.1.3
      fast-json-stable-stringify: 2.1.0
      json-schema-traverse: 0.4.1
      uri-js: 4.4.1

  ansi-colors@4.1.3: {}

  ansi-escapes@7.0.0:
    dependencies:
      environment: 1.1.0

  ansi-regex@5.0.1: {}

  ansi-regex@6.1.0: {}

  ansi-styles@4.3.0:
    dependencies:
      color-convert: 2.0.1

  ansi-styles@5.2.0: {}

  ansi-styles@6.2.1: {}

  are-docs-informative@0.0.2: {}

  argparse@1.0.10:
    dependencies:
      sprintf-js: 1.0.3

  argparse@2.0.1: {}

  aria-hidden@1.2.4:
    dependencies:
      tslib: 2.8.1

  aria-query@5.3.0:
    dependencies:
      dequal: 2.0.3

  aria-query@5.3.2: {}

  array-buffer-byte-length@1.0.2:
    dependencies:
      call-bound: 1.0.4
      is-array-buffer: 3.0.5

  array-includes@3.1.9:
    dependencies:
      call-bind: 1.0.8
      call-bound: 1.0.4
      define-properties: 1.2.1
      es-abstract: 1.24.0
      es-object-atoms: 1.1.1
      get-intrinsic: 1.3.0
      is-string: 1.1.1
      math-intrinsics: 1.1.0

  array.prototype.findlast@1.2.5:
    dependencies:
      call-bind: 1.0.8
      define-properties: 1.2.1
      es-abstract: 1.24.0
      es-errors: 1.3.0
      es-object-atoms: 1.1.1
      es-shim-unscopables: 1.1.0

  array.prototype.findlastindex@1.2.6:
    dependencies:
      call-bind: 1.0.8
      call-bound: 1.0.4
      define-properties: 1.2.1
      es-abstract: 1.24.0
      es-errors: 1.3.0
      es-object-atoms: 1.1.1
      es-shim-unscopables: 1.1.0

  array.prototype.flat@1.3.3:
    dependencies:
      call-bind: 1.0.8
      define-properties: 1.2.1
      es-abstract: 1.24.0
      es-shim-unscopables: 1.1.0

  array.prototype.flatmap@1.3.3:
    dependencies:
      call-bind: 1.0.8
      define-properties: 1.2.1
      es-abstract: 1.24.0
      es-shim-unscopables: 1.1.0

  array.prototype.tosorted@1.1.4:
    dependencies:
      call-bind: 1.0.8
      define-properties: 1.2.1
      es-abstract: 1.24.0
      es-errors: 1.3.0
      es-shim-unscopables: 1.1.0

  arraybuffer.prototype.slice@1.0.4:
    dependencies:
      array-buffer-byte-length: 1.0.2
      call-bind: 1.0.8
      define-properties: 1.2.1
      es-abstract: 1.24.0
      es-errors: 1.3.0
      get-intrinsic: 1.3.0
      is-array-buffer: 3.0.5

  assertion-error@2.0.1: {}

  ast-types-flow@0.0.8: {}

  astring@1.9.0: {}

  async-function@1.0.0: {}

  async@3.2.6: {}

  asynckit@0.4.0: {}

  available-typed-arrays@1.0.7:
    dependencies:
      possible-typed-array-names: 1.1.0

  axe-core@4.11.0: {}

  axios@1.13.2:
    dependencies:
      follow-redirects: 1.15.9
      form-data: 4.0.5
      proxy-from-env: 1.1.0
    transitivePeerDependencies:
      - debug

  axobject-query@4.1.0: {}

  bail@2.0.2: {}

  balanced-match@1.0.2: {}

  base64-js@1.5.1: {}

  baseline-browser-mapping@2.8.23: {}

  bidi-js@1.0.3:
    dependencies:
      require-from-string: 2.0.2

  bl@4.1.0:
    dependencies:
      buffer: 5.7.1
      inherits: 2.0.4
      readable-stream: 3.6.2

  body-parser@2.2.0:
    dependencies:
      bytes: 3.1.2
      content-type: 1.0.5
      debug: 4.4.3
      http-errors: 2.0.0
      iconv-lite: 0.6.3
      on-finished: 2.4.1
      qs: 6.14.0
      raw-body: 3.0.0
      type-is: 2.0.1
    transitivePeerDependencies:
      - supports-color

  brace-expansion@1.1.11:
    dependencies:
      balanced-match: 1.0.2
      concat-map: 0.0.1

  brace-expansion@2.0.1:
    dependencies:
      balanced-match: 1.0.2

  braces@3.0.3:
    dependencies:
      fill-range: 7.1.1

  browserslist@4.27.0:
    dependencies:
      baseline-browser-mapping: 2.8.23
      caniuse-lite: 1.0.30001754
      electron-to-chromium: 1.5.244
      node-releases: 2.0.27
      update-browserslist-db: 1.1.4(browserslist@4.27.0)

  buffer@5.7.1:
    dependencies:
      base64-js: 1.5.1
      ieee754: 1.2.1

  bun@1.3.2:
    optionalDependencies:
      '@oven/bun-darwin-aarch64': 1.3.2
      '@oven/bun-darwin-x64': 1.3.2
      '@oven/bun-darwin-x64-baseline': 1.3.2
      '@oven/bun-linux-aarch64': 1.3.2
      '@oven/bun-linux-aarch64-musl': 1.3.2
      '@oven/bun-linux-x64': 1.3.2
      '@oven/bun-linux-x64-baseline': 1.3.2
      '@oven/bun-linux-x64-musl': 1.3.2
      '@oven/bun-linux-x64-musl-baseline': 1.3.2
      '@oven/bun-windows-x64': 1.3.2
      '@oven/bun-windows-x64-baseline': 1.3.2

  bytes@3.1.2: {}

  call-bind-apply-helpers@1.0.2:
    dependencies:
      es-errors: 1.3.0
      function-bind: 1.1.2

  call-bind@1.0.8:
    dependencies:
      call-bind-apply-helpers: 1.0.2
      es-define-property: 1.0.1
      get-intrinsic: 1.3.0
      set-function-length: 1.2.2

  call-bound@1.0.4:
    dependencies:
      call-bind-apply-helpers: 1.0.2
      get-intrinsic: 1.3.0

  callsites@3.1.0: {}

  caniuse-lite@1.0.30001754: {}

  ccount@2.0.1: {}

  chai@6.2.0: {}

  chalk@4.1.2:
    dependencies:
      ansi-styles: 4.3.0
      supports-color: 7.2.0

  chalk@5.4.1: {}

  character-entities-html4@2.1.0: {}

  character-entities-legacy@3.0.0: {}

  character-entities@2.0.2: {}

  character-reference-invalid@2.0.1: {}

  class-variance-authority@0.7.1:
    dependencies:
      clsx: 2.1.1

  cli-cursor@3.1.0:
    dependencies:
      restore-cursor: 3.1.0

  cli-cursor@5.0.0:
    dependencies:
      restore-cursor: 5.1.0

  cli-spinners@2.6.1: {}

  cli-truncate@4.0.0:
    dependencies:
      slice-ansi: 5.0.0
      string-width: 7.2.0

  client-only@0.0.1: {}

  cliui@8.0.1:
    dependencies:
      string-width: 4.2.3
      strip-ansi: 6.0.1
      wrap-ansi: 7.0.0

  clone@1.0.4: {}

  clsx@2.1.1: {}

  cmdk@1.1.1(@types/react-dom@19.2.3(@types/react@19.2.7))(@types/react@19.2.7)(react-dom@19.2.3(react@19.2.3))(react@19.2.3):
    dependencies:
      '@radix-ui/react-compose-refs': 1.1.2(@types/react@19.2.7)(react@19.2.3)
      '@radix-ui/react-dialog': 1.1.13(@types/react-dom@19.2.3(@types/react@19.2.7))(@types/react@19.2.7)(react-dom@19.2.3(react@19.2.3))(react@19.2.3)
      '@radix-ui/react-id': 1.1.1(@types/react@19.2.7)(react@19.2.3)
      '@radix-ui/react-primitive': 2.1.3(@types/react-dom@19.2.3(@types/react@19.2.7))(@types/react@19.2.7)(react-dom@19.2.3(react@19.2.3))(react@19.2.3)
      react: 19.2.3
      react-dom: 19.2.3(react@19.2.3)
    transitivePeerDependencies:
      - '@types/react'
      - '@types/react-dom'

  collapse-white-space@2.1.0: {}

  color-convert@2.0.1:
    dependencies:
      color-name: 1.1.4

  color-name@1.1.4: {}

  color-string@1.9.1:
    dependencies:
      color-name: 1.1.4
      simple-swizzle: 0.2.2

  color@4.2.3:
    dependencies:
      color-convert: 2.0.1
      color-string: 1.9.1

  colorette@2.0.20: {}

  combined-stream@1.0.8:
    dependencies:
      delayed-stream: 1.0.0

  comma-separated-tokens@2.0.3: {}

  commander@13.1.0: {}

  comment-parser@1.4.1: {}

  concat-map@0.0.1: {}

  content-disposition@1.0.0:
    dependencies:
      safe-buffer: 5.2.1

  content-type@1.0.5: {}

  convert-source-map@2.0.0: {}

  convex-helpers@0.1.107(@standard-schema/spec@1.0.0)(convex@1.31.0(react@19.2.3))(react@19.2.3)(typescript@5.9.3)(zod@3.25.49):
    dependencies:
      convex: 1.31.0(react@19.2.3)
    optionalDependencies:
      '@standard-schema/spec': 1.0.0
      react: 19.2.3
      typescript: 5.9.3
      zod: 3.25.49

  convex-helpers@0.1.107(@standard-schema/spec@1.0.0)(convex@1.31.0(react@19.2.3))(react@19.2.3)(typescript@5.9.3)(zod@4.0.5):
    dependencies:
      convex: 1.31.0(react@19.2.3)
    optionalDependencies:
      '@standard-schema/spec': 1.0.0
      react: 19.2.3
      typescript: 5.9.3
      zod: 4.0.5

  convex-test@0.0.41(convex@1.31.0(react@19.2.3)):
    dependencies:
      convex: 1.31.0(react@19.2.3)

  convex@1.31.0(react@19.2.3):
    dependencies:
      esbuild: 0.25.4
      prettier: 3.6.2
    optionalDependencies:
      react: 19.2.3

  cookie-signature@1.2.2: {}

  cookie@0.7.2: {}

  cors@2.8.5:
    dependencies:
      object-assign: 4.1.1
      vary: 1.1.2

  crelt@1.0.6: {}

  cross-spawn@7.0.6:
    dependencies:
      path-key: 3.1.1
      shebang-command: 2.0.0
      which: 2.0.2

  css-tree@3.1.0:
    dependencies:
      mdn-data: 2.12.2
      source-map-js: 1.2.1

  css.escape@1.5.1: {}

  cssesc@3.0.0: {}

  cssstyle@5.3.2:
    dependencies:
      '@asamuzakjp/css-color': 4.0.5
      '@csstools/css-syntax-patches-for-csstree': 1.0.15
      css-tree: 3.1.0

  csstype@3.2.3: {}

  damerau-levenshtein@1.0.8: {}

  data-urls@6.0.0:
    dependencies:
      whatwg-mimetype: 4.0.0
      whatwg-url: 15.1.0

  data-view-buffer@1.0.2:
    dependencies:
      call-bound: 1.0.4
      es-errors: 1.3.0
      is-data-view: 1.0.2

  data-view-byte-length@1.0.2:
    dependencies:
      call-bound: 1.0.4
      es-errors: 1.3.0
      is-data-view: 1.0.2

  data-view-byte-offset@1.0.1:
    dependencies:
      call-bound: 1.0.4
      es-errors: 1.3.0
      is-data-view: 1.0.2

  date-fns@4.1.0: {}

  debug@3.2.7:
    dependencies:
      ms: 2.1.3

  debug@4.4.0:
    dependencies:
      ms: 2.1.3

  debug@4.4.3:
    dependencies:
      ms: 2.1.3

  decimal.js@10.6.0: {}

  decode-named-character-reference@1.2.0:
    dependencies:
      character-entities: 2.0.2

  deep-is@0.1.4: {}

  defaults@1.0.4:
    dependencies:
      clone: 1.0.4

  define-data-property@1.1.4:
    dependencies:
      es-define-property: 1.0.1
      es-errors: 1.3.0
      gopd: 1.2.0

  define-lazy-prop@2.0.0: {}

  define-properties@1.2.1:
    dependencies:
      define-data-property: 1.1.4
      has-property-descriptors: 1.0.2
      object-keys: 1.1.1

  delayed-stream@1.0.0: {}

  depd@2.0.0: {}

  dequal@2.0.3: {}

  detect-libc@2.0.4: {}

  detect-libc@2.1.2:
    optional: true

  detect-node-es@1.1.0: {}

  devlop@1.1.0:
    dependencies:
      dequal: 2.0.3

  doctrine@2.1.0:
    dependencies:
      esutils: 2.0.3

  dom-accessibility-api@0.5.16: {}

  dom-accessibility-api@0.6.3: {}

  dompurify@3.3.0:
    optionalDependencies:
      '@types/trusted-types': 2.0.7

  dotenv-expand@11.0.7:
    dependencies:
      dotenv: 16.4.7

  dotenv@16.4.7: {}

  dunder-proto@1.0.1:
    dependencies:
      call-bind-apply-helpers: 1.0.2
      es-errors: 1.3.0
      gopd: 1.2.0

  ee-first@1.1.1: {}

  ejs@3.1.10:
    dependencies:
      jake: 10.9.2

  electron-to-chromium@1.5.244: {}

  emoji-regex@10.6.0: {}

  emoji-regex@8.0.0: {}

  emoji-regex@9.2.2: {}

  encodeurl@2.0.0: {}

  end-of-stream@1.4.4:
    dependencies:
      once: 1.4.0

  enhanced-resolve@5.18.1:
    dependencies:
      graceful-fs: 4.2.11
      tapable: 2.2.1

  enquirer@2.3.6:
    dependencies:
      ansi-colors: 4.1.3

  entities@4.5.0: {}

  entities@6.0.1: {}

  environment@1.1.0: {}

  es-abstract@1.24.0:
    dependencies:
      array-buffer-byte-length: 1.0.2
      arraybuffer.prototype.slice: 1.0.4
      available-typed-arrays: 1.0.7
      call-bind: 1.0.8
      call-bound: 1.0.4
      data-view-buffer: 1.0.2
      data-view-byte-length: 1.0.2
      data-view-byte-offset: 1.0.1
      es-define-property: 1.0.1
      es-errors: 1.3.0
      es-object-atoms: 1.1.1
      es-set-tostringtag: 2.1.0
      es-to-primitive: 1.3.0
      function.prototype.name: 1.1.8
      get-intrinsic: 1.3.0
      get-proto: 1.0.1
      get-symbol-description: 1.1.0
      globalthis: 1.0.4
      gopd: 1.2.0
      has-property-descriptors: 1.0.2
      has-proto: 1.2.0
      has-symbols: 1.1.0
      hasown: 2.0.2
      internal-slot: 1.1.0
      is-array-buffer: 3.0.5
      is-callable: 1.2.7
      is-data-view: 1.0.2
      is-negative-zero: 2.0.3
      is-regex: 1.2.1
      is-set: 2.0.3
      is-shared-array-buffer: 1.0.4
      is-string: 1.1.1
      is-typed-array: 1.1.15
      is-weakref: 1.1.1
      math-intrinsics: 1.1.0
      object-inspect: 1.13.4
      object-keys: 1.1.1
      object.assign: 4.1.7
      own-keys: 1.0.1
      regexp.prototype.flags: 1.5.4
      safe-array-concat: 1.1.3
      safe-push-apply: 1.0.0
      safe-regex-test: 1.1.0
      set-proto: 1.0.0
      stop-iteration-iterator: 1.1.0
      string.prototype.trim: 1.2.10
      string.prototype.trimend: 1.0.9
      string.prototype.trimstart: 1.0.8
      typed-array-buffer: 1.0.3
      typed-array-byte-length: 1.0.3
      typed-array-byte-offset: 1.0.4
      typed-array-length: 1.0.7
      unbox-primitive: 1.1.0
      which-typed-array: 1.1.19

  es-define-property@1.0.1: {}

  es-errors@1.3.0: {}

  es-iterator-helpers@1.2.1:
    dependencies:
      call-bind: 1.0.8
      call-bound: 1.0.4
      define-properties: 1.2.1
      es-abstract: 1.24.0
      es-errors: 1.3.0
      es-set-tostringtag: 2.1.0
      function-bind: 1.1.2
      get-intrinsic: 1.3.0
      globalthis: 1.0.4
      gopd: 1.2.0
      has-property-descriptors: 1.0.2
      has-proto: 1.2.0
      has-symbols: 1.1.0
      internal-slot: 1.1.0
      iterator.prototype: 1.1.5
      safe-array-concat: 1.1.3

  es-module-lexer@1.7.0: {}

  es-object-atoms@1.1.1:
    dependencies:
      es-errors: 1.3.0

  es-set-tostringtag@2.1.0:
    dependencies:
      es-errors: 1.3.0
      get-intrinsic: 1.3.0
      has-tostringtag: 1.0.2
      hasown: 2.0.2

  es-shim-unscopables@1.1.0:
    dependencies:
      hasown: 2.0.2

  es-to-primitive@1.3.0:
    dependencies:
      is-callable: 1.2.7
      is-date-object: 1.1.0
      is-symbol: 1.1.1

  esast-util-from-estree@2.0.0:
    dependencies:
      '@types/estree-jsx': 1.0.5
      devlop: 1.1.0
      estree-util-visit: 2.0.0
      unist-util-position-from-estree: 2.0.0

  esast-util-from-js@2.0.1:
    dependencies:
      '@types/estree-jsx': 1.0.5
      acorn: 8.14.1
      esast-util-from-estree: 2.0.0
      vfile-message: 4.0.3

  esbuild@0.25.1:
    optionalDependencies:
      '@esbuild/aix-ppc64': 0.25.1
      '@esbuild/android-arm': 0.25.1
      '@esbuild/android-arm64': 0.25.1
      '@esbuild/android-x64': 0.25.1
      '@esbuild/darwin-arm64': 0.25.1
      '@esbuild/darwin-x64': 0.25.1
      '@esbuild/freebsd-arm64': 0.25.1
      '@esbuild/freebsd-x64': 0.25.1
      '@esbuild/linux-arm': 0.25.1
      '@esbuild/linux-arm64': 0.25.1
      '@esbuild/linux-ia32': 0.25.1
      '@esbuild/linux-loong64': 0.25.1
      '@esbuild/linux-mips64el': 0.25.1
      '@esbuild/linux-ppc64': 0.25.1
      '@esbuild/linux-riscv64': 0.25.1
      '@esbuild/linux-s390x': 0.25.1
      '@esbuild/linux-x64': 0.25.1
      '@esbuild/netbsd-arm64': 0.25.1
      '@esbuild/netbsd-x64': 0.25.1
      '@esbuild/openbsd-arm64': 0.25.1
      '@esbuild/openbsd-x64': 0.25.1
      '@esbuild/sunos-x64': 0.25.1
      '@esbuild/win32-arm64': 0.25.1
      '@esbuild/win32-ia32': 0.25.1
      '@esbuild/win32-x64': 0.25.1

  esbuild@0.25.4:
    optionalDependencies:
      '@esbuild/aix-ppc64': 0.25.4
      '@esbuild/android-arm': 0.25.4
      '@esbuild/android-arm64': 0.25.4
      '@esbuild/android-x64': 0.25.4
      '@esbuild/darwin-arm64': 0.25.4
      '@esbuild/darwin-x64': 0.25.4
      '@esbuild/freebsd-arm64': 0.25.4
      '@esbuild/freebsd-x64': 0.25.4
      '@esbuild/linux-arm': 0.25.4
      '@esbuild/linux-arm64': 0.25.4
      '@esbuild/linux-ia32': 0.25.4
      '@esbuild/linux-loong64': 0.25.4
      '@esbuild/linux-mips64el': 0.25.4
      '@esbuild/linux-ppc64': 0.25.4
      '@esbuild/linux-riscv64': 0.25.4
      '@esbuild/linux-s390x': 0.25.4
      '@esbuild/linux-x64': 0.25.4
      '@esbuild/netbsd-arm64': 0.25.4
      '@esbuild/netbsd-x64': 0.25.4
      '@esbuild/openbsd-arm64': 0.25.4
      '@esbuild/openbsd-x64': 0.25.4
      '@esbuild/sunos-x64': 0.25.4
      '@esbuild/win32-arm64': 0.25.4
      '@esbuild/win32-ia32': 0.25.4
      '@esbuild/win32-x64': 0.25.4

  escalade@3.2.0: {}

  escape-html@1.0.3: {}

  escape-string-regexp@1.0.5: {}

  escape-string-regexp@4.0.0: {}

  escape-string-regexp@5.0.0: {}

  eslint-config-next@16.0.10(@typescript-eslint/parser@8.46.3(eslint@9.26.0(jiti@2.4.2))(typescript@5.9.3))(eslint@9.26.0(jiti@2.4.2))(typescript@5.9.3):
    dependencies:
      '@next/eslint-plugin-next': 16.0.10
      eslint: 9.26.0(jiti@2.4.2)
      eslint-import-resolver-node: 0.3.9
      eslint-import-resolver-typescript: 3.10.1(eslint-plugin-import@2.32.0)(eslint@9.26.0(jiti@2.4.2))
<<<<<<< HEAD
      eslint-plugin-import: 2.32.0(@typescript-eslint/parser@8.46.3(eslint@9.26.0(jiti@2.4.2))(typescript@5.9.3))(eslint-import-resolver-typescript@3.10.1)(eslint@9.26.0(jiti@2.4.2))
=======
      eslint-plugin-import: 2.32.0(@typescript-eslint/parser@8.49.0(eslint@9.26.0(jiti@2.4.2))(typescript@5.9.3))(eslint-import-resolver-typescript@3.10.1)(eslint@9.26.0(jiti@2.4.2))
>>>>>>> acdebc3d
      eslint-plugin-jsx-a11y: 6.10.2(eslint@9.26.0(jiti@2.4.2))
      eslint-plugin-react: 7.37.5(eslint@9.26.0(jiti@2.4.2))
      eslint-plugin-react-hooks: 7.0.1(eslint@9.26.0(jiti@2.4.2))
      globals: 16.4.0
      typescript-eslint: 8.46.3(eslint@9.26.0(jiti@2.4.2))(typescript@5.9.3)
    optionalDependencies:
      typescript: 5.9.3
    transitivePeerDependencies:
      - '@typescript-eslint/parser'
      - eslint-import-resolver-webpack
      - eslint-plugin-import-x
      - supports-color

  eslint-import-resolver-node@0.3.9:
    dependencies:
      debug: 3.2.7
      is-core-module: 2.16.1
      resolve: 1.22.11
    transitivePeerDependencies:
      - supports-color

  eslint-import-resolver-typescript@3.10.1(eslint-plugin-import@2.32.0)(eslint@9.26.0(jiti@2.4.2)):
    dependencies:
      '@nolyfill/is-core-module': 1.0.39
      debug: 4.4.3
      eslint: 9.26.0(jiti@2.4.2)
      get-tsconfig: 4.13.0
      is-bun-module: 2.0.0
      stable-hash: 0.0.5
      tinyglobby: 0.2.15
      unrs-resolver: 1.11.1
    optionalDependencies:
      eslint-plugin-import: 2.32.0(@typescript-eslint/parser@8.46.3(eslint@9.26.0(jiti@2.4.2))(typescript@5.9.3))(eslint-import-resolver-typescript@3.10.1)(eslint@9.26.0(jiti@2.4.2))
    transitivePeerDependencies:
      - supports-color

<<<<<<< HEAD
  eslint-module-utils@2.12.1(@typescript-eslint/parser@8.46.3(eslint@9.26.0(jiti@2.4.2))(typescript@5.9.3))(eslint-import-resolver-node@0.3.9)(eslint-import-resolver-typescript@3.10.1)(eslint@9.26.0(jiti@2.4.2)):
=======
  eslint-module-utils@2.12.1(@typescript-eslint/parser@8.49.0(eslint@9.26.0(jiti@2.4.2))(typescript@5.9.3))(eslint-import-resolver-node@0.3.9)(eslint-import-resolver-typescript@3.10.1)(eslint@9.26.0(jiti@2.4.2)):
>>>>>>> acdebc3d
    dependencies:
      debug: 3.2.7
    optionalDependencies:
      '@typescript-eslint/parser': 8.46.3(eslint@9.26.0(jiti@2.4.2))(typescript@5.9.3)
      eslint: 9.26.0(jiti@2.4.2)
      eslint-import-resolver-node: 0.3.9
      eslint-import-resolver-typescript: 3.10.1(eslint-plugin-import@2.32.0)(eslint@9.26.0(jiti@2.4.2))
    transitivePeerDependencies:
      - supports-color

  eslint-plugin-import@2.32.0(@typescript-eslint/parser@8.46.3(eslint@9.26.0(jiti@2.4.2))(typescript@5.9.3))(eslint-import-resolver-typescript@3.10.1)(eslint@9.26.0(jiti@2.4.2)):
    dependencies:
      '@rtsao/scc': 1.1.0
      array-includes: 3.1.9
      array.prototype.findlastindex: 1.2.6
      array.prototype.flat: 1.3.3
      array.prototype.flatmap: 1.3.3
      debug: 3.2.7
      doctrine: 2.1.0
      eslint: 9.26.0(jiti@2.4.2)
      eslint-import-resolver-node: 0.3.9
<<<<<<< HEAD
      eslint-module-utils: 2.12.1(@typescript-eslint/parser@8.46.3(eslint@9.26.0(jiti@2.4.2))(typescript@5.9.3))(eslint-import-resolver-node@0.3.9)(eslint-import-resolver-typescript@3.10.1)(eslint@9.26.0(jiti@2.4.2))
=======
      eslint-module-utils: 2.12.1(@typescript-eslint/parser@8.49.0(eslint@9.26.0(jiti@2.4.2))(typescript@5.9.3))(eslint-import-resolver-node@0.3.9)(eslint-import-resolver-typescript@3.10.1)(eslint@9.26.0(jiti@2.4.2))
>>>>>>> acdebc3d
      hasown: 2.0.2
      is-core-module: 2.16.1
      is-glob: 4.0.3
      minimatch: 3.1.2
      object.fromentries: 2.0.8
      object.groupby: 1.0.3
      object.values: 1.2.1
      semver: 6.3.1
      string.prototype.trimend: 1.0.9
      tsconfig-paths: 3.15.0
    optionalDependencies:
      '@typescript-eslint/parser': 8.46.3(eslint@9.26.0(jiti@2.4.2))(typescript@5.9.3)
    transitivePeerDependencies:
      - eslint-import-resolver-typescript
      - eslint-import-resolver-webpack
      - supports-color

  eslint-plugin-jsdoc@61.5.0(eslint@9.26.0(jiti@2.4.2)):
    dependencies:
      '@es-joy/jsdoccomment': 0.76.0
      '@es-joy/resolve.exports': 1.2.0
      are-docs-informative: 0.0.2
      comment-parser: 1.4.1
      debug: 4.4.3
      escape-string-regexp: 4.0.0
      eslint: 9.26.0(jiti@2.4.2)
      espree: 10.4.0
      esquery: 1.6.0
      html-entities: 2.6.0
      object-deep-merge: 2.0.0
      parse-imports-exports: 0.2.4
      semver: 7.7.3
      spdx-expression-parse: 4.0.0
      to-valid-identifier: 1.0.0
    transitivePeerDependencies:
      - supports-color

  eslint-plugin-jsx-a11y@6.10.2(eslint@9.26.0(jiti@2.4.2)):
    dependencies:
      aria-query: 5.3.2
      array-includes: 3.1.9
      array.prototype.flatmap: 1.3.3
      ast-types-flow: 0.0.8
      axe-core: 4.11.0
      axobject-query: 4.1.0
      damerau-levenshtein: 1.0.8
      emoji-regex: 9.2.2
      eslint: 9.26.0(jiti@2.4.2)
      hasown: 2.0.2
      jsx-ast-utils: 3.3.5
      language-tags: 1.0.9
      minimatch: 3.1.2
      object.fromentries: 2.0.8
      safe-regex-test: 1.1.0
      string.prototype.includes: 2.0.1

  eslint-plugin-react-hooks@7.0.1(eslint@9.26.0(jiti@2.4.2)):
    dependencies:
      '@babel/core': 7.28.5
      '@babel/parser': 7.28.5
      eslint: 9.26.0(jiti@2.4.2)
      hermes-parser: 0.25.1
      zod: 4.1.13
      zod-validation-error: 4.0.2(zod@4.1.13)
    transitivePeerDependencies:
      - supports-color

  eslint-plugin-react@7.37.5(eslint@9.26.0(jiti@2.4.2)):
    dependencies:
      array-includes: 3.1.9
      array.prototype.findlast: 1.2.5
      array.prototype.flatmap: 1.3.3
      array.prototype.tosorted: 1.1.4
      doctrine: 2.1.0
      es-iterator-helpers: 1.2.1
      eslint: 9.26.0(jiti@2.4.2)
      estraverse: 5.3.0
      hasown: 2.0.2
      jsx-ast-utils: 3.3.5
      minimatch: 3.1.2
      object.entries: 1.1.9
      object.fromentries: 2.0.8
      object.values: 1.2.1
      prop-types: 15.8.1
      resolve: 2.0.0-next.5
      semver: 6.3.1
      string.prototype.matchall: 4.0.12
      string.prototype.repeat: 1.0.0

  eslint-scope@8.3.0:
    dependencies:
      esrecurse: 4.3.0
      estraverse: 5.3.0

  eslint-visitor-keys@3.4.3: {}

  eslint-visitor-keys@4.2.1: {}

  eslint@9.26.0(jiti@2.4.2):
    dependencies:
      '@eslint-community/eslint-utils': 4.9.0(eslint@9.26.0(jiti@2.4.2))
      '@eslint-community/regexpp': 4.12.2
      '@eslint/config-array': 0.20.0
      '@eslint/config-helpers': 0.2.2
      '@eslint/core': 0.13.0
      '@eslint/eslintrc': 3.3.1
      '@eslint/js': 9.26.0
      '@eslint/plugin-kit': 0.2.8
      '@humanfs/node': 0.16.6
      '@humanwhocodes/module-importer': 1.0.1
      '@humanwhocodes/retry': 0.4.2
      '@modelcontextprotocol/sdk': 1.11.0
      '@types/estree': 1.0.8
      '@types/json-schema': 7.0.15
      ajv: 6.12.6
      chalk: 4.1.2
      cross-spawn: 7.0.6
      debug: 4.4.3
      escape-string-regexp: 4.0.0
      eslint-scope: 8.3.0
      eslint-visitor-keys: 4.2.1
      espree: 10.3.0
      esquery: 1.6.0
      esutils: 2.0.3
      fast-deep-equal: 3.1.3
      file-entry-cache: 8.0.0
      find-up: 5.0.0
      glob-parent: 6.0.2
      ignore: 5.3.2
      imurmurhash: 0.1.4
      is-glob: 4.0.3
      json-stable-stringify-without-jsonify: 1.0.1
      lodash.merge: 4.6.2
      minimatch: 3.1.2
      natural-compare: 1.4.0
      optionator: 0.9.4
      zod: 3.25.49
    optionalDependencies:
      jiti: 2.4.2
    transitivePeerDependencies:
      - supports-color

  espree@10.3.0:
    dependencies:
      acorn: 8.14.1
      acorn-jsx: 5.3.2(acorn@8.14.1)
      eslint-visitor-keys: 4.2.1

  espree@10.4.0:
    dependencies:
      acorn: 8.15.0
      acorn-jsx: 5.3.2(acorn@8.15.0)
      eslint-visitor-keys: 4.2.1

  esprima@4.0.1: {}

  esquery@1.6.0:
    dependencies:
      estraverse: 5.3.0

  esrecurse@4.3.0:
    dependencies:
      estraverse: 5.3.0

  estraverse@5.3.0: {}

  estree-util-attach-comments@3.0.0:
    dependencies:
      '@types/estree': 1.0.8

  estree-util-build-jsx@3.0.1:
    dependencies:
      '@types/estree-jsx': 1.0.5
      devlop: 1.1.0
      estree-util-is-identifier-name: 3.0.0
      estree-walker: 3.0.3

  estree-util-is-identifier-name@3.0.0: {}

  estree-util-scope@1.0.0:
    dependencies:
      '@types/estree': 1.0.8
      devlop: 1.1.0

  estree-util-to-js@2.0.0:
    dependencies:
      '@types/estree-jsx': 1.0.5
      astring: 1.9.0
      source-map: 0.7.6

  estree-util-visit@2.0.0:
    dependencies:
      '@types/estree-jsx': 1.0.5
      '@types/unist': 3.0.3

  estree-walker@3.0.3:
    dependencies:
      '@types/estree': 1.0.8

  esutils@2.0.3: {}

  etag@1.8.1: {}

  eventemitter3@5.0.1: {}

  eventsource-parser@3.0.1: {}

  eventsource@3.0.6:
    dependencies:
      eventsource-parser: 3.0.1

  execa@8.0.1:
    dependencies:
      cross-spawn: 7.0.6
      get-stream: 8.0.1
      human-signals: 5.0.0
      is-stream: 3.0.0
      merge-stream: 2.0.0
      npm-run-path: 5.3.0
      onetime: 6.0.0
      signal-exit: 4.1.0
      strip-final-newline: 3.0.0

  expect-type@1.2.2: {}

  express-rate-limit@7.5.0(express@5.1.0):
    dependencies:
      express: 5.1.0

  express@5.1.0:
    dependencies:
      accepts: 2.0.0
      body-parser: 2.2.0
      content-disposition: 1.0.0
      content-type: 1.0.5
      cookie: 0.7.2
      cookie-signature: 1.2.2
      debug: 4.4.3
      encodeurl: 2.0.0
      escape-html: 1.0.3
      etag: 1.8.1
      finalhandler: 2.1.0
      fresh: 2.0.0
      http-errors: 2.0.0
      merge-descriptors: 2.0.0
      mime-types: 3.0.1
      on-finished: 2.4.1
      once: 1.4.0
      parseurl: 1.3.3
      proxy-addr: 2.0.7
      qs: 6.14.0
      range-parser: 1.2.1
      router: 2.2.0
      send: 1.2.0
      serve-static: 2.2.0
      statuses: 2.0.1
      type-is: 2.0.1
      vary: 1.1.2
    transitivePeerDependencies:
      - supports-color

  extend@3.0.2: {}

  fast-deep-equal@3.1.3: {}

  fast-equals@5.3.3: {}

  fast-glob@3.3.1:
    dependencies:
      '@nodelib/fs.stat': 2.0.5
      '@nodelib/fs.walk': 1.2.8
      glob-parent: 5.1.2
      merge2: 1.4.1
      micromatch: 4.0.8

  fast-glob@3.3.3:
    dependencies:
      '@nodelib/fs.stat': 2.0.5
      '@nodelib/fs.walk': 1.2.8
      glob-parent: 5.1.2
      merge2: 1.4.1
      micromatch: 4.0.8

  fast-json-stable-stringify@2.1.0: {}

  fast-levenshtein@2.0.6: {}

  fastq@1.19.1:
    dependencies:
      reusify: 1.1.0

  fdir@6.4.4(picomatch@4.0.2):
    optionalDependencies:
      picomatch: 4.0.2

  fdir@6.4.4(picomatch@4.0.3):
    optionalDependencies:
      picomatch: 4.0.3

  fdir@6.5.0(picomatch@4.0.3):
    optionalDependencies:
      picomatch: 4.0.3

  fflate@0.8.2: {}

  figures@3.2.0:
    dependencies:
      escape-string-regexp: 1.0.5

  file-entry-cache@8.0.0:
    dependencies:
      flat-cache: 4.0.1

  filelist@1.0.4:
    dependencies:
      minimatch: 5.1.6

  fill-range@7.1.1:
    dependencies:
      to-regex-range: 5.0.1

  finalhandler@2.1.0:
    dependencies:
      debug: 4.4.3
      encodeurl: 2.0.0
      escape-html: 1.0.3
      on-finished: 2.4.1
      parseurl: 1.3.3
      statuses: 2.0.1
    transitivePeerDependencies:
      - supports-color

  find-up@5.0.0:
    dependencies:
      locate-path: 6.0.0
      path-exists: 4.0.0

  flat-cache@4.0.1:
    dependencies:
      flatted: 3.3.3
      keyv: 4.5.4

  flat@5.0.2: {}

  flatted@3.3.3: {}

  follow-redirects@1.15.9: {}

  for-each@0.3.5:
    dependencies:
      is-callable: 1.2.7

  form-data@4.0.5:
    dependencies:
      asynckit: 0.4.0
      combined-stream: 1.0.8
      es-set-tostringtag: 2.1.0
      hasown: 2.0.2
      mime-types: 2.1.35

  forwarded@0.2.0: {}

  fresh@2.0.0: {}

  front-matter@4.0.2:
    dependencies:
      js-yaml: 3.14.1

  fs-constants@1.0.0: {}

  fsevents@2.3.3:
    optional: true

  function-bind@1.1.2: {}

  function.prototype.name@1.1.8:
    dependencies:
      call-bind: 1.0.8
      call-bound: 1.0.4
      define-properties: 1.2.1
      functions-have-names: 1.2.3
      hasown: 2.0.2
      is-callable: 1.2.7

  functions-have-names@1.2.3: {}

  generator-function@2.0.1: {}

  gensync@1.0.0-beta.2: {}

  get-caller-file@2.0.5: {}

  get-east-asian-width@1.3.0: {}

  get-intrinsic@1.3.0:
    dependencies:
      call-bind-apply-helpers: 1.0.2
      es-define-property: 1.0.1
      es-errors: 1.3.0
      es-object-atoms: 1.1.1
      function-bind: 1.1.2
      get-proto: 1.0.1
      gopd: 1.2.0
      has-symbols: 1.1.0
      hasown: 2.0.2
      math-intrinsics: 1.1.0

  get-nonce@1.0.1: {}

  get-proto@1.0.1:
    dependencies:
      dunder-proto: 1.0.1
      es-object-atoms: 1.1.1

  get-stream@8.0.1: {}

  get-symbol-description@1.1.0:
    dependencies:
      call-bound: 1.0.4
      es-errors: 1.3.0
      get-intrinsic: 1.3.0

  get-tsconfig@4.13.0:
    dependencies:
      resolve-pkg-maps: 1.0.0

  glob-parent@5.1.2:
    dependencies:
      is-glob: 4.0.3

  glob-parent@6.0.2:
    dependencies:
      is-glob: 4.0.3

  globals@14.0.0: {}

  globals@16.4.0: {}

  globals@16.5.0: {}

  globalthis@1.0.4:
    dependencies:
      define-properties: 1.2.1
      gopd: 1.2.0

  gopd@1.2.0: {}

  graceful-fs@4.2.11: {}

  graphemer@1.4.0: {}

  has-bigints@1.1.0: {}

  has-flag@4.0.0: {}

  has-property-descriptors@1.0.2:
    dependencies:
      es-define-property: 1.0.1

  has-proto@1.2.0:
    dependencies:
      dunder-proto: 1.0.1

  has-symbols@1.1.0: {}

  has-tostringtag@1.0.2:
    dependencies:
      has-symbols: 1.1.0

  hasown@2.0.2:
    dependencies:
      function-bind: 1.1.2

  hast-util-to-estree@3.1.3:
    dependencies:
      '@types/estree': 1.0.8
      '@types/estree-jsx': 1.0.5
      '@types/hast': 3.0.4
      comma-separated-tokens: 2.0.3
      devlop: 1.1.0
      estree-util-attach-comments: 3.0.0
      estree-util-is-identifier-name: 3.0.0
      hast-util-whitespace: 3.0.0
      mdast-util-mdx-expression: 2.0.1
      mdast-util-mdx-jsx: 3.2.0
      mdast-util-mdxjs-esm: 2.0.1
      property-information: 7.1.0
      space-separated-tokens: 2.0.2
      style-to-js: 1.1.17
      unist-util-position: 5.0.0
      zwitch: 2.0.4
    transitivePeerDependencies:
      - supports-color

  hast-util-to-jsx-runtime@2.3.6:
    dependencies:
      '@types/estree': 1.0.8
      '@types/hast': 3.0.4
      '@types/unist': 3.0.3
      comma-separated-tokens: 2.0.3
      devlop: 1.1.0
      estree-util-is-identifier-name: 3.0.0
      hast-util-whitespace: 3.0.0
      mdast-util-mdx-expression: 2.0.1
      mdast-util-mdx-jsx: 3.2.0
      mdast-util-mdxjs-esm: 2.0.1
      property-information: 7.1.0
      space-separated-tokens: 2.0.2
      style-to-js: 1.1.17
      unist-util-position: 5.0.0
      vfile-message: 4.0.3
    transitivePeerDependencies:
      - supports-color

  hast-util-whitespace@3.0.0:
    dependencies:
      '@types/hast': 3.0.4

  hermes-estree@0.25.1: {}

  hermes-parser@0.25.1:
    dependencies:
      hermes-estree: 0.25.1

  html-encoding-sniffer@4.0.0:
    dependencies:
      whatwg-encoding: 3.1.1

  html-entities@2.6.0: {}

  http-errors@2.0.0:
    dependencies:
      depd: 2.0.0
      inherits: 2.0.4
      setprototypeof: 1.2.0
      statuses: 2.0.1
      toidentifier: 1.0.1

  http-proxy-agent@7.0.2:
    dependencies:
      agent-base: 7.1.4
      debug: 4.4.3
    transitivePeerDependencies:
      - supports-color

  https-proxy-agent@7.0.6:
    dependencies:
      agent-base: 7.1.4
      debug: 4.4.3
    transitivePeerDependencies:
      - supports-color

  human-signals@5.0.0: {}

  husky@9.1.7: {}

  iconv-lite@0.6.3:
    dependencies:
      safer-buffer: 2.1.2

  ieee754@1.2.1: {}

  ignore@5.3.2: {}

  ignore@7.0.5: {}

  import-fresh@3.3.1:
    dependencies:
      parent-module: 1.0.1
      resolve-from: 4.0.0

  imurmurhash@0.1.4: {}

  indent-string@4.0.0: {}

  inherits@2.0.4: {}

  inline-style-parser@0.2.4: {}

  internal-slot@1.1.0:
    dependencies:
      es-errors: 1.3.0
      hasown: 2.0.2
      side-channel: 1.1.0

  ipaddr.js@1.9.1: {}

  is-alphabetical@2.0.1: {}

  is-alphanumerical@2.0.1:
    dependencies:
      is-alphabetical: 2.0.1
      is-decimal: 2.0.1

  is-array-buffer@3.0.5:
    dependencies:
      call-bind: 1.0.8
      call-bound: 1.0.4
      get-intrinsic: 1.3.0

  is-arrayish@0.3.2: {}

  is-async-function@2.1.1:
    dependencies:
      async-function: 1.0.0
      call-bound: 1.0.4
      get-proto: 1.0.1
      has-tostringtag: 1.0.2
      safe-regex-test: 1.1.0

  is-bigint@1.1.0:
    dependencies:
      has-bigints: 1.1.0

  is-boolean-object@1.2.2:
    dependencies:
      call-bound: 1.0.4
      has-tostringtag: 1.0.2

  is-bun-module@2.0.0:
    dependencies:
      semver: 7.7.3

  is-callable@1.2.7: {}

  is-core-module@2.16.1:
    dependencies:
      hasown: 2.0.2

  is-data-view@1.0.2:
    dependencies:
      call-bound: 1.0.4
      get-intrinsic: 1.3.0
      is-typed-array: 1.1.15

  is-date-object@1.1.0:
    dependencies:
      call-bound: 1.0.4
      has-tostringtag: 1.0.2

  is-decimal@2.0.1: {}

  is-docker@2.2.1: {}

  is-extglob@2.1.1: {}

  is-finalizationregistry@1.1.1:
    dependencies:
      call-bound: 1.0.4

  is-fullwidth-code-point@3.0.0: {}

  is-fullwidth-code-point@4.0.0: {}

  is-fullwidth-code-point@5.0.0:
    dependencies:
      get-east-asian-width: 1.3.0

  is-generator-function@1.1.2:
    dependencies:
      call-bound: 1.0.4
      generator-function: 2.0.1
      get-proto: 1.0.1
      has-tostringtag: 1.0.2
      safe-regex-test: 1.1.0

  is-glob@4.0.3:
    dependencies:
      is-extglob: 2.1.1

  is-hexadecimal@2.0.1: {}

  is-interactive@1.0.0: {}

  is-map@2.0.3: {}

  is-negative-zero@2.0.3: {}

  is-number-object@1.1.1:
    dependencies:
      call-bound: 1.0.4
      has-tostringtag: 1.0.2

  is-number@7.0.0: {}

  is-plain-obj@4.1.0: {}

  is-potential-custom-element-name@1.0.1: {}

  is-promise@4.0.0: {}

  is-regex@1.2.1:
    dependencies:
      call-bound: 1.0.4
      gopd: 1.2.0
      has-tostringtag: 1.0.2
      hasown: 2.0.2

  is-set@2.0.3: {}

  is-shared-array-buffer@1.0.4:
    dependencies:
      call-bound: 1.0.4

  is-stream@3.0.0: {}

  is-string@1.1.1:
    dependencies:
      call-bound: 1.0.4
      has-tostringtag: 1.0.2

  is-symbol@1.1.1:
    dependencies:
      call-bound: 1.0.4
      has-symbols: 1.1.0
      safe-regex-test: 1.1.0

  is-typed-array@1.1.15:
    dependencies:
      which-typed-array: 1.1.19

  is-unicode-supported@0.1.0: {}

  is-weakmap@2.0.2: {}

  is-weakref@1.1.1:
    dependencies:
      call-bound: 1.0.4

  is-weakset@2.0.4:
    dependencies:
      call-bound: 1.0.4
      get-intrinsic: 1.3.0

  is-wsl@2.2.0:
    dependencies:
      is-docker: 2.2.1

  isarray@2.0.5: {}

  isexe@2.0.0: {}

  iterator.prototype@1.1.5:
    dependencies:
      define-data-property: 1.1.4
      es-object-atoms: 1.1.1
      get-intrinsic: 1.3.0
      get-proto: 1.0.1
      has-symbols: 1.1.0
      set-function-name: 2.0.2

  jake@10.9.2:
    dependencies:
      async: 3.2.6
      chalk: 4.1.2
      filelist: 1.0.4
      minimatch: 3.1.2

  jest-diff@30.1.2:
    dependencies:
      '@jest/diff-sequences': 30.0.1
      '@jest/get-type': 30.1.0
      chalk: 4.1.2
      pretty-format: 30.0.5

  jiti@2.4.2: {}

  js-tokens@4.0.0: {}

  js-yaml@3.14.1:
    dependencies:
      argparse: 1.0.10
      esprima: 4.0.1

  js-yaml@4.1.0:
    dependencies:
      argparse: 2.0.1

  jsdoc-type-pratt-parser@6.10.0: {}

  jsdom@27.1.0:
    dependencies:
      '@acemir/cssom': 0.9.19
      '@asamuzakjp/dom-selector': 6.7.4
      cssstyle: 5.3.2
      data-urls: 6.0.0
      decimal.js: 10.6.0
      html-encoding-sniffer: 4.0.0
      http-proxy-agent: 7.0.2
      https-proxy-agent: 7.0.6
      is-potential-custom-element-name: 1.0.1
      parse5: 8.0.0
      saxes: 6.0.0
      symbol-tree: 3.2.4
      tough-cookie: 6.0.0
      w3c-xmlserializer: 5.0.0
      webidl-conversions: 8.0.0
      whatwg-encoding: 3.1.1
      whatwg-mimetype: 4.0.0
      whatwg-url: 15.1.0
      ws: 8.18.3
      xml-name-validator: 5.0.0
    transitivePeerDependencies:
      - bufferutil
      - supports-color
      - utf-8-validate

  jsesc@3.1.0: {}

  json-buffer@3.0.1: {}

  json-schema-traverse@0.4.1: {}

  json-stable-stringify-without-jsonify@1.0.1: {}

  json5@1.0.2:
    dependencies:
      minimist: 1.2.8

  json5@2.2.3: {}

  jsonc-parser@3.2.0: {}

  jsx-ast-utils@3.3.5:
    dependencies:
      array-includes: 3.1.9
      array.prototype.flat: 1.3.3
      object.assign: 4.1.7
      object.values: 1.2.1

  keyv@4.5.4:
    dependencies:
      json-buffer: 3.0.1

  language-subtag-registry@0.3.23: {}

  language-tags@1.0.9:
    dependencies:
      language-subtag-registry: 0.3.23

  levn@0.4.1:
    dependencies:
      prelude-ls: 1.2.1
      type-check: 0.4.0

  lightningcss-darwin-arm64@1.29.2:
    optional: true

  lightningcss-darwin-x64@1.29.2:
    optional: true

  lightningcss-freebsd-x64@1.29.2:
    optional: true

  lightningcss-linux-arm-gnueabihf@1.29.2:
    optional: true

  lightningcss-linux-arm64-gnu@1.29.2:
    optional: true

  lightningcss-linux-arm64-musl@1.29.2:
    optional: true

  lightningcss-linux-x64-gnu@1.29.2:
    optional: true

  lightningcss-linux-x64-musl@1.29.2:
    optional: true

  lightningcss-win32-arm64-msvc@1.29.2:
    optional: true

  lightningcss-win32-x64-msvc@1.29.2:
    optional: true

  lightningcss@1.29.2:
    dependencies:
      detect-libc: 2.0.4
    optionalDependencies:
      lightningcss-darwin-arm64: 1.29.2
      lightningcss-darwin-x64: 1.29.2
      lightningcss-freebsd-x64: 1.29.2
      lightningcss-linux-arm-gnueabihf: 1.29.2
      lightningcss-linux-arm64-gnu: 1.29.2
      lightningcss-linux-arm64-musl: 1.29.2
      lightningcss-linux-x64-gnu: 1.29.2
      lightningcss-linux-x64-musl: 1.29.2
      lightningcss-win32-arm64-msvc: 1.29.2
      lightningcss-win32-x64-msvc: 1.29.2

  lilconfig@3.1.3: {}

  lines-and-columns@2.0.3: {}

  linkify-it@5.0.0:
    dependencies:
      uc.micro: 2.1.0

  linkifyjs@4.3.2: {}

  lint-staged@15.5.1:
    dependencies:
      chalk: 5.4.1
      commander: 13.1.0
      debug: 4.4.0
      execa: 8.0.1
      lilconfig: 3.1.3
      listr2: 8.2.5
      micromatch: 4.0.8
      pidtree: 0.6.0
      string-argv: 0.3.2
      yaml: 2.7.0
    transitivePeerDependencies:
      - supports-color

  listr2@8.2.5:
    dependencies:
      cli-truncate: 4.0.0
      colorette: 2.0.20
      eventemitter3: 5.0.1
      log-update: 6.1.0
      rfdc: 1.4.1
      wrap-ansi: 9.0.0

  locate-path@6.0.0:
    dependencies:
      p-locate: 5.0.0

  lodash.castarray@4.4.0: {}

  lodash.isplainobject@4.0.6: {}

  lodash.merge@4.6.2: {}

  log-symbols@4.1.0:
    dependencies:
      chalk: 4.1.2
      is-unicode-supported: 0.1.0

  log-update@6.1.0:
    dependencies:
      ansi-escapes: 7.0.0
      cli-cursor: 5.0.0
      slice-ansi: 7.1.0
      strip-ansi: 7.1.0
      wrap-ansi: 9.0.0

  longest-streak@3.1.0: {}

  loose-envify@1.4.0:
    dependencies:
      js-tokens: 4.0.0

  lru-cache@11.2.2: {}

  lru-cache@5.1.1:
    dependencies:
      yallist: 3.1.1

  lucide-react@0.511.0(react@19.2.3):
    dependencies:
      react: 19.2.3

  luxon@3.6.1: {}

  lz-string@1.5.0: {}

  magic-string@0.30.21:
    dependencies:
      '@jridgewell/sourcemap-codec': 1.5.5

  markdown-extensions@2.0.0: {}

  markdown-it@14.1.0:
    dependencies:
      argparse: 2.0.1
      entities: 4.5.0
      linkify-it: 5.0.0
      mdurl: 2.0.0
      punycode.js: 2.3.1
      uc.micro: 2.1.0

  markdown-table@3.0.4: {}

  math-intrinsics@1.1.0: {}

  mdast-util-find-and-replace@3.0.2:
    dependencies:
      '@types/mdast': 4.0.4
      escape-string-regexp: 5.0.0
      unist-util-is: 6.0.0
      unist-util-visit-parents: 6.0.1

  mdast-util-from-markdown@2.0.2:
    dependencies:
      '@types/mdast': 4.0.4
      '@types/unist': 3.0.3
      decode-named-character-reference: 1.2.0
      devlop: 1.1.0
      mdast-util-to-string: 4.0.0
      micromark: 4.0.2
      micromark-util-decode-numeric-character-reference: 2.0.2
      micromark-util-decode-string: 2.0.1
      micromark-util-normalize-identifier: 2.0.1
      micromark-util-symbol: 2.0.1
      micromark-util-types: 2.0.2
      unist-util-stringify-position: 4.0.0
    transitivePeerDependencies:
      - supports-color

  mdast-util-gfm-autolink-literal@2.0.1:
    dependencies:
      '@types/mdast': 4.0.4
      ccount: 2.0.1
      devlop: 1.1.0
      mdast-util-find-and-replace: 3.0.2
      micromark-util-character: 2.1.1

  mdast-util-gfm-footnote@2.1.0:
    dependencies:
      '@types/mdast': 4.0.4
      devlop: 1.1.0
      mdast-util-from-markdown: 2.0.2
      mdast-util-to-markdown: 2.1.2
      micromark-util-normalize-identifier: 2.0.1
    transitivePeerDependencies:
      - supports-color

  mdast-util-gfm-strikethrough@2.0.0:
    dependencies:
      '@types/mdast': 4.0.4
      mdast-util-from-markdown: 2.0.2
      mdast-util-to-markdown: 2.1.2
    transitivePeerDependencies:
      - supports-color

  mdast-util-gfm-table@2.0.0:
    dependencies:
      '@types/mdast': 4.0.4
      devlop: 1.1.0
      markdown-table: 3.0.4
      mdast-util-from-markdown: 2.0.2
      mdast-util-to-markdown: 2.1.2
    transitivePeerDependencies:
      - supports-color

  mdast-util-gfm-task-list-item@2.0.0:
    dependencies:
      '@types/mdast': 4.0.4
      devlop: 1.1.0
      mdast-util-from-markdown: 2.0.2
      mdast-util-to-markdown: 2.1.2
    transitivePeerDependencies:
      - supports-color

  mdast-util-gfm@3.1.0:
    dependencies:
      mdast-util-from-markdown: 2.0.2
      mdast-util-gfm-autolink-literal: 2.0.1
      mdast-util-gfm-footnote: 2.1.0
      mdast-util-gfm-strikethrough: 2.0.0
      mdast-util-gfm-table: 2.0.0
      mdast-util-gfm-task-list-item: 2.0.0
      mdast-util-to-markdown: 2.1.2
    transitivePeerDependencies:
      - supports-color

  mdast-util-mdx-expression@2.0.1:
    dependencies:
      '@types/estree-jsx': 1.0.5
      '@types/hast': 3.0.4
      '@types/mdast': 4.0.4
      devlop: 1.1.0
      mdast-util-from-markdown: 2.0.2
      mdast-util-to-markdown: 2.1.2
    transitivePeerDependencies:
      - supports-color

  mdast-util-mdx-jsx@3.2.0:
    dependencies:
      '@types/estree-jsx': 1.0.5
      '@types/hast': 3.0.4
      '@types/mdast': 4.0.4
      '@types/unist': 3.0.3
      ccount: 2.0.1
      devlop: 1.1.0
      mdast-util-from-markdown: 2.0.2
      mdast-util-to-markdown: 2.1.2
      parse-entities: 4.0.2
      stringify-entities: 4.0.4
      unist-util-stringify-position: 4.0.0
      vfile-message: 4.0.3
    transitivePeerDependencies:
      - supports-color

  mdast-util-mdx@3.0.0:
    dependencies:
      mdast-util-from-markdown: 2.0.2
      mdast-util-mdx-expression: 2.0.1
      mdast-util-mdx-jsx: 3.2.0
      mdast-util-mdxjs-esm: 2.0.1
      mdast-util-to-markdown: 2.1.2
    transitivePeerDependencies:
      - supports-color

  mdast-util-mdxjs-esm@2.0.1:
    dependencies:
      '@types/estree-jsx': 1.0.5
      '@types/hast': 3.0.4
      '@types/mdast': 4.0.4
      devlop: 1.1.0
      mdast-util-from-markdown: 2.0.2
      mdast-util-to-markdown: 2.1.2
    transitivePeerDependencies:
      - supports-color

  mdast-util-phrasing@4.1.0:
    dependencies:
      '@types/mdast': 4.0.4
      unist-util-is: 6.0.0

  mdast-util-to-hast@13.2.0:
    dependencies:
      '@types/hast': 3.0.4
      '@types/mdast': 4.0.4
      '@ungap/structured-clone': 1.3.0
      devlop: 1.1.0
      micromark-util-sanitize-uri: 2.0.1
      trim-lines: 3.0.1
      unist-util-position: 5.0.0
      unist-util-visit: 5.0.0
      vfile: 6.0.3

  mdast-util-to-markdown@2.1.2:
    dependencies:
      '@types/mdast': 4.0.4
      '@types/unist': 3.0.3
      longest-streak: 3.1.0
      mdast-util-phrasing: 4.1.0
      mdast-util-to-string: 4.0.0
      micromark-util-classify-character: 2.0.1
      micromark-util-decode-string: 2.0.1
      unist-util-visit: 5.0.0
      zwitch: 2.0.4

  mdast-util-to-string@4.0.0:
    dependencies:
      '@types/mdast': 4.0.4

  mdn-data@2.12.2: {}

  mdurl@2.0.0: {}

  media-typer@1.1.0: {}

  merge-descriptors@2.0.0: {}

  merge-stream@2.0.0: {}

  merge2@1.4.1: {}

  micromark-core-commonmark@2.0.3:
    dependencies:
      decode-named-character-reference: 1.2.0
      devlop: 1.1.0
      micromark-factory-destination: 2.0.1
      micromark-factory-label: 2.0.1
      micromark-factory-space: 2.0.1
      micromark-factory-title: 2.0.1
      micromark-factory-whitespace: 2.0.1
      micromark-util-character: 2.1.1
      micromark-util-chunked: 2.0.1
      micromark-util-classify-character: 2.0.1
      micromark-util-html-tag-name: 2.0.1
      micromark-util-normalize-identifier: 2.0.1
      micromark-util-resolve-all: 2.0.1
      micromark-util-subtokenize: 2.1.0
      micromark-util-symbol: 2.0.1
      micromark-util-types: 2.0.2

  micromark-extension-gfm-autolink-literal@2.1.0:
    dependencies:
      micromark-util-character: 2.1.1
      micromark-util-sanitize-uri: 2.0.1
      micromark-util-symbol: 2.0.1
      micromark-util-types: 2.0.2

  micromark-extension-gfm-footnote@2.1.0:
    dependencies:
      devlop: 1.1.0
      micromark-core-commonmark: 2.0.3
      micromark-factory-space: 2.0.1
      micromark-util-character: 2.1.1
      micromark-util-normalize-identifier: 2.0.1
      micromark-util-sanitize-uri: 2.0.1
      micromark-util-symbol: 2.0.1
      micromark-util-types: 2.0.2

  micromark-extension-gfm-strikethrough@2.1.0:
    dependencies:
      devlop: 1.1.0
      micromark-util-chunked: 2.0.1
      micromark-util-classify-character: 2.0.1
      micromark-util-resolve-all: 2.0.1
      micromark-util-symbol: 2.0.1
      micromark-util-types: 2.0.2

  micromark-extension-gfm-table@2.1.1:
    dependencies:
      devlop: 1.1.0
      micromark-factory-space: 2.0.1
      micromark-util-character: 2.1.1
      micromark-util-symbol: 2.0.1
      micromark-util-types: 2.0.2

  micromark-extension-gfm-tagfilter@2.0.0:
    dependencies:
      micromark-util-types: 2.0.2

  micromark-extension-gfm-task-list-item@2.1.0:
    dependencies:
      devlop: 1.1.0
      micromark-factory-space: 2.0.1
      micromark-util-character: 2.1.1
      micromark-util-symbol: 2.0.1
      micromark-util-types: 2.0.2

  micromark-extension-gfm@3.0.0:
    dependencies:
      micromark-extension-gfm-autolink-literal: 2.1.0
      micromark-extension-gfm-footnote: 2.1.0
      micromark-extension-gfm-strikethrough: 2.1.0
      micromark-extension-gfm-table: 2.1.1
      micromark-extension-gfm-tagfilter: 2.0.0
      micromark-extension-gfm-task-list-item: 2.1.0
      micromark-util-combine-extensions: 2.0.1
      micromark-util-types: 2.0.2

  micromark-extension-mdx-expression@3.0.1:
    dependencies:
      '@types/estree': 1.0.8
      devlop: 1.1.0
      micromark-factory-mdx-expression: 2.0.3
      micromark-factory-space: 2.0.1
      micromark-util-character: 2.1.1
      micromark-util-events-to-acorn: 2.0.3
      micromark-util-symbol: 2.0.1
      micromark-util-types: 2.0.2

  micromark-extension-mdx-jsx@3.0.2:
    dependencies:
      '@types/estree': 1.0.8
      devlop: 1.1.0
      estree-util-is-identifier-name: 3.0.0
      micromark-factory-mdx-expression: 2.0.3
      micromark-factory-space: 2.0.1
      micromark-util-character: 2.1.1
      micromark-util-events-to-acorn: 2.0.3
      micromark-util-symbol: 2.0.1
      micromark-util-types: 2.0.2
      vfile-message: 4.0.3

  micromark-extension-mdx-md@2.0.0:
    dependencies:
      micromark-util-types: 2.0.2

  micromark-extension-mdxjs-esm@3.0.0:
    dependencies:
      '@types/estree': 1.0.8
      devlop: 1.1.0
      micromark-core-commonmark: 2.0.3
      micromark-util-character: 2.1.1
      micromark-util-events-to-acorn: 2.0.3
      micromark-util-symbol: 2.0.1
      micromark-util-types: 2.0.2
      unist-util-position-from-estree: 2.0.0
      vfile-message: 4.0.3

  micromark-extension-mdxjs@3.0.0:
    dependencies:
      acorn: 8.14.1
      acorn-jsx: 5.3.2(acorn@8.14.1)
      micromark-extension-mdx-expression: 3.0.1
      micromark-extension-mdx-jsx: 3.0.2
      micromark-extension-mdx-md: 2.0.0
      micromark-extension-mdxjs-esm: 3.0.0
      micromark-util-combine-extensions: 2.0.1
      micromark-util-types: 2.0.2

  micromark-factory-destination@2.0.1:
    dependencies:
      micromark-util-character: 2.1.1
      micromark-util-symbol: 2.0.1
      micromark-util-types: 2.0.2

  micromark-factory-label@2.0.1:
    dependencies:
      devlop: 1.1.0
      micromark-util-character: 2.1.1
      micromark-util-symbol: 2.0.1
      micromark-util-types: 2.0.2

  micromark-factory-mdx-expression@2.0.3:
    dependencies:
      '@types/estree': 1.0.8
      devlop: 1.1.0
      micromark-factory-space: 2.0.1
      micromark-util-character: 2.1.1
      micromark-util-events-to-acorn: 2.0.3
      micromark-util-symbol: 2.0.1
      micromark-util-types: 2.0.2
      unist-util-position-from-estree: 2.0.0
      vfile-message: 4.0.3

  micromark-factory-space@2.0.1:
    dependencies:
      micromark-util-character: 2.1.1
      micromark-util-types: 2.0.2

  micromark-factory-title@2.0.1:
    dependencies:
      micromark-factory-space: 2.0.1
      micromark-util-character: 2.1.1
      micromark-util-symbol: 2.0.1
      micromark-util-types: 2.0.2

  micromark-factory-whitespace@2.0.1:
    dependencies:
      micromark-factory-space: 2.0.1
      micromark-util-character: 2.1.1
      micromark-util-symbol: 2.0.1
      micromark-util-types: 2.0.2

  micromark-util-character@2.1.1:
    dependencies:
      micromark-util-symbol: 2.0.1
      micromark-util-types: 2.0.2

  micromark-util-chunked@2.0.1:
    dependencies:
      micromark-util-symbol: 2.0.1

  micromark-util-classify-character@2.0.1:
    dependencies:
      micromark-util-character: 2.1.1
      micromark-util-symbol: 2.0.1
      micromark-util-types: 2.0.2

  micromark-util-combine-extensions@2.0.1:
    dependencies:
      micromark-util-chunked: 2.0.1
      micromark-util-types: 2.0.2

  micromark-util-decode-numeric-character-reference@2.0.2:
    dependencies:
      micromark-util-symbol: 2.0.1

  micromark-util-decode-string@2.0.1:
    dependencies:
      decode-named-character-reference: 1.2.0
      micromark-util-character: 2.1.1
      micromark-util-decode-numeric-character-reference: 2.0.2
      micromark-util-symbol: 2.0.1

  micromark-util-encode@2.0.1: {}

  micromark-util-events-to-acorn@2.0.3:
    dependencies:
      '@types/estree': 1.0.8
      '@types/unist': 3.0.3
      devlop: 1.1.0
      estree-util-visit: 2.0.0
      micromark-util-symbol: 2.0.1
      micromark-util-types: 2.0.2
      vfile-message: 4.0.3

  micromark-util-html-tag-name@2.0.1: {}

  micromark-util-normalize-identifier@2.0.1:
    dependencies:
      micromark-util-symbol: 2.0.1

  micromark-util-resolve-all@2.0.1:
    dependencies:
      micromark-util-types: 2.0.2

  micromark-util-sanitize-uri@2.0.1:
    dependencies:
      micromark-util-character: 2.1.1
      micromark-util-encode: 2.0.1
      micromark-util-symbol: 2.0.1

  micromark-util-subtokenize@2.1.0:
    dependencies:
      devlop: 1.1.0
      micromark-util-chunked: 2.0.1
      micromark-util-symbol: 2.0.1
      micromark-util-types: 2.0.2

  micromark-util-symbol@2.0.1: {}

  micromark-util-types@2.0.2: {}

  micromark@4.0.2:
    dependencies:
      '@types/debug': 4.1.12
      debug: 4.4.3
      decode-named-character-reference: 1.2.0
      devlop: 1.1.0
      micromark-core-commonmark: 2.0.3
      micromark-factory-space: 2.0.1
      micromark-util-character: 2.1.1
      micromark-util-chunked: 2.0.1
      micromark-util-combine-extensions: 2.0.1
      micromark-util-decode-numeric-character-reference: 2.0.2
      micromark-util-encode: 2.0.1
      micromark-util-normalize-identifier: 2.0.1
      micromark-util-resolve-all: 2.0.1
      micromark-util-sanitize-uri: 2.0.1
      micromark-util-subtokenize: 2.1.0
      micromark-util-symbol: 2.0.1
      micromark-util-types: 2.0.2
    transitivePeerDependencies:
      - supports-color

  micromatch@4.0.8:
    dependencies:
      braces: 3.0.3
      picomatch: 2.3.1

  mime-db@1.52.0: {}

  mime-db@1.54.0: {}

  mime-types@2.1.35:
    dependencies:
      mime-db: 1.52.0

  mime-types@3.0.1:
    dependencies:
      mime-db: 1.54.0

  mimic-fn@2.1.0: {}

  mimic-fn@4.0.0: {}

  mimic-function@5.0.1: {}

  min-indent@1.0.1: {}

  minimatch@3.1.2:
    dependencies:
      brace-expansion: 1.1.11

  minimatch@5.1.6:
    dependencies:
      brace-expansion: 2.0.1

  minimatch@9.0.3:
    dependencies:
      brace-expansion: 2.0.1

  minimatch@9.0.5:
    dependencies:
      brace-expansion: 2.0.1

  minimist@1.2.8: {}

  mrmime@2.0.1: {}

  ms@2.1.3: {}

  nanoid@3.3.11: {}

  nanoid@3.3.9: {}

  napi-postinstall@0.3.4: {}

  natural-compare@1.4.0: {}

  negotiator@1.0.0: {}

  next-themes@0.4.6(react-dom@19.2.3(react@19.2.3))(react@19.2.3):
    dependencies:
      react: 19.2.3
      react-dom: 19.2.3(react@19.2.3)

  next@16.0.10(@babel/core@7.28.5)(react-dom@19.2.3(react@19.2.3))(react@19.2.3):
    dependencies:
      '@next/env': 16.0.10
      '@swc/helpers': 0.5.15
      caniuse-lite: 1.0.30001754
      postcss: 8.4.31
      react: 19.2.3
      react-dom: 19.2.3(react@19.2.3)
      styled-jsx: 5.1.6(@babel/core@7.28.5)(react@19.2.3)
    optionalDependencies:
      '@next/swc-darwin-arm64': 16.0.10
      '@next/swc-darwin-x64': 16.0.10
      '@next/swc-linux-arm64-gnu': 16.0.10
      '@next/swc-linux-arm64-musl': 16.0.10
      '@next/swc-linux-x64-gnu': 16.0.10
      '@next/swc-linux-x64-musl': 16.0.10
      '@next/swc-win32-arm64-msvc': 16.0.10
      '@next/swc-win32-x64-msvc': 16.0.10
      sharp: 0.34.5
    transitivePeerDependencies:
      - '@babel/core'
      - babel-plugin-macros

  node-machine-id@1.1.12: {}

  node-releases@2.0.27: {}

  npm-run-path@4.0.1:
    dependencies:
      path-key: 3.1.1

  npm-run-path@5.3.0:
    dependencies:
      path-key: 4.0.0

  nx@22.1.2:
    dependencies:
      '@napi-rs/wasm-runtime': 0.2.4
      '@yarnpkg/lockfile': 1.1.0
      '@yarnpkg/parsers': 3.0.2
      '@zkochan/js-yaml': 0.0.7
      axios: 1.13.2
      chalk: 4.1.2
      cli-cursor: 3.1.0
      cli-spinners: 2.6.1
      cliui: 8.0.1
      dotenv: 16.4.7
      dotenv-expand: 11.0.7
      enquirer: 2.3.6
      figures: 3.2.0
      flat: 5.0.2
      front-matter: 4.0.2
      ignore: 7.0.5
      jest-diff: 30.1.2
      jsonc-parser: 3.2.0
      lines-and-columns: 2.0.3
      minimatch: 9.0.3
      node-machine-id: 1.1.12
      npm-run-path: 4.0.1
      open: 8.4.2
      ora: 5.3.0
      resolve.exports: 2.0.3
      semver: 7.7.3
      string-width: 4.2.3
      tar-stream: 2.2.0
      tmp: 0.2.3
      tree-kill: 1.2.2
      tsconfig-paths: 4.2.0
      tslib: 2.8.1
      yaml: 2.7.0
      yargs: 17.7.2
      yargs-parser: 21.1.1
    optionalDependencies:
      '@nx/nx-darwin-arm64': 22.1.2
      '@nx/nx-darwin-x64': 22.1.2
      '@nx/nx-freebsd-x64': 22.1.2
      '@nx/nx-linux-arm-gnueabihf': 22.1.2
      '@nx/nx-linux-arm64-gnu': 22.1.2
      '@nx/nx-linux-arm64-musl': 22.1.2
      '@nx/nx-linux-x64-gnu': 22.1.2
      '@nx/nx-linux-x64-musl': 22.1.2
      '@nx/nx-win32-arm64-msvc': 22.1.2
      '@nx/nx-win32-x64-msvc': 22.1.2
    transitivePeerDependencies:
      - debug

  object-assign@4.1.1: {}

  object-deep-merge@2.0.0: {}

  object-inspect@1.13.4: {}

  object-keys@1.1.1: {}

  object.assign@4.1.7:
    dependencies:
      call-bind: 1.0.8
      call-bound: 1.0.4
      define-properties: 1.2.1
      es-object-atoms: 1.1.1
      has-symbols: 1.1.0
      object-keys: 1.1.1

  object.entries@1.1.9:
    dependencies:
      call-bind: 1.0.8
      call-bound: 1.0.4
      define-properties: 1.2.1
      es-object-atoms: 1.1.1

  object.fromentries@2.0.8:
    dependencies:
      call-bind: 1.0.8
      define-properties: 1.2.1
      es-abstract: 1.24.0
      es-object-atoms: 1.1.1

  object.groupby@1.0.3:
    dependencies:
      call-bind: 1.0.8
      define-properties: 1.2.1
      es-abstract: 1.24.0

  object.values@1.2.1:
    dependencies:
      call-bind: 1.0.8
      call-bound: 1.0.4
      define-properties: 1.2.1
      es-object-atoms: 1.1.1

  on-finished@2.4.1:
    dependencies:
      ee-first: 1.1.1

  once@1.4.0:
    dependencies:
      wrappy: 1.0.2

  onetime@5.1.2:
    dependencies:
      mimic-fn: 2.1.0

  onetime@6.0.0:
    dependencies:
      mimic-fn: 4.0.0

  onetime@7.0.0:
    dependencies:
      mimic-function: 5.0.1

  open@8.4.2:
    dependencies:
      define-lazy-prop: 2.0.0
      is-docker: 2.2.1
      is-wsl: 2.2.0

  optionator@0.9.4:
    dependencies:
      deep-is: 0.1.4
      fast-levenshtein: 2.0.6
      levn: 0.4.1
      prelude-ls: 1.2.1
      type-check: 0.4.0
      word-wrap: 1.2.5

  ora@5.3.0:
    dependencies:
      bl: 4.1.0
      chalk: 4.1.2
      cli-cursor: 3.1.0
      cli-spinners: 2.6.1
      is-interactive: 1.0.0
      log-symbols: 4.1.0
      strip-ansi: 6.0.1
      wcwidth: 1.0.1

  orderedmap@2.1.1: {}

  own-keys@1.0.1:
    dependencies:
      get-intrinsic: 1.3.0
      object-keys: 1.1.1
      safe-push-apply: 1.0.0

  p-limit@3.1.0:
    dependencies:
      yocto-queue: 0.1.0

  p-locate@5.0.0:
    dependencies:
      p-limit: 3.1.0

  parent-module@1.0.1:
    dependencies:
      callsites: 3.1.0

  parse-entities@4.0.2:
    dependencies:
      '@types/unist': 2.0.11
      character-entities-legacy: 3.0.0
      character-reference-invalid: 2.0.1
      decode-named-character-reference: 1.2.0
      is-alphanumerical: 2.0.1
      is-decimal: 2.0.1
      is-hexadecimal: 2.0.1

  parse-imports-exports@0.2.4:
    dependencies:
      parse-statements: 1.0.11

  parse-statements@1.0.11: {}

  parse5@8.0.0:
    dependencies:
      entities: 6.0.1

  parseurl@1.3.3: {}

  path-exists@4.0.0: {}

  path-key@3.1.1: {}

  path-key@4.0.0: {}

  path-parse@1.0.7: {}

  path-to-regexp@8.2.0: {}

  pathe@2.0.3: {}

  picocolors@1.1.1: {}

  picomatch@2.3.1: {}

  picomatch@4.0.2: {}

  picomatch@4.0.3: {}

  pidtree@0.6.0: {}

  pkce-challenge@5.0.0: {}

  png-to-ico@2.1.8:
    dependencies:
      '@types/node': 17.0.45
      minimist: 1.2.8
      pngjs: 6.0.0

  pngjs@6.0.0: {}

  possible-typed-array-names@1.1.0: {}

  postcss-selector-parser@6.0.10:
    dependencies:
      cssesc: 3.0.0
      util-deprecate: 1.0.2

  postcss@8.4.31:
    dependencies:
      nanoid: 3.3.11
      picocolors: 1.1.1
      source-map-js: 1.2.1

  postcss@8.5.3:
    dependencies:
      nanoid: 3.3.9
      picocolors: 1.1.1
      source-map-js: 1.2.1

  prelude-ls@1.2.1: {}

  prettier@3.6.2: {}

  pretty-format@27.5.1:
    dependencies:
      ansi-regex: 5.0.1
      ansi-styles: 5.2.0
      react-is: 17.0.2

  pretty-format@30.0.5:
    dependencies:
      '@jest/schemas': 30.0.5
      ansi-styles: 5.2.0
      react-is: 18.3.1

  prop-types@15.8.1:
    dependencies:
      loose-envify: 1.4.0
      object-assign: 4.1.1
      react-is: 16.13.1

  property-information@7.1.0: {}

  prosemirror-changeset@2.3.1:
    dependencies:
      prosemirror-transform: 1.10.5

  prosemirror-collab@1.3.1:
    dependencies:
      prosemirror-state: 1.4.4

  prosemirror-commands@1.7.1:
    dependencies:
      prosemirror-model: 1.25.4
      prosemirror-state: 1.4.4
      prosemirror-transform: 1.10.5

  prosemirror-dropcursor@1.8.2:
    dependencies:
      prosemirror-state: 1.4.4
      prosemirror-transform: 1.10.5
      prosemirror-view: 1.41.4

  prosemirror-gapcursor@1.4.0:
    dependencies:
      prosemirror-keymap: 1.2.3
      prosemirror-model: 1.25.4
      prosemirror-state: 1.4.4
      prosemirror-view: 1.41.4

  prosemirror-history@1.5.0:
    dependencies:
      prosemirror-state: 1.4.4
      prosemirror-transform: 1.10.5
      prosemirror-view: 1.41.4
      rope-sequence: 1.3.4

  prosemirror-inputrules@1.5.1:
    dependencies:
      prosemirror-state: 1.4.4
      prosemirror-transform: 1.10.5

  prosemirror-keymap@1.2.3:
    dependencies:
      prosemirror-state: 1.4.4
      w3c-keyname: 2.2.8

  prosemirror-markdown@1.13.2:
    dependencies:
      '@types/markdown-it': 14.1.2
      markdown-it: 14.1.0
      prosemirror-model: 1.25.4

  prosemirror-menu@1.2.5:
    dependencies:
      crelt: 1.0.6
      prosemirror-commands: 1.7.1
      prosemirror-history: 1.5.0
      prosemirror-state: 1.4.4

  prosemirror-model@1.25.4:
    dependencies:
      orderedmap: 2.1.1

  prosemirror-schema-basic@1.2.4:
    dependencies:
      prosemirror-model: 1.25.4

  prosemirror-schema-list@1.5.1:
    dependencies:
      prosemirror-model: 1.25.4
      prosemirror-state: 1.4.4
      prosemirror-transform: 1.10.5

  prosemirror-state@1.4.4:
    dependencies:
      prosemirror-model: 1.25.4
      prosemirror-transform: 1.10.5
      prosemirror-view: 1.41.4

  prosemirror-tables@1.8.3:
    dependencies:
      prosemirror-keymap: 1.2.3
      prosemirror-model: 1.25.4
      prosemirror-state: 1.4.4
      prosemirror-transform: 1.10.5
      prosemirror-view: 1.41.4

  prosemirror-trailing-node@3.0.0(prosemirror-model@1.25.4)(prosemirror-state@1.4.4)(prosemirror-view@1.41.4):
    dependencies:
      '@remirror/core-constants': 3.0.0
      escape-string-regexp: 4.0.0
      prosemirror-model: 1.25.4
      prosemirror-state: 1.4.4
      prosemirror-view: 1.41.4

  prosemirror-transform@1.10.5:
    dependencies:
      prosemirror-model: 1.25.4

  prosemirror-view@1.41.4:
    dependencies:
      prosemirror-model: 1.25.4
      prosemirror-state: 1.4.4
      prosemirror-transform: 1.10.5

  proxy-addr@2.0.7:
    dependencies:
      forwarded: 0.2.0
      ipaddr.js: 1.9.1

  proxy-from-env@1.1.0: {}

  punycode.js@2.3.1: {}

  punycode@2.3.1: {}

  qs@6.14.0:
    dependencies:
      side-channel: 1.1.0

  queue-microtask@1.2.3: {}

  range-parser@1.2.1: {}

  raw-body@3.0.0:
    dependencies:
      bytes: 3.1.2
      http-errors: 2.0.0
      iconv-lite: 0.6.3
      unpipe: 1.0.0

  react-day-picker@8.10.1(date-fns@4.1.0)(react@19.2.3):
    dependencies:
      date-fns: 4.1.0
      react: 19.2.3

  react-dom@19.2.3(react@19.2.3):
    dependencies:
      react: 19.2.3
      scheduler: 0.27.0

  react-hook-form@7.57.0(react@19.2.3):
    dependencies:
      react: 19.2.3

  react-icons@5.5.0(react@19.2.3):
    dependencies:
      react: 19.2.3

  react-is@16.13.1: {}

  react-is@17.0.2: {}

  react-is@18.3.1: {}

  react-refresh@0.18.0: {}

  react-remove-scroll-bar@2.3.8(@types/react@19.2.7)(react@19.2.3):
    dependencies:
      react: 19.2.3
      react-style-singleton: 2.2.3(@types/react@19.2.7)(react@19.2.3)
      tslib: 2.8.1
    optionalDependencies:
      '@types/react': 19.2.7

  react-remove-scroll@2.6.3(@types/react@19.2.7)(react@19.2.3):
    dependencies:
      react: 19.2.3
      react-remove-scroll-bar: 2.3.8(@types/react@19.2.7)(react@19.2.3)
      react-style-singleton: 2.2.3(@types/react@19.2.7)(react@19.2.3)
      tslib: 2.8.1
      use-callback-ref: 1.3.3(@types/react@19.2.7)(react@19.2.3)
      use-sidecar: 1.1.3(@types/react@19.2.7)(react@19.2.3)
    optionalDependencies:
      '@types/react': 19.2.7

  react-style-singleton@2.2.3(@types/react@19.2.7)(react@19.2.3):
    dependencies:
      get-nonce: 1.0.1
      react: 19.2.3
      tslib: 2.8.1
    optionalDependencies:
      '@types/react': 19.2.7

  react@19.2.3: {}

  readable-stream@3.6.2:
    dependencies:
      inherits: 2.0.4
      string_decoder: 1.3.0
      util-deprecate: 1.0.2

  recma-build-jsx@1.0.0:
    dependencies:
      '@types/estree': 1.0.8
      estree-util-build-jsx: 3.0.1
      vfile: 6.0.3

  recma-jsx@1.0.1(acorn@8.15.0):
    dependencies:
      acorn: 8.15.0
      acorn-jsx: 5.3.2(acorn@8.15.0)
      estree-util-to-js: 2.0.0
      recma-parse: 1.0.0
      recma-stringify: 1.0.0
      unified: 11.0.5

  recma-parse@1.0.0:
    dependencies:
      '@types/estree': 1.0.8
      esast-util-from-js: 2.0.1
      unified: 11.0.5
      vfile: 6.0.3

  recma-stringify@1.0.0:
    dependencies:
      '@types/estree': 1.0.8
      estree-util-to-js: 2.0.0
      unified: 11.0.5
      vfile: 6.0.3

  redent@3.0.0:
    dependencies:
      indent-string: 4.0.0
      strip-indent: 3.0.0

  reflect.getprototypeof@1.0.10:
    dependencies:
      call-bind: 1.0.8
      define-properties: 1.2.1
      es-abstract: 1.24.0
      es-errors: 1.3.0
      es-object-atoms: 1.1.1
      get-intrinsic: 1.3.0
      get-proto: 1.0.1
      which-builtin-type: 1.2.1

  regexp.prototype.flags@1.5.4:
    dependencies:
      call-bind: 1.0.8
      define-properties: 1.2.1
      es-errors: 1.3.0
      get-proto: 1.0.1
      gopd: 1.2.0
      set-function-name: 2.0.2

  rehype-recma@1.0.0:
    dependencies:
      '@types/estree': 1.0.8
      '@types/hast': 3.0.4
      hast-util-to-estree: 3.1.3
    transitivePeerDependencies:
      - supports-color

  remark-gfm@4.0.1:
    dependencies:
      '@types/mdast': 4.0.4
      mdast-util-gfm: 3.1.0
      micromark-extension-gfm: 3.0.0
      remark-parse: 11.0.0
      remark-stringify: 11.0.0
      unified: 11.0.5
    transitivePeerDependencies:
      - supports-color

  remark-mdx@3.1.0:
    dependencies:
      mdast-util-mdx: 3.0.0
      micromark-extension-mdxjs: 3.0.0
    transitivePeerDependencies:
      - supports-color

  remark-parse@11.0.0:
    dependencies:
      '@types/mdast': 4.0.4
      mdast-util-from-markdown: 2.0.2
      micromark-util-types: 2.0.2
      unified: 11.0.5
    transitivePeerDependencies:
      - supports-color

  remark-rehype@11.1.2:
    dependencies:
      '@types/hast': 3.0.4
      '@types/mdast': 4.0.4
      mdast-util-to-hast: 13.2.0
      unified: 11.0.5
      vfile: 6.0.3

  remark-stringify@11.0.0:
    dependencies:
      '@types/mdast': 4.0.4
      mdast-util-to-markdown: 2.1.2
      unified: 11.0.5

  require-directory@2.1.1: {}

  require-from-string@2.0.2: {}

  reserved-identifiers@1.2.0: {}

  resolve-from@4.0.0: {}

  resolve-pkg-maps@1.0.0: {}

  resolve.exports@2.0.3: {}

  resolve@1.22.11:
    dependencies:
      is-core-module: 2.16.1
      path-parse: 1.0.7
      supports-preserve-symlinks-flag: 1.0.0

  resolve@2.0.0-next.5:
    dependencies:
      is-core-module: 2.16.1
      path-parse: 1.0.7
      supports-preserve-symlinks-flag: 1.0.0

  restore-cursor@3.1.0:
    dependencies:
      onetime: 5.1.2
      signal-exit: 3.0.7

  restore-cursor@5.1.0:
    dependencies:
      onetime: 7.0.0
      signal-exit: 4.1.0

  reusify@1.1.0: {}

  rfdc@1.4.1: {}

  rollup@4.40.1:
    dependencies:
      '@types/estree': 1.0.7
    optionalDependencies:
      '@rollup/rollup-android-arm-eabi': 4.40.1
      '@rollup/rollup-android-arm64': 4.40.1
      '@rollup/rollup-darwin-arm64': 4.40.1
      '@rollup/rollup-darwin-x64': 4.40.1
      '@rollup/rollup-freebsd-arm64': 4.40.1
      '@rollup/rollup-freebsd-x64': 4.40.1
      '@rollup/rollup-linux-arm-gnueabihf': 4.40.1
      '@rollup/rollup-linux-arm-musleabihf': 4.40.1
      '@rollup/rollup-linux-arm64-gnu': 4.40.1
      '@rollup/rollup-linux-arm64-musl': 4.40.1
      '@rollup/rollup-linux-loongarch64-gnu': 4.40.1
      '@rollup/rollup-linux-powerpc64le-gnu': 4.40.1
      '@rollup/rollup-linux-riscv64-gnu': 4.40.1
      '@rollup/rollup-linux-riscv64-musl': 4.40.1
      '@rollup/rollup-linux-s390x-gnu': 4.40.1
      '@rollup/rollup-linux-x64-gnu': 4.40.1
      '@rollup/rollup-linux-x64-musl': 4.40.1
      '@rollup/rollup-win32-arm64-msvc': 4.40.1
      '@rollup/rollup-win32-ia32-msvc': 4.40.1
      '@rollup/rollup-win32-x64-msvc': 4.40.1
      fsevents: 2.3.3

  rope-sequence@1.3.4: {}

  router@2.2.0:
    dependencies:
      debug: 4.4.3
      depd: 2.0.0
      is-promise: 4.0.0
      parseurl: 1.3.3
      path-to-regexp: 8.2.0
    transitivePeerDependencies:
      - supports-color

  run-parallel@1.2.0:
    dependencies:
      queue-microtask: 1.2.3

  safe-array-concat@1.1.3:
    dependencies:
      call-bind: 1.0.8
      call-bound: 1.0.4
      get-intrinsic: 1.3.0
      has-symbols: 1.1.0
      isarray: 2.0.5

  safe-buffer@5.2.1: {}

  safe-push-apply@1.0.0:
    dependencies:
      es-errors: 1.3.0
      isarray: 2.0.5

  safe-regex-test@1.1.0:
    dependencies:
      call-bound: 1.0.4
      es-errors: 1.3.0
      is-regex: 1.2.1

  safer-buffer@2.1.2: {}

  saxes@6.0.0:
    dependencies:
      xmlchars: 2.2.0

  scheduler@0.27.0: {}

  semver@6.3.1: {}

  semver@7.7.2: {}

  semver@7.7.3: {}

  send@1.2.0:
    dependencies:
      debug: 4.4.3
      encodeurl: 2.0.0
      escape-html: 1.0.3
      etag: 1.8.1
      fresh: 2.0.0
      http-errors: 2.0.0
      mime-types: 3.0.1
      ms: 2.1.3
      on-finished: 2.4.1
      range-parser: 1.2.1
      statuses: 2.0.1
    transitivePeerDependencies:
      - supports-color

  serve-static@2.2.0:
    dependencies:
      encodeurl: 2.0.0
      escape-html: 1.0.3
      parseurl: 1.3.3
      send: 1.2.0
    transitivePeerDependencies:
      - supports-color

  set-function-length@1.2.2:
    dependencies:
      define-data-property: 1.1.4
      es-errors: 1.3.0
      function-bind: 1.1.2
      get-intrinsic: 1.3.0
      gopd: 1.2.0
      has-property-descriptors: 1.0.2

  set-function-name@2.0.2:
    dependencies:
      define-data-property: 1.1.4
      es-errors: 1.3.0
      functions-have-names: 1.2.3
      has-property-descriptors: 1.0.2

  set-proto@1.0.0:
    dependencies:
      dunder-proto: 1.0.1
      es-errors: 1.3.0
      es-object-atoms: 1.1.1

  setprototypeof@1.2.0: {}

  sharp@0.34.3:
    dependencies:
      color: 4.2.3
      detect-libc: 2.0.4
      semver: 7.7.2
    optionalDependencies:
      '@img/sharp-darwin-arm64': 0.34.3
      '@img/sharp-darwin-x64': 0.34.3
      '@img/sharp-libvips-darwin-arm64': 1.2.0
      '@img/sharp-libvips-darwin-x64': 1.2.0
      '@img/sharp-libvips-linux-arm': 1.2.0
      '@img/sharp-libvips-linux-arm64': 1.2.0
      '@img/sharp-libvips-linux-ppc64': 1.2.0
      '@img/sharp-libvips-linux-s390x': 1.2.0
      '@img/sharp-libvips-linux-x64': 1.2.0
      '@img/sharp-libvips-linuxmusl-arm64': 1.2.0
      '@img/sharp-libvips-linuxmusl-x64': 1.2.0
      '@img/sharp-linux-arm': 0.34.3
      '@img/sharp-linux-arm64': 0.34.3
      '@img/sharp-linux-ppc64': 0.34.3
      '@img/sharp-linux-s390x': 0.34.3
      '@img/sharp-linux-x64': 0.34.3
      '@img/sharp-linuxmusl-arm64': 0.34.3
      '@img/sharp-linuxmusl-x64': 0.34.3
      '@img/sharp-wasm32': 0.34.3
      '@img/sharp-win32-arm64': 0.34.3
      '@img/sharp-win32-ia32': 0.34.3
      '@img/sharp-win32-x64': 0.34.3

  sharp@0.34.5:
    dependencies:
      '@img/colour': 1.0.0
      detect-libc: 2.1.2
      semver: 7.7.3
    optionalDependencies:
      '@img/sharp-darwin-arm64': 0.34.5
      '@img/sharp-darwin-x64': 0.34.5
      '@img/sharp-libvips-darwin-arm64': 1.2.4
      '@img/sharp-libvips-darwin-x64': 1.2.4
      '@img/sharp-libvips-linux-arm': 1.2.4
      '@img/sharp-libvips-linux-arm64': 1.2.4
      '@img/sharp-libvips-linux-ppc64': 1.2.4
      '@img/sharp-libvips-linux-riscv64': 1.2.4
      '@img/sharp-libvips-linux-s390x': 1.2.4
      '@img/sharp-libvips-linux-x64': 1.2.4
      '@img/sharp-libvips-linuxmusl-arm64': 1.2.4
      '@img/sharp-libvips-linuxmusl-x64': 1.2.4
      '@img/sharp-linux-arm': 0.34.5
      '@img/sharp-linux-arm64': 0.34.5
      '@img/sharp-linux-ppc64': 0.34.5
      '@img/sharp-linux-riscv64': 0.34.5
      '@img/sharp-linux-s390x': 0.34.5
      '@img/sharp-linux-x64': 0.34.5
      '@img/sharp-linuxmusl-arm64': 0.34.5
      '@img/sharp-linuxmusl-x64': 0.34.5
      '@img/sharp-wasm32': 0.34.5
      '@img/sharp-win32-arm64': 0.34.5
      '@img/sharp-win32-ia32': 0.34.5
      '@img/sharp-win32-x64': 0.34.5
    optional: true

  shebang-command@2.0.0:
    dependencies:
      shebang-regex: 3.0.0

  shebang-regex@3.0.0: {}

  side-channel-list@1.0.0:
    dependencies:
      es-errors: 1.3.0
      object-inspect: 1.13.4

  side-channel-map@1.0.1:
    dependencies:
      call-bound: 1.0.4
      es-errors: 1.3.0
      get-intrinsic: 1.3.0
      object-inspect: 1.13.4

  side-channel-weakmap@1.0.2:
    dependencies:
      call-bound: 1.0.4
      es-errors: 1.3.0
      get-intrinsic: 1.3.0
      object-inspect: 1.13.4
      side-channel-map: 1.0.1

  side-channel@1.1.0:
    dependencies:
      es-errors: 1.3.0
      object-inspect: 1.13.4
      side-channel-list: 1.0.0
      side-channel-map: 1.0.1
      side-channel-weakmap: 1.0.2

  siginfo@2.0.0: {}

  signal-exit@3.0.7: {}

  signal-exit@4.1.0: {}

  simple-swizzle@0.2.2:
    dependencies:
      is-arrayish: 0.3.2

  sirv@3.0.2:
    dependencies:
      '@polka/url': 1.0.0-next.29
      mrmime: 2.0.1
      totalist: 3.0.1

  slice-ansi@5.0.0:
    dependencies:
      ansi-styles: 6.2.1
      is-fullwidth-code-point: 4.0.0

  slice-ansi@7.1.0:
    dependencies:
      ansi-styles: 6.2.1
      is-fullwidth-code-point: 5.0.0

  sonner@2.0.3(react-dom@19.2.3(react@19.2.3))(react@19.2.3):
    dependencies:
      react: 19.2.3
      react-dom: 19.2.3(react@19.2.3)

  source-map-js@1.2.1: {}

  source-map@0.7.6: {}

  space-separated-tokens@2.0.2: {}

  spdx-exceptions@2.5.0: {}

  spdx-expression-parse@4.0.0:
    dependencies:
      spdx-exceptions: 2.5.0
      spdx-license-ids: 3.0.22

  spdx-license-ids@3.0.22: {}

  sprintf-js@1.0.3: {}

  stable-hash@0.0.5: {}

  stackback@0.0.2: {}

  statuses@2.0.1: {}

  std-env@3.9.0: {}

  stop-iteration-iterator@1.1.0:
    dependencies:
      es-errors: 1.3.0
      internal-slot: 1.1.0

  string-argv@0.3.2: {}

  string-width@4.2.3:
    dependencies:
      emoji-regex: 8.0.0
      is-fullwidth-code-point: 3.0.0
      strip-ansi: 6.0.1

  string-width@7.2.0:
    dependencies:
      emoji-regex: 10.6.0
      get-east-asian-width: 1.3.0
      strip-ansi: 7.1.0

  string.prototype.includes@2.0.1:
    dependencies:
      call-bind: 1.0.8
      define-properties: 1.2.1
      es-abstract: 1.24.0

  string.prototype.matchall@4.0.12:
    dependencies:
      call-bind: 1.0.8
      call-bound: 1.0.4
      define-properties: 1.2.1
      es-abstract: 1.24.0
      es-errors: 1.3.0
      es-object-atoms: 1.1.1
      get-intrinsic: 1.3.0
      gopd: 1.2.0
      has-symbols: 1.1.0
      internal-slot: 1.1.0
      regexp.prototype.flags: 1.5.4
      set-function-name: 2.0.2
      side-channel: 1.1.0

  string.prototype.repeat@1.0.0:
    dependencies:
      define-properties: 1.2.1
      es-abstract: 1.24.0

  string.prototype.trim@1.2.10:
    dependencies:
      call-bind: 1.0.8
      call-bound: 1.0.4
      define-data-property: 1.1.4
      define-properties: 1.2.1
      es-abstract: 1.24.0
      es-object-atoms: 1.1.1
      has-property-descriptors: 1.0.2

  string.prototype.trimend@1.0.9:
    dependencies:
      call-bind: 1.0.8
      call-bound: 1.0.4
      define-properties: 1.2.1
      es-object-atoms: 1.1.1

  string.prototype.trimstart@1.0.8:
    dependencies:
      call-bind: 1.0.8
      define-properties: 1.2.1
      es-object-atoms: 1.1.1

  string_decoder@1.3.0:
    dependencies:
      safe-buffer: 5.2.1

  stringify-entities@4.0.4:
    dependencies:
      character-entities-html4: 2.1.0
      character-entities-legacy: 3.0.0

  strip-ansi@6.0.1:
    dependencies:
      ansi-regex: 5.0.1

  strip-ansi@7.1.0:
    dependencies:
      ansi-regex: 6.1.0

  strip-bom@3.0.0: {}

  strip-final-newline@3.0.0: {}

  strip-indent@3.0.0:
    dependencies:
      min-indent: 1.0.1

  strip-json-comments@3.1.1: {}

  style-to-js@1.1.17:
    dependencies:
      style-to-object: 1.0.9

  style-to-object@1.0.9:
    dependencies:
      inline-style-parser: 0.2.4

  styled-jsx@5.1.6(@babel/core@7.28.5)(react@19.2.3):
    dependencies:
      client-only: 0.0.1
      react: 19.2.3
    optionalDependencies:
      '@babel/core': 7.28.5

  supports-color@7.2.0:
    dependencies:
      has-flag: 4.0.0

  supports-preserve-symlinks-flag@1.0.0: {}

  symbol-tree@3.2.4: {}

  tailwind-merge@3.2.0: {}

  tailwindcss-animate@1.0.7(tailwindcss@4.1.5):
    dependencies:
      tailwindcss: 4.1.5

  tailwindcss@4.1.5: {}

  tapable@2.2.1: {}

  tar-stream@2.2.0:
    dependencies:
      bl: 4.1.0
      end-of-stream: 1.4.4
      fs-constants: 1.0.0
      inherits: 2.0.4
      readable-stream: 3.6.2

  tinybench@2.9.0: {}

  tinyexec@0.3.2: {}

  tinyglobby@0.2.13:
    dependencies:
      fdir: 6.4.4(picomatch@4.0.3)
      picomatch: 4.0.3

  tinyglobby@0.2.15:
    dependencies:
      fdir: 6.5.0(picomatch@4.0.3)
      picomatch: 4.0.3

  tinyrainbow@3.0.3: {}

  tldts-core@7.0.17: {}

  tldts@7.0.17:
    dependencies:
      tldts-core: 7.0.17

  tmp@0.2.3: {}

  to-regex-range@5.0.1:
    dependencies:
      is-number: 7.0.0

  to-valid-identifier@1.0.0:
    dependencies:
      '@sindresorhus/base62': 1.0.0
      reserved-identifiers: 1.2.0

  toidentifier@1.0.1: {}

  totalist@3.0.1: {}

  tough-cookie@6.0.0:
    dependencies:
      tldts: 7.0.17

  tr46@6.0.0:
    dependencies:
      punycode: 2.3.1

  tree-kill@1.2.2: {}

  trim-lines@3.0.1: {}

  trough@2.2.0: {}

  ts-api-utils@2.0.1(typescript@5.9.3):
    dependencies:
      typescript: 5.9.3

  ts-api-utils@2.1.0(typescript@5.9.3):
    dependencies:
      typescript: 5.9.3

  tsconfig-paths@3.15.0:
    dependencies:
      '@types/json5': 0.0.29
      json5: 1.0.2
      minimist: 1.2.8
      strip-bom: 3.0.0

  tsconfig-paths@4.2.0:
    dependencies:
      json5: 2.2.3
      minimist: 1.2.8
      strip-bom: 3.0.0

  tslib@2.8.1: {}

  type-check@0.4.0:
    dependencies:
      prelude-ls: 1.2.1

  type-is@2.0.1:
    dependencies:
      content-type: 1.0.5
      media-typer: 1.1.0
      mime-types: 3.0.1

  typed-array-buffer@1.0.3:
    dependencies:
      call-bound: 1.0.4
      es-errors: 1.3.0
      is-typed-array: 1.1.15

  typed-array-byte-length@1.0.3:
    dependencies:
      call-bind: 1.0.8
      for-each: 0.3.5
      gopd: 1.2.0
      has-proto: 1.2.0
      is-typed-array: 1.1.15

  typed-array-byte-offset@1.0.4:
    dependencies:
      available-typed-arrays: 1.0.7
      call-bind: 1.0.8
      for-each: 0.3.5
      gopd: 1.2.0
      has-proto: 1.2.0
      is-typed-array: 1.1.15
      reflect.getprototypeof: 1.0.10

  typed-array-length@1.0.7:
    dependencies:
      call-bind: 1.0.8
      for-each: 0.3.5
      gopd: 1.2.0
      is-typed-array: 1.1.15
      possible-typed-array-names: 1.1.0
      reflect.getprototypeof: 1.0.10

  typescript-eslint@8.46.3(eslint@9.26.0(jiti@2.4.2))(typescript@5.9.3):
    dependencies:
      '@typescript-eslint/eslint-plugin': 8.46.3(@typescript-eslint/parser@8.46.3(eslint@9.26.0(jiti@2.4.2))(typescript@5.9.3))(eslint@9.26.0(jiti@2.4.2))(typescript@5.9.3)
      '@typescript-eslint/parser': 8.46.3(eslint@9.26.0(jiti@2.4.2))(typescript@5.9.3)
      '@typescript-eslint/typescript-estree': 8.46.3(typescript@5.9.3)
      '@typescript-eslint/utils': 8.46.3(eslint@9.26.0(jiti@2.4.2))(typescript@5.9.3)
      eslint: 9.26.0(jiti@2.4.2)
      typescript: 5.9.3
    transitivePeerDependencies:
      - supports-color

  typescript@5.9.3: {}

  uc.micro@2.1.0: {}

  unbox-primitive@1.1.0:
    dependencies:
      call-bound: 1.0.4
      has-bigints: 1.1.0
      has-symbols: 1.1.0
      which-boxed-primitive: 1.1.1

  undici-types@6.19.8: {}

  unified@11.0.5:
    dependencies:
      '@types/unist': 3.0.3
      bail: 2.0.2
      devlop: 1.1.0
      extend: 3.0.2
      is-plain-obj: 4.1.0
      trough: 2.2.0
      vfile: 6.0.3

  unist-util-is@6.0.0:
    dependencies:
      '@types/unist': 3.0.3

  unist-util-position-from-estree@2.0.0:
    dependencies:
      '@types/unist': 3.0.3

  unist-util-position@5.0.0:
    dependencies:
      '@types/unist': 3.0.3

  unist-util-stringify-position@4.0.0:
    dependencies:
      '@types/unist': 3.0.3

  unist-util-visit-parents@6.0.1:
    dependencies:
      '@types/unist': 3.0.3
      unist-util-is: 6.0.0

  unist-util-visit@5.0.0:
    dependencies:
      '@types/unist': 3.0.3
      unist-util-is: 6.0.0
      unist-util-visit-parents: 6.0.1

  unpipe@1.0.0: {}

  unrs-resolver@1.11.1:
    dependencies:
      napi-postinstall: 0.3.4
    optionalDependencies:
      '@unrs/resolver-binding-android-arm-eabi': 1.11.1
      '@unrs/resolver-binding-android-arm64': 1.11.1
      '@unrs/resolver-binding-darwin-arm64': 1.11.1
      '@unrs/resolver-binding-darwin-x64': 1.11.1
      '@unrs/resolver-binding-freebsd-x64': 1.11.1
      '@unrs/resolver-binding-linux-arm-gnueabihf': 1.11.1
      '@unrs/resolver-binding-linux-arm-musleabihf': 1.11.1
      '@unrs/resolver-binding-linux-arm64-gnu': 1.11.1
      '@unrs/resolver-binding-linux-arm64-musl': 1.11.1
      '@unrs/resolver-binding-linux-ppc64-gnu': 1.11.1
      '@unrs/resolver-binding-linux-riscv64-gnu': 1.11.1
      '@unrs/resolver-binding-linux-riscv64-musl': 1.11.1
      '@unrs/resolver-binding-linux-s390x-gnu': 1.11.1
      '@unrs/resolver-binding-linux-x64-gnu': 1.11.1
      '@unrs/resolver-binding-linux-x64-musl': 1.11.1
      '@unrs/resolver-binding-wasm32-wasi': 1.11.1
      '@unrs/resolver-binding-win32-arm64-msvc': 1.11.1
      '@unrs/resolver-binding-win32-ia32-msvc': 1.11.1
      '@unrs/resolver-binding-win32-x64-msvc': 1.11.1

  update-browserslist-db@1.1.4(browserslist@4.27.0):
    dependencies:
      browserslist: 4.27.0
      escalade: 3.2.0
      picocolors: 1.1.1

  uri-js@4.4.1:
    dependencies:
      punycode: 2.3.1

  use-callback-ref@1.3.3(@types/react@19.2.7)(react@19.2.3):
    dependencies:
      react: 19.2.3
      tslib: 2.8.1
    optionalDependencies:
      '@types/react': 19.2.7

  use-sidecar@1.1.3(@types/react@19.2.7)(react@19.2.3):
    dependencies:
      detect-node-es: 1.1.0
      react: 19.2.3
      tslib: 2.8.1
    optionalDependencies:
      '@types/react': 19.2.7

  use-sync-external-store@1.6.0(react@19.2.3):
    dependencies:
      react: 19.2.3

  util-deprecate@1.0.2: {}

  vary@1.1.2: {}

  vfile-message@4.0.3:
    dependencies:
      '@types/unist': 3.0.3
      unist-util-stringify-position: 4.0.0

  vfile@6.0.3:
    dependencies:
      '@types/unist': 3.0.3
      vfile-message: 4.0.3

  vite@6.3.5(@types/node@20.17.32)(jiti@2.4.2)(lightningcss@1.29.2)(yaml@2.7.0):
    dependencies:
      esbuild: 0.25.1
      fdir: 6.4.4(picomatch@4.0.2)
      picomatch: 4.0.2
      postcss: 8.5.3
      rollup: 4.40.1
      tinyglobby: 0.2.13
    optionalDependencies:
      '@types/node': 20.17.32
      fsevents: 2.3.3
      jiti: 2.4.2
      lightningcss: 1.29.2
      yaml: 2.7.0

  vitest@4.0.6(@edge-runtime/vm@5.0.0)(@types/debug@4.1.12)(@types/node@20.17.32)(@vitest/ui@4.0.6)(jiti@2.4.2)(jsdom@27.1.0)(lightningcss@1.29.2)(yaml@2.7.0):
    dependencies:
      '@vitest/expect': 4.0.6
      '@vitest/mocker': 4.0.6(vite@6.3.5(@types/node@20.17.32)(jiti@2.4.2)(lightningcss@1.29.2)(yaml@2.7.0))
      '@vitest/pretty-format': 4.0.6
      '@vitest/runner': 4.0.6
      '@vitest/snapshot': 4.0.6
      '@vitest/spy': 4.0.6
      '@vitest/utils': 4.0.6
      debug: 4.4.3
      es-module-lexer: 1.7.0
      expect-type: 1.2.2
      magic-string: 0.30.21
      pathe: 2.0.3
      picomatch: 4.0.3
      std-env: 3.9.0
      tinybench: 2.9.0
      tinyexec: 0.3.2
      tinyglobby: 0.2.15
      tinyrainbow: 3.0.3
      vite: 6.3.5(@types/node@20.17.32)(jiti@2.4.2)(lightningcss@1.29.2)(yaml@2.7.0)
      why-is-node-running: 2.3.0
    optionalDependencies:
      '@edge-runtime/vm': 5.0.0
      '@types/debug': 4.1.12
      '@types/node': 20.17.32
      '@vitest/ui': 4.0.6(vitest@4.0.6)
      jsdom: 27.1.0
    transitivePeerDependencies:
      - jiti
      - less
      - lightningcss
      - msw
      - sass
      - sass-embedded
      - stylus
      - sugarss
      - supports-color
      - terser
      - tsx
      - yaml

  w3c-keyname@2.2.8: {}

  w3c-xmlserializer@5.0.0:
    dependencies:
      xml-name-validator: 5.0.0

  wcwidth@1.0.1:
    dependencies:
      defaults: 1.0.4

  webidl-conversions@8.0.0: {}

  whatwg-encoding@3.1.1:
    dependencies:
      iconv-lite: 0.6.3

  whatwg-mimetype@4.0.0: {}

  whatwg-url@15.1.0:
    dependencies:
      tr46: 6.0.0
      webidl-conversions: 8.0.0

  which-boxed-primitive@1.1.1:
    dependencies:
      is-bigint: 1.1.0
      is-boolean-object: 1.2.2
      is-number-object: 1.1.1
      is-string: 1.1.1
      is-symbol: 1.1.1

  which-builtin-type@1.2.1:
    dependencies:
      call-bound: 1.0.4
      function.prototype.name: 1.1.8
      has-tostringtag: 1.0.2
      is-async-function: 2.1.1
      is-date-object: 1.1.0
      is-finalizationregistry: 1.1.1
      is-generator-function: 1.1.2
      is-regex: 1.2.1
      is-weakref: 1.1.1
      isarray: 2.0.5
      which-boxed-primitive: 1.1.1
      which-collection: 1.0.2
      which-typed-array: 1.1.19

  which-collection@1.0.2:
    dependencies:
      is-map: 2.0.3
      is-set: 2.0.3
      is-weakmap: 2.0.2
      is-weakset: 2.0.4

  which-typed-array@1.1.19:
    dependencies:
      available-typed-arrays: 1.0.7
      call-bind: 1.0.8
      call-bound: 1.0.4
      for-each: 0.3.5
      get-proto: 1.0.1
      gopd: 1.2.0
      has-tostringtag: 1.0.2

  which@2.0.2:
    dependencies:
      isexe: 2.0.0

  why-is-node-running@2.3.0:
    dependencies:
      siginfo: 2.0.0
      stackback: 0.0.2

  word-wrap@1.2.5: {}

  wrap-ansi@7.0.0:
    dependencies:
      ansi-styles: 4.3.0
      string-width: 4.2.3
      strip-ansi: 6.0.1

  wrap-ansi@9.0.0:
    dependencies:
      ansi-styles: 6.2.1
      string-width: 7.2.0
      strip-ansi: 7.1.0

  wrappy@1.0.2: {}

  ws@8.18.3: {}

  xml-name-validator@5.0.0: {}

  xmlchars@2.2.0: {}

  y18n@5.0.8: {}

  yallist@3.1.1: {}

  yaml@2.7.0: {}

  yargs-parser@21.1.1: {}

  yargs@17.7.2:
    dependencies:
      cliui: 8.0.1
      escalade: 3.2.0
      get-caller-file: 2.0.5
      require-directory: 2.1.1
      string-width: 4.2.3
      y18n: 5.0.8
      yargs-parser: 21.1.1

  yocto-queue@0.1.0: {}

  zod-to-json-schema@3.24.5(zod@3.25.49):
    dependencies:
      zod: 3.25.49

  zod-validation-error@4.0.2(zod@4.1.13):
    dependencies:
      zod: 4.1.13

  zod@3.25.49: {}

  zod@4.1.13: {}

  zustand@5.0.9(@types/react@19.2.7)(react@19.2.3)(use-sync-external-store@1.6.0(react@19.2.3)):
    optionalDependencies:
      '@types/react': 19.2.7
      react: 19.2.3
      use-sync-external-store: 1.6.0(react@19.2.3)

  zwitch@2.0.4: {}<|MERGE_RESOLUTION|>--- conflicted
+++ resolved
@@ -161,7 +161,7 @@
         version: 3.13.0
       '@tiptap/react':
         specifier: ^3.13.0
-        version: 3.13.0(@floating-ui/dom@1.7.4)(@tiptap/core@3.13.0(@tiptap/pm@3.13.0))(@tiptap/pm@3.13.0)(@types/react-dom@19.2.3(@types/react@19.2.7))(@types/react@19.2.7)(react-dom@19.2.3(react@19.2.3))(react@19.2.3)
+        version: 3.13.0(@floating-ui/dom@1.7.0)(@tiptap/core@3.13.0(@tiptap/pm@3.13.0))(@tiptap/pm@3.13.0)(@types/react-dom@19.2.3(@types/react@19.2.7))(@types/react@19.2.7)(react-dom@19.2.3(react@19.2.3))(react@19.2.3)
       '@tiptap/starter-kit':
         specifier: ^3.13.0
         version: 3.13.0
@@ -189,15 +189,12 @@
       convex-helpers:
         specifier: ^0.1.107
         version: 0.1.107(@standard-schema/spec@1.0.0)(convex@1.31.0(react@19.2.3))(react@19.2.3)(typescript@5.9.3)(zod@3.25.49)
-<<<<<<< HEAD
       date-fns:
         specifier: ^4.1.0
         version: 4.1.0
       dompurify:
         specifier: ^3.2.4
-        version: 3.3.0
-=======
->>>>>>> acdebc3d
+        version: 3.3.1
       lucide-react:
         specifier: ^0.511.0
         version: 0.511.0(react@19.2.3)
@@ -291,7 +288,7 @@
         version: 9.26.0(jiti@2.4.2)
       eslint-config-next:
         specifier: 16.0.10
-        version: 16.0.10(@typescript-eslint/parser@8.46.3(eslint@9.26.0(jiti@2.4.2))(typescript@5.9.3))(eslint@9.26.0(jiti@2.4.2))(typescript@5.9.3)
+        version: 16.0.10(@typescript-eslint/parser@8.49.0(eslint@9.26.0(jiti@2.4.2))(typescript@5.9.3))(eslint@9.26.0(jiti@2.4.2))(typescript@5.9.3)
       jsdom:
         specifier: ^27.1.0
         version: 27.1.0
@@ -321,13 +318,13 @@
         version: 1.31.0(react@19.2.3)
       convex-helpers:
         specifier: ^0.1.107
-        version: 0.1.107(@standard-schema/spec@1.0.0)(convex@1.31.0(react@19.2.3))(react@19.2.3)(typescript@5.9.3)(zod@4.1.13)
+        version: 0.1.107(@standard-schema/spec@1.0.0)(convex@1.31.0(react@19.2.3))(react@19.2.3)(typescript@5.9.3)(zod@4.0.5)
       luxon:
         specifier: ^3.5.0
         version: 3.6.1
       zod:
         specifier: ^4.0.5
-        version: 4.1.13
+        version: 4.0.5
     devDependencies:
       '@edge-runtime/vm':
         specifier: ^5.0.0
@@ -588,11 +585,17 @@
   '@emnapi/core@1.7.0':
     resolution: {integrity: sha512-pJdKGq/1iquWYtv1RRSljZklxHCOCAJFJrImO5ZLKPJVJlVUcs8yFwNQlqS0Lo8xT1VAXXTCZocF9n26FWEKsw==}
 
+  '@emnapi/core@1.7.1':
+    resolution: {integrity: sha512-o1uhUASyo921r2XtHYOHy7gdkGLge8ghBEQHMWmyJFoXlpU58kIrhhN3w26lpQb6dspetweapMn2CSNwQ8I4wg==}
+
   '@emnapi/runtime@1.4.5':
     resolution: {integrity: sha512-++LApOtY0pEEz1zrd9vy1/zXVaVJJ/EbAF3u0fXIzPJEDtnITsBGbbK0EkM72amhl/R5b+5xx0Y/QhcVOpuulg==}
 
   '@emnapi/runtime@1.7.0':
     resolution: {integrity: sha512-oAYoQnCYaQZKVS53Fq23ceWMRxq5EhQsE0x0RdQ55jT7wagMu5k+fS39v1fiSLrtrLQlXwVINenqhLMtTrV/1Q==}
+
+  '@emnapi/runtime@1.7.1':
+    resolution: {integrity: sha512-PVtJr5CmLwYAU9PZDMITZoR5iAOShYREoR45EyyLrbntV50mdePTgUn4AmOw90Ifcj+x2kRjdzr1HP3RrNiHGA==}
 
   '@emnapi/wasi-threads@1.1.0':
     resolution: {integrity: sha512-WI0DdZ8xFSbgMjR1sFsKABJ/C5OnRrjT06JXbZKexJGrDuPTzZdDYfFlsgcCXCyf+suG5QU2e/y1Wo2V/OapLQ==}
@@ -950,23 +953,14 @@
   '@floating-ui/core@1.7.0':
     resolution: {integrity: sha512-FRdBLykrPPA6P76GGGqlex/e7fbe0F1ykgxHYNXQsH/iTEtjMj/f9bpY5oQqbjt5VgZvgz/uKXbGuROijh3VLA==}
 
-  '@floating-ui/core@1.7.3':
-    resolution: {integrity: sha512-sGnvb5dmrJaKEZ+LDIpguvdX3bDlEllmv4/ClQ9awcmCZrlx5jQyyMWFM5kBI+EyNOCDDiKk8il0zeuX3Zlg/w==}
-
   '@floating-ui/dom@1.7.0':
     resolution: {integrity: sha512-lGTor4VlXcesUMh1cupTUTDoCxMb0V6bm3CnxHzQcw8Eaf1jQbgQX4i02fYgT0vJ82tb5MZ4CZk1LRGkktJCzg==}
 
-  '@floating-ui/dom@1.7.4':
-    resolution: {integrity: sha512-OOchDgh4F2CchOX94cRVqhvy7b3AFb+/rQXyswmzmGakRfkMgoWVjfnLWkRirfLEfuD4ysVW16eXzwt3jHIzKA==}
-
   '@floating-ui/react-dom@2.1.2':
     resolution: {integrity: sha512-06okr5cgPzMNBy+Ycse2A6udMi4bqwW/zgBF/rwjcNqWkyr82Mcg8b0vjX8OJpZFy/FKjJmw6wV7t44kK6kW7A==}
     peerDependencies:
       react: '>=16.8.0'
       react-dom: '>=16.8.0'
-
-  '@floating-ui/utils@0.2.10':
-    resolution: {integrity: sha512-aGTxbpbg8/b5JfU1HXSrbH3wXZuLPJcNEcZQFMxLs3oSzgtVu6nFPkbbGGUvBcUjKV2YyB9Wxxabo+HEH9tcRQ==}
 
   '@floating-ui/utils@0.2.9':
     resolution: {integrity: sha512-MDWhGtE+eHw5JW7lq4qhc5yRLS11ERl1c7Z6Xd0a58DozHES6EnNNwUWbMiG4J9Cgj053Bhk8zvlhFYKVhULwg==}
@@ -2767,11 +2761,11 @@
       eslint: ^8.57.0 || ^9.0.0
       typescript: '>=4.8.4 <5.9.0'
 
-  '@typescript-eslint/eslint-plugin@8.46.3':
-    resolution: {integrity: sha512-sbaQ27XBUopBkRiuY/P9sWGOWUW4rl8fDoHIUmLpZd8uldsTyB4/Zg6bWTegPoTLnKj9Hqgn3QD6cjPNB32Odw==}
+  '@typescript-eslint/eslint-plugin@8.49.0':
+    resolution: {integrity: sha512-JXij0vzIaTtCwu6SxTh8qBc66kmf1xs7pI4UOiMDFVct6q86G0Zs7KRcEoJgY3Cav3x5Tq0MF5jwgpgLqgKG3A==}
     engines: {node: ^18.18.0 || ^20.9.0 || >=21.1.0}
     peerDependencies:
-      '@typescript-eslint/parser': ^8.46.3
+      '@typescript-eslint/parser': ^8.49.0
       eslint: ^8.57.0 || ^9.0.0
       typescript: '>=4.8.4 <6.0.0'
 
@@ -2782,15 +2776,15 @@
       eslint: ^8.57.0 || ^9.0.0
       typescript: '>=4.8.4 <5.9.0'
 
-  '@typescript-eslint/parser@8.46.3':
-    resolution: {integrity: sha512-6m1I5RmHBGTnUGS113G04DMu3CpSdxCAU/UvtjNWL4Nuf3MW9tQhiJqRlHzChIkhy6kZSAQmc+I1bcGjE3yNKg==}
+  '@typescript-eslint/parser@8.49.0':
+    resolution: {integrity: sha512-N9lBGA9o9aqb1hVMc9hzySbhKibHmB+N3IpoShyV6HyQYRGIhlrO5rQgttypi+yEeKsKI4idxC8Jw6gXKD4THA==}
     engines: {node: ^18.18.0 || ^20.9.0 || >=21.1.0}
     peerDependencies:
       eslint: ^8.57.0 || ^9.0.0
       typescript: '>=4.8.4 <6.0.0'
 
-  '@typescript-eslint/project-service@8.46.3':
-    resolution: {integrity: sha512-Fz8yFXsp2wDFeUElO88S9n4w1I4CWDTXDqDr9gYvZgUpwXQqmZBr9+NTTql5R3J7+hrJZPdpiWaB9VNhAKYLuQ==}
+  '@typescript-eslint/project-service@8.49.0':
+    resolution: {integrity: sha512-/wJN0/DKkmRUMXjZUXYZpD1NEQzQAAn9QWfGwo+Ai8gnzqH7tvqS7oNVdTjKqOcPyVIdZdyCMoqN66Ia789e7g==}
     engines: {node: ^18.18.0 || ^20.9.0 || >=21.1.0}
     peerDependencies:
       typescript: '>=4.8.4 <6.0.0'
@@ -2799,12 +2793,12 @@
     resolution: {integrity: sha512-BMNLOElPxrtNQMIsFHE+3P0Yf1z0dJqV9zLdDxN/xLlWMlXK/ApEsVEKzpizg9oal8bAT5Sc7+ocal7AC1HCVw==}
     engines: {node: ^18.18.0 || ^20.9.0 || >=21.1.0}
 
-  '@typescript-eslint/scope-manager@8.46.3':
-    resolution: {integrity: sha512-FCi7Y1zgrmxp3DfWfr+3m9ansUUFoy8dkEdeQSgA9gbm8DaHYvZCdkFRQrtKiedFf3Ha6VmoqoAaP68+i+22kg==}
+  '@typescript-eslint/scope-manager@8.49.0':
+    resolution: {integrity: sha512-npgS3zi+/30KSOkXNs0LQXtsg9ekZ8OISAOLGWA/ZOEn0ZH74Ginfl7foziV8DT+D98WfQ5Kopwqb/PZOaIJGg==}
     engines: {node: ^18.18.0 || ^20.9.0 || >=21.1.0}
 
-  '@typescript-eslint/tsconfig-utils@8.46.3':
-    resolution: {integrity: sha512-GLupljMniHNIROP0zE7nCcybptolcH8QZfXOpCfhQDAdwJ/ZTlcaBOYebSOZotpti/3HrHSw7D3PZm75gYFsOA==}
+  '@typescript-eslint/tsconfig-utils@8.49.0':
+    resolution: {integrity: sha512-8prixNi1/6nawsRYxet4YOhnbW+W9FK/bQPxsGB1D3ZrDzbJ5FXw5XmzxZv82X3B+ZccuSxo/X8q9nQ+mFecWA==}
     engines: {node: ^18.18.0 || ^20.9.0 || >=21.1.0}
     peerDependencies:
       typescript: '>=4.8.4 <6.0.0'
@@ -2816,8 +2810,8 @@
       eslint: ^8.57.0 || ^9.0.0
       typescript: '>=4.8.4 <5.9.0'
 
-  '@typescript-eslint/type-utils@8.46.3':
-    resolution: {integrity: sha512-ZPCADbr+qfz3aiTTYNNkCbUt+cjNwI/5McyANNrFBpVxPt7GqpEYz5ZfdwuFyGUnJ9FdDXbGODUu6iRCI6XRXw==}
+  '@typescript-eslint/type-utils@8.49.0':
+    resolution: {integrity: sha512-KTExJfQ+svY8I10P4HdxKzWsvtVnsuCifU5MvXrRwoP2KOlNZ9ADNEWWsQTJgMxLzS5VLQKDjkCT/YzgsnqmZg==}
     engines: {node: ^18.18.0 || ^20.9.0 || >=21.1.0}
     peerDependencies:
       eslint: ^8.57.0 || ^9.0.0
@@ -2827,8 +2821,8 @@
     resolution: {integrity: sha512-SfepaEFUDQYRoA70DD9GtytljBePSj17qPxFHA/h3eg6lPTqGJ5mWOtbXCk1YrVU1cTJRd14nhaXWFu0l2troQ==}
     engines: {node: ^18.18.0 || ^20.9.0 || >=21.1.0}
 
-  '@typescript-eslint/types@8.46.3':
-    resolution: {integrity: sha512-G7Ok9WN/ggW7e/tOf8TQYMaxgID3Iujn231hfi0Pc7ZheztIJVpO44ekY00b7akqc6nZcvregk0Jpah3kep6hA==}
+  '@typescript-eslint/types@8.49.0':
+    resolution: {integrity: sha512-e9k/fneezorUo6WShlQpMxXh8/8wfyc+biu6tnAqA81oWrEic0k21RHzP9uqqpyBBeBKu4T+Bsjy9/b8u7obXQ==}
     engines: {node: ^18.18.0 || ^20.9.0 || >=21.1.0}
 
   '@typescript-eslint/typescript-estree@8.31.1':
@@ -2837,8 +2831,8 @@
     peerDependencies:
       typescript: '>=4.8.4 <5.9.0'
 
-  '@typescript-eslint/typescript-estree@8.46.3':
-    resolution: {integrity: sha512-f/NvtRjOm80BtNM5OQtlaBdM5BRFUv7gf381j9wygDNL+qOYSNOgtQ/DCndiYi80iIOv76QqaTmp4fa9hwI0OA==}
+  '@typescript-eslint/typescript-estree@8.49.0':
+    resolution: {integrity: sha512-jrLdRuAbPfPIdYNppHJ/D0wN+wwNfJ32YTAm10eJVsFmrVpXQnDWBn8niCSMlWjvml8jsce5E/O+86IQtTbJWA==}
     engines: {node: ^18.18.0 || ^20.9.0 || >=21.1.0}
     peerDependencies:
       typescript: '>=4.8.4 <6.0.0'
@@ -2850,8 +2844,8 @@
       eslint: ^8.57.0 || ^9.0.0
       typescript: '>=4.8.4 <5.9.0'
 
-  '@typescript-eslint/utils@8.46.3':
-    resolution: {integrity: sha512-VXw7qmdkucEx9WkmR3ld/u6VhRyKeiF1uxWwCy/iuNfokjJ7VhsgLSOTjsol8BunSw190zABzpwdNsze2Kpo4g==}
+  '@typescript-eslint/utils@8.49.0':
+    resolution: {integrity: sha512-N3W7rJw7Rw+z1tRsHZbK395TWSYvufBXumYtEGzypgMUthlg0/hmCImeA8hgO2d2G4pd7ftpxxul2J8OdtdaFA==}
     engines: {node: ^18.18.0 || ^20.9.0 || >=21.1.0}
     peerDependencies:
       eslint: ^8.57.0 || ^9.0.0
@@ -2861,8 +2855,8 @@
     resolution: {integrity: sha512-I+/rgqOVBn6f0o7NDTmAPWWC6NuqhV174lfYvAm9fUaWeiefLdux9/YI3/nLugEn9L8fcSi0XmpKi/r5u0nmpw==}
     engines: {node: ^18.18.0 || ^20.9.0 || >=21.1.0}
 
-  '@typescript-eslint/visitor-keys@8.46.3':
-    resolution: {integrity: sha512-uk574k8IU0rOF/AjniX8qbLSGURJVUCeM5e4MIMKBFFi8weeiLrG1fyQejyLXQpRZbU/1BuQasleV/RfHC3hHg==}
+  '@typescript-eslint/visitor-keys@8.49.0':
+    resolution: {integrity: sha512-LlKaciDe3GmZFphXIc79THF/YYBugZ7FS1pO581E/edlVVNbZKDy93evqmrfQ9/Y4uN0vVhX4iuchq26mK/iiA==}
     engines: {node: ^18.18.0 || ^20.9.0 || >=21.1.0}
 
   '@ungap/structured-clone@1.3.0':
@@ -3224,8 +3218,8 @@
     resolution: {integrity: sha512-P8BjAsXvZS+VIDUI11hHCQEv74YT67YUi5JJFNWIqL235sBmjX4+qx9Muvls5ivyNENctx46xQLQ3aTuE7ssaQ==}
     engines: {node: '>=6'}
 
-  caniuse-lite@1.0.30001754:
-    resolution: {integrity: sha512-x6OeBXueoAceOmotzx3PO4Zpt4rzpeIFsSr6AAePTZxSkXiYDUmpypEl7e2+8NCd9bD7bXjqyef8CJYPC1jfxg==}
+  caniuse-lite@1.0.30001760:
+    resolution: {integrity: sha512-7AAMPcueWELt1p3mi13HR/LHH0TJLT11cnwDJEs3xA4+CK/PLKeO9Kl1oru24htkyUKtkGCvAx4ohB0Ttry8Dw==}
 
   ccount@2.0.1:
     resolution: {integrity: sha512-eyrF0jiFpY+3drT6383f1qhkbGsLSifNAjA61IUjZjmLCWjItY6LB9ft9YhoDgwfmclB2zhu51Lc7+95b8NRAg==}
@@ -3532,8 +3526,8 @@
   dom-accessibility-api@0.6.3:
     resolution: {integrity: sha512-7ZgogeTnjuHbo+ct10G9Ffp0mif17idi0IyWNVA/wcwcm7NPOD/WEHVP3n7n3MhXqxoIYm8d6MuZohYWIZ4T3w==}
 
-  dompurify@3.3.0:
-    resolution: {integrity: sha512-r+f6MYR1gGN1eJv0TVQbhA7if/U7P87cdPl3HN5rikqaBSBxLiCb/b9O+2eG0cxz0ghyU+mU1QkbsOwERMYlWQ==}
+  dompurify@3.3.1:
+    resolution: {integrity: sha512-qkdCKzLNtrgPFP1Vo+98FRzJnBRGe4ffyCea9IwHB1fyxPOeNTHpLKYGd4Uk9xvNoH0ZoOjwZxNptyMwqrId1Q==}
 
   dotenv-expand@11.0.7:
     resolution: {integrity: sha512-zIHwmZPRshsCdpMDyVsqGmgyP0yT8GAgXUnkdAoJisxvf33k7yO6OuoKmcTGuXPWSsm8Oh88nZicRLA9Y0rUeA==}
@@ -3855,8 +3849,8 @@
   fast-deep-equal@3.1.3:
     resolution: {integrity: sha512-f3qQ9oQy9j2AhBe/H9VC91wLmKBCCU/gDOnKNAYG5hswO7BLKj09Hc5HYNz9cGI++xlpDCIgDaitVs03ATR84Q==}
 
-  fast-equals@5.3.3:
-    resolution: {integrity: sha512-/boTcHZeIAQ2r/tL11voclBHDeP9WPxLt+tyAbVSyyXuUFyh0Tne7gJZTqGbxnvj79TjLdCXLOY7UIPhyG5MTw==}
+  fast-equals@5.4.0:
+    resolution: {integrity: sha512-jt2DW/aNFNwke7AUd+Z+e6pz39KO5rzdbbFCg2sGafS4mk13MI7Z8O5z9cADNn5lhGODIgLwug6TZO2ctf7kcw==}
     engines: {node: '>=6.0.0'}
 
   fast-glob@3.3.1:
@@ -5051,8 +5045,8 @@
     resolution: {integrity: sha512-vkcDPrRZo1QZLbn5RLGPpg/WmIQ65qoWWhcGKf/b5eplkkarX0m9z8ppCat4mlOqUsWpyNuYgO3VRyrYHSzX5g==}
     engines: {node: '>= 0.8.0'}
 
-  prettier@3.6.2:
-    resolution: {integrity: sha512-I7AIg5boAr5R0FFtJ6rCfD+LFsWHp81dolrFD8S79U9tb8Az2nGrJncnMSnys+bpQJfRUzqs9hnA81OAA3hCuQ==}
+  prettier@3.7.4:
+    resolution: {integrity: sha512-v6UNi1+3hSlVvv8fSaoUbggEM5VErKmmpGA7Pl3HF8V6uKY7rvClBOJlH6yNwQtfTueNkGVpOv/mtWL9L4bgRA==}
     engines: {node: '>=14'}
     hasBin: true
 
@@ -5725,8 +5719,8 @@
     resolution: {integrity: sha512-3KS2b+kL7fsuk/eJZ7EQdnEmQoaho/r6KUef7hxvltNA5DR8NAUM+8wJMbJyZ4G9/7i3v5zPBIMN5aybAh2/Jg==}
     engines: {node: '>= 0.4'}
 
-  typescript-eslint@8.46.3:
-    resolution: {integrity: sha512-bAfgMavTuGo+8n6/QQDVQz4tZ4f7Soqg53RbrlZQEoAltYop/XR4RAts/I0BrO3TTClTSTFJ0wYbla+P8cEWJA==}
+  typescript-eslint@8.49.0:
+    resolution: {integrity: sha512-zRSVH1WXD0uXczCXw+nsdjGPUdx4dfrs5VQoHnUWmv1U3oNlAKv4FUNdLDhVUg+gYn+a5hUESqch//Rv5wVhrg==}
     engines: {node: ^18.18.0 || ^20.9.0 || >=21.1.0}
     peerDependencies:
       eslint: ^8.57.0 || ^9.0.0
@@ -6019,6 +6013,9 @@
 
   zod@3.25.49:
     resolution: {integrity: sha512-JMMPMy9ZBk3XFEdbM3iL1brx4NUSejd6xr3ELrrGEfGb355gjhiAWtG3K5o+AViV/3ZfkIrCzXsZn6SbLwTR8Q==}
+
+  zod@4.0.5:
+    resolution: {integrity: sha512-/5UuuRPStvHXu7RS+gmvRf4NXrNxpSllGwDnCBcJZtQsKrviYXm54yDGV2KYNLT5kq0lHGcl7lqWJLgSaG+tgA==}
 
   zod@4.1.13:
     resolution: {integrity: sha512-AvvthqfqrAhNH9dnfmrfKzX5upOdjUVJYFqNSlkmGf64gRaTzlPwz99IHYnVs28qYAybvAlBV+H7pn0saFY4Ig==}
@@ -6286,6 +6283,12 @@
       '@emnapi/wasi-threads': 1.1.0
       tslib: 2.8.1
 
+  '@emnapi/core@1.7.1':
+    dependencies:
+      '@emnapi/wasi-threads': 1.1.0
+      tslib: 2.8.1
+    optional: true
+
   '@emnapi/runtime@1.4.5':
     dependencies:
       tslib: 2.8.1
@@ -6294,6 +6297,11 @@
   '@emnapi/runtime@1.7.0':
     dependencies:
       tslib: 2.8.1
+
+  '@emnapi/runtime@1.7.1':
+    dependencies:
+      tslib: 2.8.1
+    optional: true
 
   '@emnapi/wasi-threads@1.1.0':
     dependencies:
@@ -6509,21 +6517,10 @@
     dependencies:
       '@floating-ui/utils': 0.2.9
 
-  '@floating-ui/core@1.7.3':
-    dependencies:
-      '@floating-ui/utils': 0.2.10
-    optional: true
-
   '@floating-ui/dom@1.7.0':
     dependencies:
       '@floating-ui/core': 1.7.0
       '@floating-ui/utils': 0.2.9
-
-  '@floating-ui/dom@1.7.4':
-    dependencies:
-      '@floating-ui/core': 1.7.3
-      '@floating-ui/utils': 0.2.10
-    optional: true
 
   '@floating-ui/react-dom@2.1.2(react-dom@19.2.3(react@19.2.3))(react@19.2.3)':
     dependencies:
@@ -6531,9 +6528,6 @@
       react: 19.2.3
       react-dom: 19.2.3(react@19.2.3)
 
-  '@floating-ui/utils@0.2.10':
-    optional: true
-
   '@floating-ui/utils@0.2.9': {}
 
   '@hookform/resolvers@5.0.1(react-hook-form@7.57.0(react@19.2.3))':
@@ -6716,7 +6710,7 @@
 
   '@img/sharp-wasm32@0.34.5':
     dependencies:
-      '@emnapi/runtime': 1.7.0
+      '@emnapi/runtime': 1.7.1
     optional: true
 
   '@img/sharp-win32-arm64@0.34.3':
@@ -6825,8 +6819,8 @@
 
   '@napi-rs/wasm-runtime@0.2.12':
     dependencies:
-      '@emnapi/core': 1.7.0
-      '@emnapi/runtime': 1.7.0
+      '@emnapi/core': 1.7.1
+      '@emnapi/runtime': 1.7.1
       '@tybys/wasm-util': 0.10.1
     optional: true
 
@@ -7932,7 +7926,7 @@
 
   '@tiptap/extension-bubble-menu@3.13.0(@tiptap/core@3.13.0(@tiptap/pm@3.13.0))(@tiptap/pm@3.13.0)':
     dependencies:
-      '@floating-ui/dom': 1.7.4
+      '@floating-ui/dom': 1.7.0
       '@tiptap/core': 3.13.0(@tiptap/pm@3.13.0)
       '@tiptap/pm': 3.13.0
     optional: true
@@ -7958,9 +7952,9 @@
     dependencies:
       '@tiptap/extensions': 3.13.0(@tiptap/core@3.13.0(@tiptap/pm@3.13.0))(@tiptap/pm@3.13.0)
 
-  '@tiptap/extension-floating-menu@3.13.0(@floating-ui/dom@1.7.4)(@tiptap/core@3.13.0(@tiptap/pm@3.13.0))(@tiptap/pm@3.13.0)':
-    dependencies:
-      '@floating-ui/dom': 1.7.4
+  '@tiptap/extension-floating-menu@3.13.0(@floating-ui/dom@1.7.0)(@tiptap/core@3.13.0(@tiptap/pm@3.13.0))(@tiptap/pm@3.13.0)':
+    dependencies:
+      '@floating-ui/dom': 1.7.0
       '@tiptap/core': 3.13.0(@tiptap/pm@3.13.0)
       '@tiptap/pm': 3.13.0
     optional: true
@@ -8063,20 +8057,20 @@
       prosemirror-transform: 1.10.5
       prosemirror-view: 1.41.4
 
-  '@tiptap/react@3.13.0(@floating-ui/dom@1.7.4)(@tiptap/core@3.13.0(@tiptap/pm@3.13.0))(@tiptap/pm@3.13.0)(@types/react-dom@19.2.3(@types/react@19.2.7))(@types/react@19.2.7)(react-dom@19.2.3(react@19.2.3))(react@19.2.3)':
+  '@tiptap/react@3.13.0(@floating-ui/dom@1.7.0)(@tiptap/core@3.13.0(@tiptap/pm@3.13.0))(@tiptap/pm@3.13.0)(@types/react-dom@19.2.3(@types/react@19.2.7))(@types/react@19.2.7)(react-dom@19.2.3(react@19.2.3))(react@19.2.3)':
     dependencies:
       '@tiptap/core': 3.13.0(@tiptap/pm@3.13.0)
       '@tiptap/pm': 3.13.0
       '@types/react': 19.2.7
       '@types/react-dom': 19.2.3(@types/react@19.2.7)
       '@types/use-sync-external-store': 0.0.6
-      fast-equals: 5.3.3
+      fast-equals: 5.4.0
       react: 19.2.3
       react-dom: 19.2.3(react@19.2.3)
       use-sync-external-store: 1.6.0(react@19.2.3)
     optionalDependencies:
       '@tiptap/extension-bubble-menu': 3.13.0(@tiptap/core@3.13.0(@tiptap/pm@3.13.0))(@tiptap/pm@3.13.0)
-      '@tiptap/extension-floating-menu': 3.13.0(@floating-ui/dom@1.7.4)(@tiptap/core@3.13.0(@tiptap/pm@3.13.0))(@tiptap/pm@3.13.0)
+      '@tiptap/extension-floating-menu': 3.13.0(@floating-ui/dom@1.7.0)(@tiptap/core@3.13.0(@tiptap/pm@3.13.0))(@tiptap/pm@3.13.0)
     transitivePeerDependencies:
       - '@floating-ui/dom'
 
@@ -8225,16 +8219,15 @@
     transitivePeerDependencies:
       - supports-color
 
-  '@typescript-eslint/eslint-plugin@8.46.3(@typescript-eslint/parser@8.46.3(eslint@9.26.0(jiti@2.4.2))(typescript@5.9.3))(eslint@9.26.0(jiti@2.4.2))(typescript@5.9.3)':
+  '@typescript-eslint/eslint-plugin@8.49.0(@typescript-eslint/parser@8.49.0(eslint@9.26.0(jiti@2.4.2))(typescript@5.9.3))(eslint@9.26.0(jiti@2.4.2))(typescript@5.9.3)':
     dependencies:
       '@eslint-community/regexpp': 4.12.2
-      '@typescript-eslint/parser': 8.46.3(eslint@9.26.0(jiti@2.4.2))(typescript@5.9.3)
-      '@typescript-eslint/scope-manager': 8.46.3
-      '@typescript-eslint/type-utils': 8.46.3(eslint@9.26.0(jiti@2.4.2))(typescript@5.9.3)
-      '@typescript-eslint/utils': 8.46.3(eslint@9.26.0(jiti@2.4.2))(typescript@5.9.3)
-      '@typescript-eslint/visitor-keys': 8.46.3
+      '@typescript-eslint/parser': 8.49.0(eslint@9.26.0(jiti@2.4.2))(typescript@5.9.3)
+      '@typescript-eslint/scope-manager': 8.49.0
+      '@typescript-eslint/type-utils': 8.49.0(eslint@9.26.0(jiti@2.4.2))(typescript@5.9.3)
+      '@typescript-eslint/utils': 8.49.0(eslint@9.26.0(jiti@2.4.2))(typescript@5.9.3)
+      '@typescript-eslint/visitor-keys': 8.49.0
       eslint: 9.26.0(jiti@2.4.2)
-      graphemer: 1.4.0
       ignore: 7.0.5
       natural-compare: 1.4.0
       ts-api-utils: 2.1.0(typescript@5.9.3)
@@ -8254,22 +8247,22 @@
     transitivePeerDependencies:
       - supports-color
 
-  '@typescript-eslint/parser@8.46.3(eslint@9.26.0(jiti@2.4.2))(typescript@5.9.3)':
-    dependencies:
-      '@typescript-eslint/scope-manager': 8.46.3
-      '@typescript-eslint/types': 8.46.3
-      '@typescript-eslint/typescript-estree': 8.46.3(typescript@5.9.3)
-      '@typescript-eslint/visitor-keys': 8.46.3
+  '@typescript-eslint/parser@8.49.0(eslint@9.26.0(jiti@2.4.2))(typescript@5.9.3)':
+    dependencies:
+      '@typescript-eslint/scope-manager': 8.49.0
+      '@typescript-eslint/types': 8.49.0
+      '@typescript-eslint/typescript-estree': 8.49.0(typescript@5.9.3)
+      '@typescript-eslint/visitor-keys': 8.49.0
       debug: 4.4.3
       eslint: 9.26.0(jiti@2.4.2)
       typescript: 5.9.3
     transitivePeerDependencies:
       - supports-color
 
-  '@typescript-eslint/project-service@8.46.3(typescript@5.9.3)':
-    dependencies:
-      '@typescript-eslint/tsconfig-utils': 8.46.3(typescript@5.9.3)
-      '@typescript-eslint/types': 8.46.3
+  '@typescript-eslint/project-service@8.49.0(typescript@5.9.3)':
+    dependencies:
+      '@typescript-eslint/tsconfig-utils': 8.49.0(typescript@5.9.3)
+      '@typescript-eslint/types': 8.49.0
       debug: 4.4.3
       typescript: 5.9.3
     transitivePeerDependencies:
@@ -8280,12 +8273,12 @@
       '@typescript-eslint/types': 8.31.1
       '@typescript-eslint/visitor-keys': 8.31.1
 
-  '@typescript-eslint/scope-manager@8.46.3':
-    dependencies:
-      '@typescript-eslint/types': 8.46.3
-      '@typescript-eslint/visitor-keys': 8.46.3
-
-  '@typescript-eslint/tsconfig-utils@8.46.3(typescript@5.9.3)':
+  '@typescript-eslint/scope-manager@8.49.0':
+    dependencies:
+      '@typescript-eslint/types': 8.49.0
+      '@typescript-eslint/visitor-keys': 8.49.0
+
+  '@typescript-eslint/tsconfig-utils@8.49.0(typescript@5.9.3)':
     dependencies:
       typescript: 5.9.3
 
@@ -8300,11 +8293,11 @@
     transitivePeerDependencies:
       - supports-color
 
-  '@typescript-eslint/type-utils@8.46.3(eslint@9.26.0(jiti@2.4.2))(typescript@5.9.3)':
-    dependencies:
-      '@typescript-eslint/types': 8.46.3
-      '@typescript-eslint/typescript-estree': 8.46.3(typescript@5.9.3)
-      '@typescript-eslint/utils': 8.46.3(eslint@9.26.0(jiti@2.4.2))(typescript@5.9.3)
+  '@typescript-eslint/type-utils@8.49.0(eslint@9.26.0(jiti@2.4.2))(typescript@5.9.3)':
+    dependencies:
+      '@typescript-eslint/types': 8.49.0
+      '@typescript-eslint/typescript-estree': 8.49.0(typescript@5.9.3)
+      '@typescript-eslint/utils': 8.49.0(eslint@9.26.0(jiti@2.4.2))(typescript@5.9.3)
       debug: 4.4.3
       eslint: 9.26.0(jiti@2.4.2)
       ts-api-utils: 2.1.0(typescript@5.9.3)
@@ -8314,7 +8307,7 @@
 
   '@typescript-eslint/types@8.31.1': {}
 
-  '@typescript-eslint/types@8.46.3': {}
+  '@typescript-eslint/types@8.49.0': {}
 
   '@typescript-eslint/typescript-estree@8.31.1(typescript@5.9.3)':
     dependencies:
@@ -8330,17 +8323,16 @@
     transitivePeerDependencies:
       - supports-color
 
-  '@typescript-eslint/typescript-estree@8.46.3(typescript@5.9.3)':
-    dependencies:
-      '@typescript-eslint/project-service': 8.46.3(typescript@5.9.3)
-      '@typescript-eslint/tsconfig-utils': 8.46.3(typescript@5.9.3)
-      '@typescript-eslint/types': 8.46.3
-      '@typescript-eslint/visitor-keys': 8.46.3
+  '@typescript-eslint/typescript-estree@8.49.0(typescript@5.9.3)':
+    dependencies:
+      '@typescript-eslint/project-service': 8.49.0(typescript@5.9.3)
+      '@typescript-eslint/tsconfig-utils': 8.49.0(typescript@5.9.3)
+      '@typescript-eslint/types': 8.49.0
+      '@typescript-eslint/visitor-keys': 8.49.0
       debug: 4.4.3
-      fast-glob: 3.3.3
-      is-glob: 4.0.3
       minimatch: 9.0.5
       semver: 7.7.3
+      tinyglobby: 0.2.15
       ts-api-utils: 2.1.0(typescript@5.9.3)
       typescript: 5.9.3
     transitivePeerDependencies:
@@ -8357,12 +8349,12 @@
     transitivePeerDependencies:
       - supports-color
 
-  '@typescript-eslint/utils@8.46.3(eslint@9.26.0(jiti@2.4.2))(typescript@5.9.3)':
+  '@typescript-eslint/utils@8.49.0(eslint@9.26.0(jiti@2.4.2))(typescript@5.9.3)':
     dependencies:
       '@eslint-community/eslint-utils': 4.9.0(eslint@9.26.0(jiti@2.4.2))
-      '@typescript-eslint/scope-manager': 8.46.3
-      '@typescript-eslint/types': 8.46.3
-      '@typescript-eslint/typescript-estree': 8.46.3(typescript@5.9.3)
+      '@typescript-eslint/scope-manager': 8.49.0
+      '@typescript-eslint/types': 8.49.0
+      '@typescript-eslint/typescript-estree': 8.49.0(typescript@5.9.3)
       eslint: 9.26.0(jiti@2.4.2)
       typescript: 5.9.3
     transitivePeerDependencies:
@@ -8373,9 +8365,9 @@
       '@typescript-eslint/types': 8.31.1
       eslint-visitor-keys: 4.2.1
 
-  '@typescript-eslint/visitor-keys@8.46.3':
-    dependencies:
-      '@typescript-eslint/types': 8.46.3
+  '@typescript-eslint/visitor-keys@8.49.0':
+    dependencies:
+      '@typescript-eslint/types': 8.49.0
       eslint-visitor-keys: 4.2.1
 
   '@ungap/structured-clone@1.3.0': {}
@@ -8717,7 +8709,7 @@
   browserslist@4.27.0:
     dependencies:
       baseline-browser-mapping: 2.8.23
-      caniuse-lite: 1.0.30001754
+      caniuse-lite: 1.0.30001760
       electron-to-chromium: 1.5.244
       node-releases: 2.0.27
       update-browserslist-db: 1.1.4(browserslist@4.27.0)
@@ -8762,7 +8754,7 @@
 
   callsites@3.1.0: {}
 
-  caniuse-lite@1.0.30001754: {}
+  caniuse-lite@1.0.30001760: {}
 
   ccount@2.0.1: {}
 
@@ -8891,7 +8883,7 @@
   convex@1.31.0(react@19.2.3):
     dependencies:
       esbuild: 0.25.4
-      prettier: 3.6.2
+      prettier: 3.7.4
     optionalDependencies:
       react: 19.2.3
 
@@ -9019,7 +9011,7 @@
 
   dom-accessibility-api@0.6.3: {}
 
-  dompurify@3.3.0:
+  dompurify@3.3.1:
     optionalDependencies:
       '@types/trusted-types': 2.0.7
 
@@ -9253,22 +9245,18 @@
 
   escape-string-regexp@5.0.0: {}
 
-  eslint-config-next@16.0.10(@typescript-eslint/parser@8.46.3(eslint@9.26.0(jiti@2.4.2))(typescript@5.9.3))(eslint@9.26.0(jiti@2.4.2))(typescript@5.9.3):
+  eslint-config-next@16.0.10(@typescript-eslint/parser@8.49.0(eslint@9.26.0(jiti@2.4.2))(typescript@5.9.3))(eslint@9.26.0(jiti@2.4.2))(typescript@5.9.3):
     dependencies:
       '@next/eslint-plugin-next': 16.0.10
       eslint: 9.26.0(jiti@2.4.2)
       eslint-import-resolver-node: 0.3.9
       eslint-import-resolver-typescript: 3.10.1(eslint-plugin-import@2.32.0)(eslint@9.26.0(jiti@2.4.2))
-<<<<<<< HEAD
-      eslint-plugin-import: 2.32.0(@typescript-eslint/parser@8.46.3(eslint@9.26.0(jiti@2.4.2))(typescript@5.9.3))(eslint-import-resolver-typescript@3.10.1)(eslint@9.26.0(jiti@2.4.2))
-=======
       eslint-plugin-import: 2.32.0(@typescript-eslint/parser@8.49.0(eslint@9.26.0(jiti@2.4.2))(typescript@5.9.3))(eslint-import-resolver-typescript@3.10.1)(eslint@9.26.0(jiti@2.4.2))
->>>>>>> acdebc3d
       eslint-plugin-jsx-a11y: 6.10.2(eslint@9.26.0(jiti@2.4.2))
       eslint-plugin-react: 7.37.5(eslint@9.26.0(jiti@2.4.2))
       eslint-plugin-react-hooks: 7.0.1(eslint@9.26.0(jiti@2.4.2))
       globals: 16.4.0
-      typescript-eslint: 8.46.3(eslint@9.26.0(jiti@2.4.2))(typescript@5.9.3)
+      typescript-eslint: 8.49.0(eslint@9.26.0(jiti@2.4.2))(typescript@5.9.3)
     optionalDependencies:
       typescript: 5.9.3
     transitivePeerDependencies:
@@ -9296,26 +9284,22 @@
       tinyglobby: 0.2.15
       unrs-resolver: 1.11.1
     optionalDependencies:
-      eslint-plugin-import: 2.32.0(@typescript-eslint/parser@8.46.3(eslint@9.26.0(jiti@2.4.2))(typescript@5.9.3))(eslint-import-resolver-typescript@3.10.1)(eslint@9.26.0(jiti@2.4.2))
+      eslint-plugin-import: 2.32.0(@typescript-eslint/parser@8.49.0(eslint@9.26.0(jiti@2.4.2))(typescript@5.9.3))(eslint-import-resolver-typescript@3.10.1)(eslint@9.26.0(jiti@2.4.2))
     transitivePeerDependencies:
       - supports-color
 
-<<<<<<< HEAD
-  eslint-module-utils@2.12.1(@typescript-eslint/parser@8.46.3(eslint@9.26.0(jiti@2.4.2))(typescript@5.9.3))(eslint-import-resolver-node@0.3.9)(eslint-import-resolver-typescript@3.10.1)(eslint@9.26.0(jiti@2.4.2)):
-=======
   eslint-module-utils@2.12.1(@typescript-eslint/parser@8.49.0(eslint@9.26.0(jiti@2.4.2))(typescript@5.9.3))(eslint-import-resolver-node@0.3.9)(eslint-import-resolver-typescript@3.10.1)(eslint@9.26.0(jiti@2.4.2)):
->>>>>>> acdebc3d
     dependencies:
       debug: 3.2.7
     optionalDependencies:
-      '@typescript-eslint/parser': 8.46.3(eslint@9.26.0(jiti@2.4.2))(typescript@5.9.3)
+      '@typescript-eslint/parser': 8.49.0(eslint@9.26.0(jiti@2.4.2))(typescript@5.9.3)
       eslint: 9.26.0(jiti@2.4.2)
       eslint-import-resolver-node: 0.3.9
       eslint-import-resolver-typescript: 3.10.1(eslint-plugin-import@2.32.0)(eslint@9.26.0(jiti@2.4.2))
     transitivePeerDependencies:
       - supports-color
 
-  eslint-plugin-import@2.32.0(@typescript-eslint/parser@8.46.3(eslint@9.26.0(jiti@2.4.2))(typescript@5.9.3))(eslint-import-resolver-typescript@3.10.1)(eslint@9.26.0(jiti@2.4.2)):
+  eslint-plugin-import@2.32.0(@typescript-eslint/parser@8.49.0(eslint@9.26.0(jiti@2.4.2))(typescript@5.9.3))(eslint-import-resolver-typescript@3.10.1)(eslint@9.26.0(jiti@2.4.2)):
     dependencies:
       '@rtsao/scc': 1.1.0
       array-includes: 3.1.9
@@ -9326,11 +9310,7 @@
       doctrine: 2.1.0
       eslint: 9.26.0(jiti@2.4.2)
       eslint-import-resolver-node: 0.3.9
-<<<<<<< HEAD
-      eslint-module-utils: 2.12.1(@typescript-eslint/parser@8.46.3(eslint@9.26.0(jiti@2.4.2))(typescript@5.9.3))(eslint-import-resolver-node@0.3.9)(eslint-import-resolver-typescript@3.10.1)(eslint@9.26.0(jiti@2.4.2))
-=======
       eslint-module-utils: 2.12.1(@typescript-eslint/parser@8.49.0(eslint@9.26.0(jiti@2.4.2))(typescript@5.9.3))(eslint-import-resolver-node@0.3.9)(eslint-import-resolver-typescript@3.10.1)(eslint@9.26.0(jiti@2.4.2))
->>>>>>> acdebc3d
       hasown: 2.0.2
       is-core-module: 2.16.1
       is-glob: 4.0.3
@@ -9342,7 +9322,7 @@
       string.prototype.trimend: 1.0.9
       tsconfig-paths: 3.15.0
     optionalDependencies:
-      '@typescript-eslint/parser': 8.46.3(eslint@9.26.0(jiti@2.4.2))(typescript@5.9.3)
+      '@typescript-eslint/parser': 8.49.0(eslint@9.26.0(jiti@2.4.2))(typescript@5.9.3)
     transitivePeerDependencies:
       - eslint-import-resolver-typescript
       - eslint-import-resolver-webpack
@@ -9596,7 +9576,7 @@
 
   fast-deep-equal@3.1.3: {}
 
-  fast-equals@5.3.3: {}
+  fast-equals@5.4.0: {}
 
   fast-glob@3.3.1:
     dependencies:
@@ -10822,7 +10802,7 @@
     dependencies:
       '@next/env': 16.0.10
       '@swc/helpers': 0.5.15
-      caniuse-lite: 1.0.30001754
+      caniuse-lite: 1.0.30001760
       postcss: 8.4.31
       react: 19.2.3
       react-dom: 19.2.3(react@19.2.3)
@@ -11089,7 +11069,7 @@
 
   prelude-ls@1.2.1: {}
 
-  prettier@3.6.2: {}
+  prettier@3.7.4: {}
 
   pretty-format@27.5.1:
     dependencies:
@@ -11973,12 +11953,12 @@
       possible-typed-array-names: 1.1.0
       reflect.getprototypeof: 1.0.10
 
-  typescript-eslint@8.46.3(eslint@9.26.0(jiti@2.4.2))(typescript@5.9.3):
-    dependencies:
-      '@typescript-eslint/eslint-plugin': 8.46.3(@typescript-eslint/parser@8.46.3(eslint@9.26.0(jiti@2.4.2))(typescript@5.9.3))(eslint@9.26.0(jiti@2.4.2))(typescript@5.9.3)
-      '@typescript-eslint/parser': 8.46.3(eslint@9.26.0(jiti@2.4.2))(typescript@5.9.3)
-      '@typescript-eslint/typescript-estree': 8.46.3(typescript@5.9.3)
-      '@typescript-eslint/utils': 8.46.3(eslint@9.26.0(jiti@2.4.2))(typescript@5.9.3)
+  typescript-eslint@8.49.0(eslint@9.26.0(jiti@2.4.2))(typescript@5.9.3):
+    dependencies:
+      '@typescript-eslint/eslint-plugin': 8.49.0(@typescript-eslint/parser@8.49.0(eslint@9.26.0(jiti@2.4.2))(typescript@5.9.3))(eslint@9.26.0(jiti@2.4.2))(typescript@5.9.3)
+      '@typescript-eslint/parser': 8.49.0(eslint@9.26.0(jiti@2.4.2))(typescript@5.9.3)
+      '@typescript-eslint/typescript-estree': 8.49.0(typescript@5.9.3)
+      '@typescript-eslint/utils': 8.49.0(eslint@9.26.0(jiti@2.4.2))(typescript@5.9.3)
       eslint: 9.26.0(jiti@2.4.2)
       typescript: 5.9.3
     transitivePeerDependencies:
@@ -12285,6 +12265,8 @@
 
   zod@3.25.49: {}
 
+  zod@4.0.5: {}
+
   zod@4.1.13: {}
 
   zustand@5.0.9(@types/react@19.2.7)(react@19.2.3)(use-sync-external-store@1.6.0(react@19.2.3)):
