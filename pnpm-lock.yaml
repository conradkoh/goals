--- conflicted
+++ resolved
@@ -193,19 +193,14 @@
         specifier: ^1.31.2
         version: 1.31.2(react@19.2.3)
       convex-helpers:
-<<<<<<< HEAD
-        specifier: ^0.1.107
-        version: 0.1.107(@standard-schema/spec@1.0.0)(convex@1.31.0(react@19.2.3))(react@19.2.3)(typescript@5.9.3)(zod@3.25.49)
+        specifier: ^0.1.108
+        version: 0.1.108(@standard-schema/spec@1.0.0)(convex@1.31.2(react@19.2.3))(react@19.2.3)(typescript@5.9.3)(zod@3.25.49)
       date-fns:
         specifier: ^4.1.0
         version: 4.1.0
       dompurify:
         specifier: ^3.2.4
         version: 3.3.1
-=======
-        specifier: ^0.1.108
-        version: 0.1.108(@standard-schema/spec@1.0.0)(convex@1.31.2(react@19.2.3))(react@19.2.3)(typescript@5.9.3)(zod@4.1.13)
->>>>>>> cd5e6109
       lucide-react:
         specifier: ^0.511.0
         version: 0.511.0(react@19.2.3)
@@ -319,16 +314,11 @@
         specifier: ^1.31.2
         version: 1.31.2(react@19.2.3)
       convex-helpers:
-<<<<<<< HEAD
-        specifier: ^0.1.107
-        version: 0.1.107(@standard-schema/spec@1.0.0)(convex@1.31.0(react@19.2.3))(react@19.2.3)(typescript@5.9.3)(zod@4.0.5)
+        specifier: ^0.1.108
+        version: 0.1.108(@standard-schema/spec@1.0.0)(convex@1.31.2(react@19.2.3))(react@19.2.3)(typescript@5.9.3)(zod@4.0.5)
       luxon:
         specifier: ^3.6.1
         version: 3.6.1
-=======
-        specifier: ^0.1.108
-        version: 0.1.108(@standard-schema/spec@1.0.0)(convex@1.31.2(react@19.2.3))(react@19.2.3)(typescript@5.9.3)(zod@4.0.5)
->>>>>>> cd5e6109
       zod:
         specifier: ^4.0.5
         version: 4.0.5
@@ -8696,11 +8686,7 @@
 
   convert-source-map@2.0.0: {}
 
-<<<<<<< HEAD
-  convex-helpers@0.1.107(@standard-schema/spec@1.0.0)(convex@1.31.0(react@19.2.3))(react@19.2.3)(typescript@5.9.3)(zod@3.25.49):
-=======
-  convex-helpers@0.1.108(@standard-schema/spec@1.0.0)(convex@1.31.2(react@19.2.3))(react@19.2.3)(typescript@5.9.3)(zod@4.0.5):
->>>>>>> cd5e6109
+  convex-helpers@0.1.108(@standard-schema/spec@1.0.0)(convex@1.31.2(react@19.2.3))(react@19.2.3)(typescript@5.9.3)(zod@3.25.49):
     dependencies:
       convex: 1.31.2(react@19.2.3)
     optionalDependencies:
@@ -8709,11 +8695,7 @@
       typescript: 5.9.3
       zod: 3.25.49
 
-<<<<<<< HEAD
-  convex-helpers@0.1.107(@standard-schema/spec@1.0.0)(convex@1.31.0(react@19.2.3))(react@19.2.3)(typescript@5.9.3)(zod@4.0.5):
-=======
-  convex-helpers@0.1.108(@standard-schema/spec@1.0.0)(convex@1.31.2(react@19.2.3))(react@19.2.3)(typescript@5.9.3)(zod@4.1.13):
->>>>>>> cd5e6109
+  convex-helpers@0.1.108(@standard-schema/spec@1.0.0)(convex@1.31.2(react@19.2.3))(react@19.2.3)(typescript@5.9.3)(zod@4.0.5):
     dependencies:
       convex: 1.31.2(react@19.2.3)
     optionalDependencies:
