--- conflicted
+++ resolved
@@ -37,11 +37,7 @@
         specifier: 22.1.2
         version: 22.1.2
       typescript:
-<<<<<<< HEAD
-        specifier: ^5.7.3
-=======
         specifier: ^5.9.3
->>>>>>> 71a90de6
         version: 5.9.3
 
   apps/webapp:
@@ -161,19 +157,14 @@
         specifier: ^1.30.0
         version: 1.30.0(react@19.2.1)
       convex-helpers:
-<<<<<<< HEAD
-        specifier: ^0.1.105
-        version: 0.1.105(@standard-schema/spec@1.0.0)(convex@1.29.3(react@19.2.1))(react@19.2.1)(typescript@5.9.3)(zod@3.25.49)
+        specifier: ^0.1.106
+        version: 0.1.106(@standard-schema/spec@1.0.0)(convex@1.30.0(react@19.2.1))(react@19.2.1)(typescript@5.9.3)(zod@3.25.49)
       date-fns:
         specifier: ^4.1.0
         version: 4.1.0
       dompurify:
         specifier: ^3.2.4
         version: 3.3.0
-=======
-        specifier: ^0.1.106
-        version: 0.1.106(@standard-schema/spec@1.0.0)(convex@1.30.0(react@19.2.1))(react@19.2.1)(typescript@5.9.3)(zod@4.1.12)
->>>>>>> 71a90de6
       lucide-react:
         specifier: ^0.511.0
         version: 0.511.0(react@19.2.1)
@@ -297,17 +288,13 @@
         version: 1.30.0(react@19.2.1)
       convex-helpers:
         specifier: ^0.1.106
-<<<<<<< HEAD
-        version: 0.1.106(@standard-schema/spec@1.0.0)(convex@1.29.3(react@19.2.1))(react@19.2.1)(typescript@5.9.3)(zod@3.25.49)
+        version: 0.1.106(@standard-schema/spec@1.0.0)(convex@1.30.0(react@19.2.1))(react@19.2.1)(typescript@5.9.3)(zod@4.1.13)
       luxon:
         specifier: ^3.5.0
         version: 3.6.1
-=======
-        version: 0.1.106(@standard-schema/spec@1.0.0)(convex@1.30.0(react@19.2.1))(react@19.2.1)(typescript@5.9.3)(zod@4.0.5)
->>>>>>> 71a90de6
       zod:
-        specifier: ^3.25.0
-        version: 3.25.49
+        specifier: ^4.0.5
+        version: 4.1.13
     devDependencies:
       '@edge-runtime/vm':
         specifier: ^5.0.0
@@ -323,11 +310,7 @@
         version: 8.31.1(eslint@9.26.0(jiti@2.4.2))(typescript@5.9.3)
       convex-test:
         specifier: ^0.0.41
-<<<<<<< HEAD
-        version: 0.0.41(convex@1.29.3(react@19.2.1))
-=======
         version: 0.0.41(convex@1.30.0(react@19.2.1))
->>>>>>> 71a90de6
       eslint:
         specifier: ^9
         version: 9.26.0(jiti@2.4.2)
@@ -3328,31 +3311,6 @@
       zod:
         optional: true
 
-<<<<<<< HEAD
-  convex-helpers@0.1.106:
-    resolution: {integrity: sha512-hWRe3yDaAVHMe4CUYw1YoQLiPZ1KIx6Kbf0w6UcRDx1BXpJgMCl3GVIMiSeYiA0PkbwjnIwGWIvoUVKloG5Tyw==}
-    hasBin: true
-    peerDependencies:
-      '@standard-schema/spec': ^1.0.0
-      convex: ^1.25.4
-      hono: ^4.0.5
-      react: ^17.0.2 || ^18.0.0 || ^19.0.0
-      typescript: ^5.5
-      zod: ^3.25.0 || ^4.0.0
-    peerDependenciesMeta:
-      '@standard-schema/spec':
-        optional: true
-      hono:
-        optional: true
-      react:
-        optional: true
-      typescript:
-        optional: true
-      zod:
-        optional: true
-
-=======
->>>>>>> 71a90de6
   convex-test@0.0.41:
     resolution: {integrity: sha512-GPHeYFOi70n7UtW0eCEQFVhzl/+m8PvbWkDCbKpHLybI1MrScf4sVpGeM0cC2qmtxiduxa2nLPbehPalhh9oyQ==}
     peerDependencies:
@@ -5969,6 +5927,9 @@
 
   zod@3.25.49:
     resolution: {integrity: sha512-JMMPMy9ZBk3XFEdbM3iL1brx4NUSejd6xr3ELrrGEfGb355gjhiAWtG3K5o+AViV/3ZfkIrCzXsZn6SbLwTR8Q==}
+
+  zod@4.1.13:
+    resolution: {integrity: sha512-AvvthqfqrAhNH9dnfmrfKzX5upOdjUVJYFqNSlkmGf64gRaTzlPwz99IHYnVs28qYAybvAlBV+H7pn0saFY4Ig==}
 
   zustand@5.0.9:
     resolution: {integrity: sha512-ALBtUj0AfjJt3uNRQoL1tL2tMvj6Gp/6e39dnfT6uzpelGru8v1tPOGBzayOWbPJvujM8JojDk3E1LxeFisBNg==}
@@ -8782,11 +8743,7 @@
 
   convert-source-map@2.0.0: {}
 
-<<<<<<< HEAD
-  convex-helpers@0.1.105(@standard-schema/spec@1.0.0)(convex@1.29.3(react@19.2.1))(react@19.2.1)(typescript@5.9.3)(zod@3.25.49):
-=======
-  convex-helpers@0.1.106(@standard-schema/spec@1.0.0)(convex@1.30.0(react@19.2.1))(react@19.2.1)(typescript@5.9.3)(zod@4.0.5):
->>>>>>> 71a90de6
+  convex-helpers@0.1.106(@standard-schema/spec@1.0.0)(convex@1.30.0(react@19.2.1))(react@19.2.1)(typescript@5.9.3)(zod@3.25.49):
     dependencies:
       convex: 1.30.0(react@19.2.1)
     optionalDependencies:
@@ -8795,24 +8752,16 @@
       typescript: 5.9.3
       zod: 3.25.49
 
-<<<<<<< HEAD
-  convex-helpers@0.1.106(@standard-schema/spec@1.0.0)(convex@1.29.3(react@19.2.1))(react@19.2.1)(typescript@5.9.3)(zod@3.25.49):
-=======
-  convex-helpers@0.1.106(@standard-schema/spec@1.0.0)(convex@1.30.0(react@19.2.1))(react@19.2.1)(typescript@5.9.3)(zod@4.1.12):
->>>>>>> 71a90de6
+  convex-helpers@0.1.106(@standard-schema/spec@1.0.0)(convex@1.30.0(react@19.2.1))(react@19.2.1)(typescript@5.9.3)(zod@4.1.13):
     dependencies:
       convex: 1.30.0(react@19.2.1)
     optionalDependencies:
       '@standard-schema/spec': 1.0.0
       react: 19.2.1
       typescript: 5.9.3
-      zod: 3.25.49
-
-<<<<<<< HEAD
-  convex-test@0.0.41(convex@1.29.3(react@19.2.1)):
-=======
+      zod: 4.1.13
+
   convex-test@0.0.41(convex@1.30.0(react@19.2.1)):
->>>>>>> 71a90de6
     dependencies:
       convex: 1.30.0(react@19.2.1)
 
@@ -12149,6 +12098,8 @@
 
   zod@3.25.49: {}
 
+  zod@4.1.13: {}
+
   zustand@5.0.9(@types/react@19.2.1)(react@19.2.1)(use-sync-external-store@1.6.0(react@19.2.1)):
     optionalDependencies:
       '@types/react': 19.2.1
