--- conflicted
+++ resolved
@@ -10,14 +10,9 @@
     "test:watch": "nx run-many --target=test:watch --projects=@workspace/webapp,@workspace/backend",
     "dev": "nx run @workspace/webapp:dev",
     "setup": "node scripts/setup.js",
-<<<<<<< HEAD
     "build": "nx run-many --target=build --all --parallel --outputStyle=dynamic",
-    "lint": "biome check .",
-    "lint:fix": "biome check --write .",
-=======
     "lint": "eslint .",
     "lint:fix": "eslint . --fix",
->>>>>>> acdebc3d
     "format": "biome format .",
     "format:fix": "biome format --write .",
     "typecheck": "nx run-many --target=typecheck --projects=@workspace/webapp,@workspace/backend",
