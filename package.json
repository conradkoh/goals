--- conflicted
+++ resolved
@@ -38,11 +38,7 @@
     "husky": "^9.1.7",
     "lint-staged": "^15.5.0",
     "nx": "22.1.2",
-<<<<<<< HEAD
-    "typescript": "^5.7.3"
-=======
     "typescript": "^5.9.3"
->>>>>>> 71a90de6
   },
   "dependencies": {
     "@radix-ui/react-checkbox": "^1.1.4",
